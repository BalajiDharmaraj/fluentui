--- conflicted
+++ resolved
@@ -196,14 +196,10 @@
 }
 
 
-<<<<<<< HEAD
-<div className=ui-box a b c d e f g h i />;
-=======
 <div
-  className=ui-box a b c d e f g h i j k l m
+  className=ui-box a b c d e f g h i
   data-uses-unhanded-props=true
 />;
->>>>>>> ccc2e9a0
 "
 `;
 
