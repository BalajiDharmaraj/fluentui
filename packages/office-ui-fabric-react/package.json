{
  "name": "office-ui-fabric-react",
<<<<<<< HEAD
  "version": "5.104.0",
=======
  "version": "5.107.0",
>>>>>>> 841a6dea
  "description": "Reusable React components for building experiences for Office 365.",
  "main": "lib-commonjs/index.js",
  "module": "lib/index.js",
  "sideEffects": false,
  "typings": "lib/index.d.ts",
  "repository": {
    "type": "git",
    "url": "https://github.com/OfficeDev/office-ui-fabric-react"
  },
  "license": "MIT",
  "scripts": {
    "build": "node ../../scripts/build.js",
    "clean": "node ../../scripts/clean.js",
    "start": "node ../../scripts/start.js",
    "start-test": "node ../../scripts/start-test.js",
    "update-snapshots": "node ../../scripts/build.js jest -u"
  },
  "devDependencies": {
    "@types/enzyme": "3.1.5",
    "@types/enzyme-adapter-react-16": "1.0.1",
    "@types/es6-promise": "0.0.32",
    "@types/jest": "21.1.8",
    "@types/prop-types": "15.5.2",
    "@types/react": "16.3.13",
    "@types/react-dom": "16.0.5",
    "@types/react-test-renderer": "^16.0.0",
    "@types/resemblejs": "~1.3.28",
    "@types/sinon": "2.2.2",
    "@types/webpack-env": "1.13.0",
<<<<<<< HEAD
    "@uifabric/jest-serializer-merge-styles": ">=5.2.0 <6.0.0",
=======
    "@uifabric/jest-serializer-merge-styles": ">=5.2.1 <6.0.0",
>>>>>>> 841a6dea
    "@uifabric/example-app-base": ">=5.11.5 <6.0.0",
    "enzyme": "^3.2.0",
    "enzyme-adapter-react-16": "^1.1.0",
    "enzyme-to-json": "^3.3.3",
    "es6-promise": "^4.1.0",
    "es6-map": "^0.1.5",
    "es6-weak-map": "^2.0.2",
    "highlight.js": "^9.12.0",
    "office-ui-fabric-core": ">=9.0.0 <10.0.0",
    "office-ui-fabric-react-tslint": ">=6.0.0 <7.0.0",
    "react": ">=16.3.2-0 <17.0.0",
    "react-dom": ">=16.3.2-0 <17.0.0",
    "react-highlight": "0.10.0",
    "react-test-renderer": "^16.3.0",
    "resemblejs": "~2.2.3",
    "sinon": "^4.1.3"
  },
  "dependencies": {
    "@microsoft/load-themed-styles": "^1.7.13",
    "@uifabric/icons": ">=5.8.0 <6.0.0",
    "@uifabric/merge-styles": ">=5.17.0 <6.0.0",
    "@uifabric/styling": ">=5.30.2 <6.0.0",
    "@uifabric/utilities": ">=5.31.0 <6.0.0",
    "prop-types": "^15.5.10",
    "tslib": "^1.7.1"
  },
  "peerDependencies": {
    "react": ">=16.3.2-0 <17.0.0",
    "react-dom": ">=16.3.2-0 <17.0.0"
  }
}<|MERGE_RESOLUTION|>--- conflicted
+++ resolved
@@ -1,10 +1,6 @@
 {
   "name": "office-ui-fabric-react",
-<<<<<<< HEAD
-  "version": "5.104.0",
-=======
   "version": "5.107.0",
->>>>>>> 841a6dea
   "description": "Reusable React components for building experiences for Office 365.",
   "main": "lib-commonjs/index.js",
   "module": "lib/index.js",
@@ -34,11 +30,7 @@
     "@types/resemblejs": "~1.3.28",
     "@types/sinon": "2.2.2",
     "@types/webpack-env": "1.13.0",
-<<<<<<< HEAD
-    "@uifabric/jest-serializer-merge-styles": ">=5.2.0 <6.0.0",
-=======
     "@uifabric/jest-serializer-merge-styles": ">=5.2.1 <6.0.0",
->>>>>>> 841a6dea
     "@uifabric/example-app-base": ">=5.11.5 <6.0.0",
     "enzyme": "^3.2.0",
     "enzyme-adapter-react-16": "^1.1.0",
