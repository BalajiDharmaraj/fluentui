<<<<<<< HEAD
import { getStyles } from './ScrollablePane.styles';
=======
import * as React from 'react';
import { styled } from '../../Utilities';
>>>>>>> b00937df
import { IScrollablePaneProps, IScrollablePaneStyleProps, IScrollablePaneStyles } from './ScrollablePane.types';
import { ScrollablePaneBase } from './ScrollablePane.base';
import { styled } from '../../Utilities';

export const ScrollablePane: React.StatelessComponent<IScrollablePaneProps> = styled<
  IScrollablePaneProps,
  IScrollablePaneStyleProps,
  IScrollablePaneStyles
>(ScrollablePaneBase, getStyles, undefined, { scope: 'ScrollablePane' });<|MERGE_RESOLUTION|>--- conflicted
+++ resolved
@@ -1,9 +1,5 @@
-<<<<<<< HEAD
+import * as React from 'react';
 import { getStyles } from './ScrollablePane.styles';
-=======
-import * as React from 'react';
-import { styled } from '../../Utilities';
->>>>>>> b00937df
 import { IScrollablePaneProps, IScrollablePaneStyleProps, IScrollablePaneStyles } from './ScrollablePane.types';
 import { ScrollablePaneBase } from './ScrollablePane.base';
 import { styled } from '../../Utilities';
