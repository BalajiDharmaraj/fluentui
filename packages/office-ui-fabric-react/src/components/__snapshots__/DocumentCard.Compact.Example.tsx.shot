// Jest Snapshot v1, https://goo.gl/fbAQLP

exports[`Component Examples renders DocumentCard.Compact.Example.tsx correctly 1`] = `
<div
  className=
      ms-Stack
      {
        box-sizing: border-box;
        display: flex;
        flex-direction: column;
        flex-wrap: nowrap;
        height: auto;
        width: auto;
      }
      & > * {
        text-overflow: ellipsis;
      }
      & > *:not(:first-child) {
        margin-top: 20px;
      }
      & > *:not(.ms-StackItem) {
        flex-shrink: 1;
      }
>
  <div
    className=
        ms-DocumentCard
        ms-DocumentCard--actionable
        ms-DocumentCard--compact
        {
          -webkit-font-smoothing: antialiased;
          background-color: #ffffff;
          border: 1px solid #edebe9;
          box-sizing: border-box;
          display: flex;
          height: 108px;
          max-width: 480px;
          min-width: 206px;
          position: relative;
          user-select: none;
        }
        & .ms-DocumentCardLocation + .ms-DocumentCardTitle {
          padding-top: 4px;
        }
        &:hover {
          border-color: #c8c6c4;
          cursor: pointer;
        }
        &:hover:after {
          border: 1px solid #c8c6c4;
          bottom: 0px;
          content: " ";
          left: 0px;
          pointer-events: none;
          position: absolute;
          right: 0px;
          top: 0px;
        }
        & .ms-DocumentCardPreview {
          border-bottom: 0px;
          border-right: 1px solid #edebe9;
          max-height: 106px;
          max-width: 144px;
        }
        & .ms-DocumentCardPreview-icon {
          max-height: 32px;
          max-width: 32px;
        }
        & .ms-DocumentCardActivity {
          padding-bottom: 12px;
        }
        & .ms-DocumentCardTitle {
          font-size: 15px;
          line-height: 16px;
          padding-bottom: 12px 16px 8px 16px;
        }
    data-is-focusable={true}
    onClick={[Function]}
    onKeyDown={[Function]}
    role="link"
    tabIndex={0}
  >
    <div
      className=
          ms-DocumentCardPreview
          {
<<<<<<< HEAD
            background-color: #ffffff;
            border-bottom: 1px solid #edebe9;
=======
            background-color: #f8f8f8;
            border-bottom: 1px solid #eaeaea;
>>>>>>> c4a87826
            overflow: hidden;
            position: relative;
          }
    >
      <div>
        <div
          className=
              ms-Image
              {
<<<<<<< HEAD
                list-style-type: none;
                margin-bottom: 0px;
                margin-left: 0px;
                margin-right: 0px;
                margin-top: 0px;
                padding-bottom: 0;
                padding-left: 16px;
                padding-right: 16px;
                padding-top: 16px;
              }
              & li {
                height: 16px;
                line-height: 16px;
                margin-bottom: 8px;
                overflow: hidden;
                padding-left: 24px;
                position: relative;
                text-overflow: ellipsis;
                white-space: nowrap;
              }
              & a {
                color: #201f1e;
                font-size: 12px;
                text-decoration: none;
              }
              & a:hover {
                color: #0078d4;
              }
        >
          <li>
            <div
              className=
                  ms-Image
                  {
                    -moz-osx-font-smoothing: grayscale;
                    -webkit-font-smoothing: antialiased;
                    font-family: 'Segoe UI', 'Segoe UI Web (West European)', 'Segoe UI', -apple-system, BlinkMacSystemFont, 'Roboto', 'Helvetica Neue', sans-serif;
                    font-size: 14px;
                    font-weight: 400;
                    left: 0px;
                    overflow: hidden;
                    position: absolute;
                    top: 0px;
                  }
              style={
                Object {
                  "height": "16px",
                  "width": "16px",
                }
              }
            >
              <img
                alt=""
                className=
                    ms-Image-image
                    ms-Image-image--portrait
                    is-notLoaded
                    is-fadeIn
                    {
                      display: block;
                      height: 100%;
                      opacity: 0;
                      width: 100%;
                    }
                onError={[Function]}
                onLoad={[Function]}
                role="presentation"
                src="https://static2.sharepointonline.com/files/fabric/office-ui-fabric-react-assets/icon-ppt.png"
              />
            </div>
            <a
              className=
                  ms-Link
                  {
                    -moz-osx-font-smoothing: grayscale;
                    -webkit-font-smoothing: antialiased;
                    color: #0078d4;
                    font-family: 'Segoe UI', 'Segoe UI Web (West European)', 'Segoe UI', -apple-system, BlinkMacSystemFont, 'Roboto', 'Helvetica Neue', sans-serif;
                    font-size: inherit;
                    font-weight: inherit;
                    outline: none;
                    text-decoration: none;
                  }
                  .ms-Fabric--isFocusVisible &:focus {
                    box-shadow: 0 0 0 1px #605e5c inset;
                  }
                  @media screen and (-ms-high-contrast: active){.ms-Fabric--isFocusVisible &:focus {
                    outline: 1px solid WindowText;
                  }
                  @media screen and (-ms-high-contrast: active){& {
                    border-bottom: none;
                  }
                  &:active, &:hover, &:active:hover {
                    color: #004578;
                    text-decoration: underline;
                  }
                  &:focus {
                    color: #0078d4;
                  }
              href="http://bing.com"
              onClick={[Function]}
            >
              Revenue stream proposal fiscal year 2016 version02.pptx
            </a>
          </li>
          <li>
            <div
              className=
                  ms-Image
                  {
                    -moz-osx-font-smoothing: grayscale;
                    -webkit-font-smoothing: antialiased;
                    font-family: 'Segoe UI', 'Segoe UI Web (West European)', 'Segoe UI', -apple-system, BlinkMacSystemFont, 'Roboto', 'Helvetica Neue', sans-serif;
                    font-size: 14px;
                    font-weight: 400;
                    left: 0px;
                    overflow: hidden;
                    position: absolute;
                    top: 0px;
                  }
              style={
                Object {
                  "height": "16px",
                  "width": "16px",
                }
              }
            >
              <img
                alt=""
                className=
                    ms-Image-image
                    ms-Image-image--portrait
                    is-notLoaded
                    is-fadeIn
                    {
                      display: block;
                      height: 100%;
                      opacity: 0;
                      width: 100%;
                    }
                onError={[Function]}
                onLoad={[Function]}
                role="presentation"
                src="https://static2.sharepointonline.com/files/fabric/office-ui-fabric-react-assets/icon-ppt.png"
              />
            </div>
            <a
              className=
                  ms-Link
                  {
                    -moz-osx-font-smoothing: grayscale;
                    -webkit-font-smoothing: antialiased;
                    color: #0078d4;
                    font-family: 'Segoe UI', 'Segoe UI Web (West European)', 'Segoe UI', -apple-system, BlinkMacSystemFont, 'Roboto', 'Helvetica Neue', sans-serif;
                    font-size: inherit;
                    font-weight: inherit;
                    outline: none;
                    text-decoration: none;
                  }
                  .ms-Fabric--isFocusVisible &:focus {
                    box-shadow: 0 0 0 1px #605e5c inset;
                  }
                  @media screen and (-ms-high-contrast: active){.ms-Fabric--isFocusVisible &:focus {
                    outline: 1px solid WindowText;
                  }
                  @media screen and (-ms-high-contrast: active){& {
                    border-bottom: none;
                  }
                  &:active, &:hover, &:active:hover {
                    color: #004578;
                    text-decoration: underline;
                  }
                  &:focus {
                    color: #0078d4;
                  }
              href="http://bing.com"
              onClick={[Function]}
            >
              New Contoso Collaboration for Conference Presentation Draft
            </a>
          </li>
          <li>
            <div
              className=
                  ms-Image
                  {
                    -moz-osx-font-smoothing: grayscale;
                    -webkit-font-smoothing: antialiased;
                    font-family: 'Segoe UI', 'Segoe UI Web (West European)', 'Segoe UI', -apple-system, BlinkMacSystemFont, 'Roboto', 'Helvetica Neue', sans-serif;
                    font-size: 14px;
                    font-weight: 400;
                    left: 0px;
                    overflow: hidden;
                    position: absolute;
                    top: 0px;
                  }
              style={
                Object {
                  "height": "16px",
                  "width": "16px",
                }
              }
            >
              <img
                alt=""
                className=
                    ms-Image-image
                    ms-Image-image--portrait
                    is-notLoaded
                    is-fadeIn
                    {
                      display: block;
                      height: 100%;
                      opacity: 0;
                      width: 100%;
                    }
                onError={[Function]}
                onLoad={[Function]}
                role="presentation"
                src="https://static2.sharepointonline.com/files/fabric/office-ui-fabric-react-assets/icon-ppt.png"
              />
            </div>
            <a
              className=
                  ms-Link
                  {
                    -moz-osx-font-smoothing: grayscale;
                    -webkit-font-smoothing: antialiased;
                    color: #0078d4;
                    font-family: 'Segoe UI', 'Segoe UI Web (West European)', 'Segoe UI', -apple-system, BlinkMacSystemFont, 'Roboto', 'Helvetica Neue', sans-serif;
                    font-size: inherit;
                    font-weight: inherit;
                    outline: none;
                    text-decoration: none;
                  }
                  .ms-Fabric--isFocusVisible &:focus {
                    box-shadow: 0 0 0 1px #605e5c inset;
                  }
                  @media screen and (-ms-high-contrast: active){.ms-Fabric--isFocusVisible &:focus {
                    outline: 1px solid WindowText;
                  }
                  @media screen and (-ms-high-contrast: active){& {
                    border-bottom: none;
                  }
                  &:active, &:hover, &:active:hover {
                    color: #004578;
                    text-decoration: underline;
                  }
                  &:focus {
                    color: #0078d4;
                  }
              href="http://bing.com"
              onClick={[Function]}
            >
              Spec Sheet for design
            </a>
          </li>
        </ul>
        <span
=======
                -moz-osx-font-smoothing: grayscale;
                -webkit-font-smoothing: antialiased;
                font-family: 'Segoe UI', 'Segoe UI Web (West European)', 'Segoe UI', -apple-system, BlinkMacSystemFont, 'Roboto', 'Helvetica Neue', sans-serif;
                font-size: 14px;
                font-weight: 400;
                overflow: hidden;
              }
          style={
            Object {
              "height": undefined,
              "width": 144,
            }
          }
        >
          <img
            alt=""
            className=
                ms-Image-image
                ms-Image-image--portrait
                is-notLoaded
                is-fadeIn
                {
                  display: block;
                  height: auto;
                  opacity: 0;
                  width: 100%;
                }
            onError={[Function]}
            onLoad={[Function]}
            role="presentation"
            src="https://static2.sharepointonline.com/files/fabric/office-ui-fabric-react-assets/document-preview.png"
          />
        </div>
        <div
>>>>>>> c4a87826
          className=
              ms-Image
              ms-DocumentCardPreview-icon
              {
                -moz-osx-font-smoothing: grayscale;
                -webkit-font-smoothing: antialiased;
                bottom: 10px;
                font-family: 'Segoe UI', 'Segoe UI Web (West European)', 'Segoe UI', -apple-system, BlinkMacSystemFont, 'Roboto', 'Helvetica Neue', sans-serif;
                font-size: 14px;
                font-weight: 400;
                left: 10px;
                overflow: hidden;
                position: absolute;
              }
          style={
            Object {
              "height": undefined,
              "width": undefined,
            }
          }
        >
          <img
            alt=""
            className=
                ms-Image-image
                ms-Image-image--portrait
                is-notLoaded
                is-fadeIn
                {
                  display: block;
                  opacity: 0;
                }
            onError={[Function]}
            onLoad={[Function]}
            role="presentation"
            src="https://static2.sharepointonline.com/files/fabric/office-ui-fabric-react-assets/icon-ppt.png"
          />
        </div>
      </div>
    </div>
    <div
      className=
          ms-DocumentCardDetails
          {
            display: flex;
            flex-direction: column;
            flex: 1;
            justify-content: space-between;
            overflow: hidden;
          }
    >
      <div
        className=
            ms-DocumentCardTitle
            {
              -moz-osx-font-smoothing: grayscale;
              -webkit-font-smoothing: antialiased;
              color: #323130;
              display: block;
              font-family: 'Segoe UI Web (West European)', 'Segoe UI', -apple-system, BlinkMacSystemFont, 'Roboto', 'Helvetica Neue', sans-serif;
              font-size: 17px;
              font-weight: 300;
              height: 38px;
              line-height: 21px;
              overflow: hidden;
              padding-bottom: 8px;
              padding-left: 16px;
              padding-right: 16px;
              padding-top: 8px;
              word-wrap: break-word;
            }
        title="Revenue stream proposal fiscal year 2016 version02.pptx"
      >
        Revenue stream proposal fiscal year 2016 version02.pptx
      </div>
      <div
        className=
            ms-DocumentCardActivity
            {
              padding-bottom: 8px;
              padding-left: 16px;
              padding-right: 16px;
              padding-top: 8px;
              position: relative;
            }
      >
        <div
          className=
              ms-DocumentCardActivity-avatars
              {
                height: 32px;
                margin-left: -2px;
              }
        >
          <div
            className=
                ms-DocumentCardActivity-avatar
                {
                  display: inline-block;
                  height: 32px;
                  position: relative;
                  text-align: center;
                  vertical-align: top;
                  width: 32px;
                }
                &:after {
                  border-radius: 50%;
                  border: 2px solid #ffffff;
                  bottom: -1px;
                  content: " ";
                  left: -1px;
                  position: absolute;
                  right: -1px;
                  top: -1px;
                }
          >
            <div
              className=
                  ms-Persona-coin
                  ms-Persona--size32
                  {
                    -moz-osx-font-smoothing: grayscale;
                    -webkit-font-smoothing: antialiased;
                    font-family: 'Segoe UI', 'Segoe UI Web (West European)', 'Segoe UI', -apple-system, BlinkMacSystemFont, 'Roboto', 'Helvetica Neue', sans-serif;
                    font-size: 14px;
                    font-weight: 400;
                  }
              role="presentation"
              size={11}
            >
              <div
                className=
                    ms-Persona-imageArea
                    {
                      flex: 0 0 auto;
                      height: 32px;
                      position: relative;
                      text-align: center;
                      width: 32px;
                    }
              >
                <div
                  aria-hidden="true"
                  className=
                      ms-Persona-initials
                      {
                        background-color: #00ABA9;
                        border-radius: 50%;
                        color: #ffffff;
                        font-size: 14px;
                        font-weight: 400;
                        height: 32px;
                        line-height: 32px;
                      }
                      @media screen and (-ms-high-contrast: active){& {
                        -ms-high-contrast-adjust: none;
                        background-color: Window !important;
                        border: 1px solid WindowText;
                        box-sizing: border-box;
                        color: WindowText;
                      }
                >
                  <span>
                    RK
                  </span>
                </div>
              </div>
            </div>
          </div>
        </div>
        <div
          className=
              ms-DocumentCardActivity-details
              {
                height: 32px;
                left: 56px;
                position: absolute;
                top: 8px;
                width: calc(100% - 72px);
              }
        >
          <span
            className=
                ms-DocumentCardActivity-name
                {
                  color: #323130;
                  display: block;
                  font-size: 12px;
                  font-weight: 600;
                  height: 15px;
                  line-height: 15px;
                  overflow: hidden;
                  text-overflow: ellipsis;
                  white-space: nowrap;
                }
          >
            Roko Kolar
          </span>
          <span
            className=
                ms-DocumentCardActivity-activity
                {
                  color: #605e5c;
                  display: block;
                  font-size: 12px;
                  height: 15px;
                  line-height: 15px;
                  overflow: hidden;
                  text-overflow: ellipsis;
                  white-space: nowrap;
                }
          >
            Created a few minutes ago
          </span>
        </div>
      </div>
    </div>
  </div>
  <div
    className=
        ms-DocumentCard
        ms-DocumentCard--actionable
        ms-DocumentCard--compact
        {
          -webkit-font-smoothing: antialiased;
          background-color: #ffffff;
          border: 1px solid #edebe9;
          box-sizing: border-box;
          display: flex;
          height: 108px;
          max-width: 480px;
          min-width: 206px;
          position: relative;
          user-select: none;
        }
        & .ms-DocumentCardLocation + .ms-DocumentCardTitle {
          padding-top: 4px;
        }
        &:hover {
          border-color: #c8c6c4;
          cursor: pointer;
        }
        &:hover:after {
          border: 1px solid #c8c6c4;
          bottom: 0px;
          content: " ";
          left: 0px;
          pointer-events: none;
          position: absolute;
          right: 0px;
          top: 0px;
        }
        & .ms-DocumentCardPreview {
          border-bottom: 0px;
          border-right: 1px solid #edebe9;
          max-height: 106px;
          max-width: 144px;
        }
        & .ms-DocumentCardPreview-icon {
          max-height: 32px;
          max-width: 32px;
        }
        & .ms-DocumentCardActivity {
          padding-bottom: 12px;
        }
        & .ms-DocumentCardTitle {
          font-size: 15px;
          line-height: 16px;
          padding-bottom: 12px 16px 8px 16px;
        }
    data-is-focusable={true}
    onClick={[Function]}
    onKeyDown={[Function]}
    role="link"
    tabIndex={0}
  >
    <div
      className=
          ms-DocumentCardPreview
          {
<<<<<<< HEAD
            background-color: #faf9f8;
            border-bottom: 1px solid #edebe9;
=======
            background-color: #ffffff;
            border-bottom: 1px solid #eaeaea;
>>>>>>> c4a87826
            overflow: hidden;
            position: relative;
          }
    >
      <div>
        <ul
          className=

              {
                list-style-type: none;
                margin-bottom: 0px;
                margin-left: 0px;
                margin-right: 0px;
                margin-top: 0px;
                padding-bottom: 0;
                padding-left: 16px;
                padding-right: 16px;
                padding-top: 16px;
              }
              & li {
                height: 16px;
                line-height: 16px;
                margin-bottom: 8px;
                overflow: hidden;
                padding-left: 24px;
                position: relative;
                text-overflow: ellipsis;
                white-space: nowrap;
              }
              & a {
                color: #212121;
                font-size: 12px;
                text-decoration: none;
              }
              & a:hover {
                color: #0078d4;
              }
        >
          <li>
            <div
              className=
                  ms-Image
                  {
                    -moz-osx-font-smoothing: grayscale;
                    -webkit-font-smoothing: antialiased;
                    font-family: 'Segoe UI', 'Segoe UI Web (West European)', 'Segoe UI', -apple-system, BlinkMacSystemFont, 'Roboto', 'Helvetica Neue', sans-serif;
                    font-size: 14px;
                    font-weight: 400;
                    left: 0px;
                    overflow: hidden;
                    position: absolute;
                    top: 0px;
                  }
              style={
                Object {
                  "height": "16px",
                  "width": "16px",
                }
              }
            >
              <img
                alt=""
                className=
                    ms-Image-image
                    ms-Image-image--portrait
                    is-notLoaded
                    is-fadeIn
                    {
                      display: block;
                      height: 100%;
                      opacity: 0;
                      width: 100%;
                    }
                onError={[Function]}
                onLoad={[Function]}
                role="presentation"
                src="https://static2.sharepointonline.com/files/fabric/office-ui-fabric-react-assets/icon-ppt.png"
              />
            </div>
            <a
              className=
                  ms-Link
                  {
                    -moz-osx-font-smoothing: grayscale;
                    -webkit-font-smoothing: antialiased;
                    color: #0078d4;
                    font-family: 'Segoe UI', 'Segoe UI Web (West European)', 'Segoe UI', -apple-system, BlinkMacSystemFont, 'Roboto', 'Helvetica Neue', sans-serif;
                    font-size: inherit;
                    font-weight: inherit;
                    outline: none;
                    text-decoration: none;
                  }
                  .ms-Fabric--isFocusVisible &:focus {
                    box-shadow: 0 0 0 1px #666666 inset;
                  }
                  @media screen and (-ms-high-contrast: active){.ms-Fabric--isFocusVisible &:focus {
                    outline: 1px solid WindowText;
                  }
                  @media screen and (-ms-high-contrast: active){& {
                    border-bottom: none;
                  }
                  &:active, &:hover, &:active:hover {
                    color: #004578;
                  }
                  @media screen and (-ms-high-contrast: active){&:active, &:hover, &:active:hover {
                    text-decoration: underline;
                  }
                  &:focus {
                    color: #0078d4;
                  }
              href="http://bing.com"
              onClick={[Function]}
            >
              Revenue stream proposal fiscal year 2016 version02.pptx
            </a>
          </li>
          <li>
            <div
              className=
                  ms-Image
                  {
                    -moz-osx-font-smoothing: grayscale;
                    -webkit-font-smoothing: antialiased;
                    font-family: 'Segoe UI', 'Segoe UI Web (West European)', 'Segoe UI', -apple-system, BlinkMacSystemFont, 'Roboto', 'Helvetica Neue', sans-serif;
                    font-size: 14px;
                    font-weight: 400;
                    left: 0px;
                    overflow: hidden;
                    position: absolute;
                    top: 0px;
                  }
              style={
                Object {
                  "height": "16px",
                  "width": "16px",
                }
              }
            >
              <img
                alt=""
                className=
                    ms-Image-image
                    ms-Image-image--portrait
                    is-notLoaded
                    is-fadeIn
                    {
                      display: block;
                      height: 100%;
                      opacity: 0;
                      width: 100%;
                    }
                onError={[Function]}
                onLoad={[Function]}
                role="presentation"
                src="https://static2.sharepointonline.com/files/fabric/office-ui-fabric-react-assets/icon-ppt.png"
              />
            </div>
            <a
              className=
                  ms-Link
                  {
                    -moz-osx-font-smoothing: grayscale;
                    -webkit-font-smoothing: antialiased;
                    color: #0078d4;
                    font-family: 'Segoe UI', 'Segoe UI Web (West European)', 'Segoe UI', -apple-system, BlinkMacSystemFont, 'Roboto', 'Helvetica Neue', sans-serif;
                    font-size: inherit;
                    font-weight: inherit;
                    outline: none;
                    text-decoration: none;
                  }
                  .ms-Fabric--isFocusVisible &:focus {
                    box-shadow: 0 0 0 1px #666666 inset;
                  }
                  @media screen and (-ms-high-contrast: active){.ms-Fabric--isFocusVisible &:focus {
                    outline: 1px solid WindowText;
                  }
                  @media screen and (-ms-high-contrast: active){& {
                    border-bottom: none;
                  }
                  &:active, &:hover, &:active:hover {
                    color: #004578;
                  }
                  @media screen and (-ms-high-contrast: active){&:active, &:hover, &:active:hover {
                    text-decoration: underline;
                  }
                  &:focus {
                    color: #0078d4;
                  }
              href="http://bing.com"
              onClick={[Function]}
            >
              New Contoso Collaboration for Conference Presentation Draft
            </a>
          </li>
          <li>
            <div
              className=
                  ms-Image
                  {
                    -moz-osx-font-smoothing: grayscale;
                    -webkit-font-smoothing: antialiased;
                    font-family: 'Segoe UI', 'Segoe UI Web (West European)', 'Segoe UI', -apple-system, BlinkMacSystemFont, 'Roboto', 'Helvetica Neue', sans-serif;
                    font-size: 14px;
                    font-weight: 400;
                    left: 0px;
                    overflow: hidden;
                    position: absolute;
                    top: 0px;
                  }
              style={
                Object {
                  "height": "16px",
                  "width": "16px",
                }
              }
            >
              <img
                alt=""
                className=
                    ms-Image-image
                    ms-Image-image--portrait
                    is-notLoaded
                    is-fadeIn
                    {
                      display: block;
                      height: 100%;
                      opacity: 0;
                      width: 100%;
                    }
                onError={[Function]}
                onLoad={[Function]}
                role="presentation"
                src="https://static2.sharepointonline.com/files/fabric/office-ui-fabric-react-assets/icon-ppt.png"
              />
            </div>
            <a
              className=
                  ms-Link
                  {
                    -moz-osx-font-smoothing: grayscale;
                    -webkit-font-smoothing: antialiased;
                    color: #0078d4;
                    font-family: 'Segoe UI', 'Segoe UI Web (West European)', 'Segoe UI', -apple-system, BlinkMacSystemFont, 'Roboto', 'Helvetica Neue', sans-serif;
                    font-size: inherit;
                    font-weight: inherit;
                    outline: none;
                    text-decoration: none;
                  }
                  .ms-Fabric--isFocusVisible &:focus {
                    box-shadow: 0 0 0 1px #666666 inset;
                  }
                  @media screen and (-ms-high-contrast: active){.ms-Fabric--isFocusVisible &:focus {
                    outline: 1px solid WindowText;
                  }
                  @media screen and (-ms-high-contrast: active){& {
                    border-bottom: none;
                  }
                  &:active, &:hover, &:active:hover {
                    color: #004578;
                  }
                  @media screen and (-ms-high-contrast: active){&:active, &:hover, &:active:hover {
                    text-decoration: underline;
                  }
                  &:focus {
                    color: #0078d4;
                  }
              href="http://bing.com"
              onClick={[Function]}
            >
              Spec Sheet for design
            </a>
          </li>
        </ul>
        <span
          className=

              {
                display: block;
                font-size: 12px;
                padding-bottom: 8px;
                padding-left: 16px;
                padding-right: 16px;
                padding-top: 0px;
              }
        >
          +1 more
        </span>
      </div>
    </div>
    <div
      className=
          ms-DocumentCardDetails
          {
            display: flex;
            flex-direction: column;
            flex: 1;
            justify-content: space-between;
            overflow: hidden;
          }
    >
      <div
        className=
            ms-DocumentCardTitle
            {
              -moz-osx-font-smoothing: grayscale;
              -webkit-font-smoothing: antialiased;
              color: #323130;
              display: block;
              font-family: 'Segoe UI Web (West European)', 'Segoe UI', -apple-system, BlinkMacSystemFont, 'Roboto', 'Helvetica Neue', sans-serif;
              font-size: 17px;
              font-weight: 300;
              height: 38px;
              line-height: 21px;
              overflow: hidden;
              padding-bottom: 8px;
              padding-left: 16px;
              padding-right: 16px;
              padding-top: 8px;
              word-wrap: break-word;
            }
        title="4 files were uploaded"
      >
        4 files were uploaded
      </div>
      <div
        className=
            ms-DocumentCardActivity
            {
              padding-bottom: 8px;
              padding-left: 16px;
              padding-right: 16px;
              padding-top: 8px;
              position: relative;
            }
      >
        <div
          className=
              ms-DocumentCardActivity-avatars
              {
                height: 32px;
                margin-left: -2px;
              }
        >
          <div
            className=
                ms-DocumentCardActivity-avatar
                {
                  display: inline-block;
                  height: 32px;
                  position: relative;
                  text-align: center;
                  vertical-align: top;
                  width: 32px;
                }
                &:after {
                  border-radius: 50%;
                  border: 2px solid #ffffff;
                  bottom: -1px;
                  content: " ";
                  left: -1px;
                  position: absolute;
                  right: -1px;
                  top: -1px;
                }
          >
            <div
              className=
                  ms-Persona-coin
                  ms-Persona--size32
                  {
                    -moz-osx-font-smoothing: grayscale;
                    -webkit-font-smoothing: antialiased;
                    font-family: 'Segoe UI', 'Segoe UI Web (West European)', 'Segoe UI', -apple-system, BlinkMacSystemFont, 'Roboto', 'Helvetica Neue', sans-serif;
                    font-size: 14px;
                    font-weight: 400;
                  }
              role="presentation"
              size={11}
            >
              <div
                className=
                    ms-Persona-imageArea
                    {
                      flex: 0 0 auto;
                      height: 32px;
                      position: relative;
                      text-align: center;
                      width: 32px;
                    }
              >
                <div
                  className=
                      ms-Image
                      ms-Persona-image
                      {
                        -moz-osx-font-smoothing: grayscale;
                        -webkit-font-smoothing: antialiased;
                        border-radius: 50%;
                        border: 0px;
                        font-family: 'Segoe UI', 'Segoe UI Web (West European)', 'Segoe UI', -apple-system, BlinkMacSystemFont, 'Roboto', 'Helvetica Neue', sans-serif;
                        font-size: 14px;
                        font-weight: 400;
                        height: 32px;
                        left: 0px;
                        margin-right: 10px;
                        overflow: hidden;
                        perspective: 1px;
                        position: absolute;
                        top: 0px;
                        width: 32px;
                      }
                  style={
                    Object {
                      "height": 32,
                      "width": 32,
                    }
                  }
                >
                  <img
                    alt=""
                    className=
                        ms-Image-image
                        ms-Image-image--cover
                        ms-Image-image--portrait
                        is-notLoaded
                        is-fadeIn
                        {
                          display: block;
                          height: 100%;
                          left: 50% /* @noflip */;
                          object-fit: cover;
                          opacity: 0;
                          position: absolute;
                          top: 50%;
                          transform: translate(-50%,-50%);
                          width: 100%;
                        }
                    onError={[Function]}
                    onLoad={[Function]}
                    src="https://static2.sharepointonline.com/files/fabric/office-ui-fabric-react-assets/persona-female.png"
                  />
                </div>
              </div>
            </div>
          </div>
        </div>
        <div
          className=
              ms-DocumentCardActivity-details
              {
                height: 32px;
                left: 56px;
                position: absolute;
                top: 8px;
                width: calc(100% - 72px);
              }
        >
          <span
            className=
                ms-DocumentCardActivity-name
                {
                  color: #323130;
                  display: block;
                  font-size: 12px;
                  font-weight: 600;
                  height: 15px;
                  line-height: 15px;
                  overflow: hidden;
                  text-overflow: ellipsis;
                  white-space: nowrap;
                }
          >
            Annie Lindqvist
          </span>
          <span
            className=
                ms-DocumentCardActivity-activity
                {
                  color: #605e5c;
                  display: block;
                  font-size: 12px;
                  height: 15px;
                  line-height: 15px;
                  overflow: hidden;
                  text-overflow: ellipsis;
                  white-space: nowrap;
                }
          >
            Created a few minutes ago
          </span>
        </div>
      </div>
    </div>
  </div>
  <div
    className=
        ms-DocumentCard
        ms-DocumentCard--actionable
        ms-DocumentCard--compact
        {
          -webkit-font-smoothing: antialiased;
          background-color: #ffffff;
          border: 1px solid #edebe9;
          box-sizing: border-box;
          display: flex;
          height: 108px;
          max-width: 480px;
          min-width: 206px;
          position: relative;
          user-select: none;
        }
        & .ms-DocumentCardLocation + .ms-DocumentCardTitle {
          padding-top: 4px;
        }
        &:hover {
          border-color: #c8c6c4;
          cursor: pointer;
        }
        &:hover:after {
          border: 1px solid #c8c6c4;
          bottom: 0px;
          content: " ";
          left: 0px;
          pointer-events: none;
          position: absolute;
          right: 0px;
          top: 0px;
        }
        & .ms-DocumentCardPreview {
          border-bottom: 0px;
          border-right: 1px solid #edebe9;
          max-height: 106px;
          max-width: 144px;
        }
        & .ms-DocumentCardPreview-icon {
          max-height: 32px;
          max-width: 32px;
        }
        & .ms-DocumentCardActivity {
          padding-bottom: 12px;
        }
        & .ms-DocumentCardTitle {
          font-size: 15px;
          line-height: 16px;
          padding-bottom: 12px 16px 8px 16px;
        }
    data-is-focusable={true}
    onClick={[Function]}
    onKeyDown={[Function]}
    role="link"
    tabIndex={0}
  >
    <div
      className=
          ms-DocumentCardPreview
          {
            background-color: #faf9f8;
            border-bottom: 1px solid #edebe9;
            overflow: hidden;
            position: relative;
          }
    >
      <div
        className=
            ms-DocumentCardPreview-iconContainer
            {
              align-items: center;
              background-color: #0078d4;
              display: flex;
              height: 100%;
              justify-content: center;
            }
        style={
          Object {
            "height": undefined,
            "width": 144,
          }
        }
      >
        <i
          className=

              {
                -moz-osx-font-smoothing: grayscale;
                -webkit-font-smoothing: antialiased;
                color: #ffffff;
                display: inline-block;
                font-family: "FabricMDL2Icons-1";
                font-size: 42px;
                font-style: normal;
                font-weight: normal;
                speak: none;
              }
          data-icon-name="OpenFile"
          role="presentation"
        >
          
        </i>
      </div>
    </div>
    <div
      className=
          ms-DocumentCardDetails
          {
            display: flex;
            flex-direction: column;
            flex: 1;
            justify-content: space-between;
            overflow: hidden;
          }
    >
      <div
        className=
            ms-DocumentCardTitle
            {
              -moz-osx-font-smoothing: grayscale;
              -webkit-font-smoothing: antialiased;
              color: #323130;
              display: block;
              font-family: 'Segoe UI Web (West European)', 'Segoe UI', -apple-system, BlinkMacSystemFont, 'Roboto', 'Helvetica Neue', sans-serif;
              font-size: 17px;
              font-weight: 300;
              height: 38px;
              line-height: 21px;
              overflow: hidden;
              padding-bottom: 8px;
              padding-left: 16px;
              padding-right: 16px;
              padding-top: 8px;
              word-wrap: break-word;
            }
        title="View and share files"
      >
        View and share files
      </div>
      <div
        className=
            ms-DocumentCardActivity
            {
              padding-bottom: 8px;
              padding-left: 16px;
              padding-right: 16px;
              padding-top: 8px;
              position: relative;
            }
      >
        <div
          className=
              ms-DocumentCardActivity-avatars
              {
                height: 32px;
                margin-left: -2px;
              }
        >
          <div
            className=
                ms-DocumentCardActivity-avatar
                {
                  display: inline-block;
                  height: 32px;
                  position: relative;
                  text-align: center;
                  vertical-align: top;
                  width: 32px;
                }
                &:after {
                  border-radius: 50%;
                  border: 2px solid #ffffff;
                  bottom: -1px;
                  content: " ";
                  left: -1px;
                  position: absolute;
                  right: -1px;
                  top: -1px;
                }
          >
            <div
              className=
                  ms-Persona-coin
                  ms-Persona--size32
                  {
                    -moz-osx-font-smoothing: grayscale;
                    -webkit-font-smoothing: antialiased;
                    font-family: 'Segoe UI', 'Segoe UI Web (West European)', 'Segoe UI', -apple-system, BlinkMacSystemFont, 'Roboto', 'Helvetica Neue', sans-serif;
                    font-size: 14px;
                    font-weight: 400;
                  }
              role="presentation"
              size={11}
            >
              <div
                className=
                    ms-Persona-imageArea
                    {
                      flex: 0 0 auto;
                      height: 32px;
                      position: relative;
                      text-align: center;
                      width: 32px;
                    }
              >
                <div
                  className=
                      ms-Image
                      ms-Persona-image
                      {
                        -moz-osx-font-smoothing: grayscale;
                        -webkit-font-smoothing: antialiased;
                        border-radius: 50%;
                        border: 0px;
                        font-family: 'Segoe UI', 'Segoe UI Web (West European)', 'Segoe UI', -apple-system, BlinkMacSystemFont, 'Roboto', 'Helvetica Neue', sans-serif;
                        font-size: 14px;
                        font-weight: 400;
                        height: 32px;
                        left: 0px;
                        margin-right: 10px;
                        overflow: hidden;
                        perspective: 1px;
                        position: absolute;
                        top: 0px;
                        width: 32px;
                      }
                  style={
                    Object {
                      "height": 32,
                      "width": 32,
                    }
                  }
                >
                  <img
                    alt=""
                    className=
                        ms-Image-image
                        ms-Image-image--cover
                        ms-Image-image--portrait
                        is-notLoaded
                        is-fadeIn
                        {
                          display: block;
                          height: 100%;
                          left: 50% /* @noflip */;
                          object-fit: cover;
                          opacity: 0;
                          position: absolute;
                          top: 50%;
                          transform: translate(-50%,-50%);
                          width: 100%;
                        }
                    onError={[Function]}
                    onLoad={[Function]}
                    src="https://static2.sharepointonline.com/files/fabric/office-ui-fabric-react-assets/persona-male.png"
                  />
                </div>
              </div>
            </div>
          </div>
        </div>
        <div
          className=
              ms-DocumentCardActivity-details
              {
                height: 32px;
                left: 56px;
                position: absolute;
                top: 8px;
                width: calc(100% - 72px);
              }
        >
          <span
            className=
                ms-DocumentCardActivity-name
                {
                  color: #323130;
                  display: block;
                  font-size: 12px;
                  font-weight: 600;
                  height: 15px;
                  line-height: 15px;
                  overflow: hidden;
                  text-overflow: ellipsis;
                  white-space: nowrap;
                }
          >
            Aaron Reid
          </span>
          <span
            className=
                ms-DocumentCardActivity-activity
                {
                  color: #605e5c;
                  display: block;
                  font-size: 12px;
                  height: 15px;
                  line-height: 15px;
                  overflow: hidden;
                  text-overflow: ellipsis;
                  white-space: nowrap;
                }
          >
            Created a few minutes ago
          </span>
        </div>
      </div>
    </div>
  </div>
  <div
    className=
        ms-DocumentCard
        ms-DocumentCard--actionable
        ms-DocumentCard--compact
        {
          -webkit-font-smoothing: antialiased;
          background-color: #ffffff;
          border: 1px solid #edebe9;
          box-sizing: border-box;
          display: flex;
          height: 108px;
          max-width: 480px;
          min-width: 206px;
          position: relative;
          user-select: none;
        }
        & .ms-DocumentCardLocation + .ms-DocumentCardTitle {
          padding-top: 4px;
        }
        &:hover {
          border-color: #c8c6c4;
          cursor: pointer;
        }
        &:hover:after {
          border: 1px solid #c8c6c4;
          bottom: 0px;
          content: " ";
          left: 0px;
          pointer-events: none;
          position: absolute;
          right: 0px;
          top: 0px;
        }
        & .ms-DocumentCardPreview {
          border-bottom: 0px;
          border-right: 1px solid #edebe9;
          max-height: 106px;
          max-width: 144px;
        }
        & .ms-DocumentCardPreview-icon {
          max-height: 32px;
          max-width: 32px;
        }
        & .ms-DocumentCardActivity {
          padding-bottom: 12px;
        }
        & .ms-DocumentCardTitle {
          font-size: 15px;
          line-height: 16px;
          padding-bottom: 12px 16px 8px 16px;
        }
    data-is-focusable={true}
    onClick={[Function]}
    onKeyDown={[Function]}
    role="link"
    tabIndex={0}
  >
    <div
      className=
          ms-DocumentCardPreview
          {
            background-color: #faf9f8;
            border-bottom: 1px solid #edebe9;
            overflow: hidden;
            position: relative;
          }
    >
      <div
        className=
            ms-DocumentCardPreview-iconContainer
            {
              align-items: center;
              background-color: #f8f8f8;
              display: flex;
              height: 100%;
              justify-content: center;
            }
        style={
          Object {
            "height": undefined,
            "width": 144,
          }
        }
      >
        <i
          className=

              {
                -moz-osx-font-smoothing: grayscale;
                -webkit-font-smoothing: antialiased;
                background-color: #f8f8f8;
                color: #0078d7;
                display: inline-block;
                font-family: "FabricMDL2Icons-9";
                font-size: 42px;
                font-style: normal;
                font-weight: normal;
                speak: none;
              }
          data-icon-name="OutlookLogo"
          role="presentation"
        >
          
        </i>
      </div>
    </div>
    <div
      className=
          ms-DocumentCardDetails
          {
            display: flex;
            flex-direction: column;
            flex: 1;
            justify-content: space-between;
            overflow: hidden;
          }
    >
      <div
        className=
            ms-DocumentCardTitle
            {
              -moz-osx-font-smoothing: grayscale;
              -webkit-font-smoothing: antialiased;
              color: #323130;
              display: block;
              font-family: 'Segoe UI Web (West European)', 'Segoe UI', -apple-system, BlinkMacSystemFont, 'Roboto', 'Helvetica Neue', sans-serif;
              font-size: 17px;
              font-weight: 300;
              height: 38px;
              line-height: 21px;
              overflow: hidden;
              padding-bottom: 8px;
              padding-left: 16px;
              padding-right: 16px;
              padding-top: 8px;
              word-wrap: break-word;
            }
        title="Conversation about takeaways from annual SharePoint conference"
      >
        Conversation about takeaways from annual SharePoint conference
      </div>
      <div
        className=
            ms-DocumentCardActivity
            {
              padding-bottom: 8px;
              padding-left: 16px;
              padding-right: 16px;
              padding-top: 8px;
              position: relative;
            }
      >
        <div
          className=
              ms-DocumentCardActivity-avatars
              {
                height: 32px;
                margin-left: -2px;
              }
        >
          <div
            className=
                ms-DocumentCardActivity-avatar
                {
                  display: inline-block;
                  height: 32px;
                  position: relative;
                  text-align: center;
                  vertical-align: top;
                  width: 32px;
                }
                &:after {
                  border-radius: 50%;
                  border: 2px solid #ffffff;
                  bottom: -1px;
                  content: " ";
                  left: -1px;
                  position: absolute;
                  right: -1px;
                  top: -1px;
                }
          >
            <div
              className=
                  ms-Persona-coin
                  ms-Persona--size32
                  {
                    -moz-osx-font-smoothing: grayscale;
                    -webkit-font-smoothing: antialiased;
                    font-family: 'Segoe UI', 'Segoe UI Web (West European)', 'Segoe UI', -apple-system, BlinkMacSystemFont, 'Roboto', 'Helvetica Neue', sans-serif;
                    font-size: 14px;
                    font-weight: 400;
                  }
              role="presentation"
              size={11}
            >
              <div
                className=
                    ms-Persona-imageArea
                    {
                      flex: 0 0 auto;
                      height: 32px;
                      position: relative;
                      text-align: center;
                      width: 32px;
                    }
              >
                <div
                  aria-hidden="true"
                  className=
                      ms-Persona-initials
                      {
                        background-color: #7E3878;
                        border-radius: 50%;
                        color: #ffffff;
                        font-size: 14px;
                        font-weight: 400;
                        height: 32px;
                        line-height: 32px;
                      }
                      @media screen and (-ms-high-contrast: active){& {
                        -ms-high-contrast-adjust: none;
                        background-color: Window !important;
                        border: 1px solid WindowText;
                        box-sizing: border-box;
                        color: WindowText;
                      }
                >
                  <span>
                    CB
                  </span>
                </div>
              </div>
            </div>
          </div>
        </div>
        <div
          className=
              ms-DocumentCardActivity-details
              {
                height: 32px;
                left: 56px;
                position: absolute;
                top: 8px;
                width: calc(100% - 72px);
              }
        >
          <span
            className=
                ms-DocumentCardActivity-name
                {
                  color: #323130;
                  display: block;
                  font-size: 12px;
                  font-weight: 600;
                  height: 15px;
                  line-height: 15px;
                  overflow: hidden;
                  text-overflow: ellipsis;
                  white-space: nowrap;
                }
          >
            Christian Bergqvist
          </span>
          <span
            className=
                ms-DocumentCardActivity-activity
                {
                  color: #605e5c;
                  display: block;
                  font-size: 12px;
                  height: 15px;
                  line-height: 15px;
                  overflow: hidden;
                  text-overflow: ellipsis;
                  white-space: nowrap;
                }
          >
            Sent a few minutes ago
          </span>
        </div>
      </div>
    </div>
  </div>
</div>
`;<|MERGE_RESOLUTION|>--- conflicted
+++ resolved
@@ -84,13 +84,8 @@
       className=
           ms-DocumentCardPreview
           {
-<<<<<<< HEAD
-            background-color: #ffffff;
+            background-color: #faf9f8;
             border-bottom: 1px solid #edebe9;
-=======
-            background-color: #f8f8f8;
-            border-bottom: 1px solid #eaeaea;
->>>>>>> c4a87826
             overflow: hidden;
             position: relative;
           }
@@ -100,267 +95,6 @@
           className=
               ms-Image
               {
-<<<<<<< HEAD
-                list-style-type: none;
-                margin-bottom: 0px;
-                margin-left: 0px;
-                margin-right: 0px;
-                margin-top: 0px;
-                padding-bottom: 0;
-                padding-left: 16px;
-                padding-right: 16px;
-                padding-top: 16px;
-              }
-              & li {
-                height: 16px;
-                line-height: 16px;
-                margin-bottom: 8px;
-                overflow: hidden;
-                padding-left: 24px;
-                position: relative;
-                text-overflow: ellipsis;
-                white-space: nowrap;
-              }
-              & a {
-                color: #201f1e;
-                font-size: 12px;
-                text-decoration: none;
-              }
-              & a:hover {
-                color: #0078d4;
-              }
-        >
-          <li>
-            <div
-              className=
-                  ms-Image
-                  {
-                    -moz-osx-font-smoothing: grayscale;
-                    -webkit-font-smoothing: antialiased;
-                    font-family: 'Segoe UI', 'Segoe UI Web (West European)', 'Segoe UI', -apple-system, BlinkMacSystemFont, 'Roboto', 'Helvetica Neue', sans-serif;
-                    font-size: 14px;
-                    font-weight: 400;
-                    left: 0px;
-                    overflow: hidden;
-                    position: absolute;
-                    top: 0px;
-                  }
-              style={
-                Object {
-                  "height": "16px",
-                  "width": "16px",
-                }
-              }
-            >
-              <img
-                alt=""
-                className=
-                    ms-Image-image
-                    ms-Image-image--portrait
-                    is-notLoaded
-                    is-fadeIn
-                    {
-                      display: block;
-                      height: 100%;
-                      opacity: 0;
-                      width: 100%;
-                    }
-                onError={[Function]}
-                onLoad={[Function]}
-                role="presentation"
-                src="https://static2.sharepointonline.com/files/fabric/office-ui-fabric-react-assets/icon-ppt.png"
-              />
-            </div>
-            <a
-              className=
-                  ms-Link
-                  {
-                    -moz-osx-font-smoothing: grayscale;
-                    -webkit-font-smoothing: antialiased;
-                    color: #0078d4;
-                    font-family: 'Segoe UI', 'Segoe UI Web (West European)', 'Segoe UI', -apple-system, BlinkMacSystemFont, 'Roboto', 'Helvetica Neue', sans-serif;
-                    font-size: inherit;
-                    font-weight: inherit;
-                    outline: none;
-                    text-decoration: none;
-                  }
-                  .ms-Fabric--isFocusVisible &:focus {
-                    box-shadow: 0 0 0 1px #605e5c inset;
-                  }
-                  @media screen and (-ms-high-contrast: active){.ms-Fabric--isFocusVisible &:focus {
-                    outline: 1px solid WindowText;
-                  }
-                  @media screen and (-ms-high-contrast: active){& {
-                    border-bottom: none;
-                  }
-                  &:active, &:hover, &:active:hover {
-                    color: #004578;
-                    text-decoration: underline;
-                  }
-                  &:focus {
-                    color: #0078d4;
-                  }
-              href="http://bing.com"
-              onClick={[Function]}
-            >
-              Revenue stream proposal fiscal year 2016 version02.pptx
-            </a>
-          </li>
-          <li>
-            <div
-              className=
-                  ms-Image
-                  {
-                    -moz-osx-font-smoothing: grayscale;
-                    -webkit-font-smoothing: antialiased;
-                    font-family: 'Segoe UI', 'Segoe UI Web (West European)', 'Segoe UI', -apple-system, BlinkMacSystemFont, 'Roboto', 'Helvetica Neue', sans-serif;
-                    font-size: 14px;
-                    font-weight: 400;
-                    left: 0px;
-                    overflow: hidden;
-                    position: absolute;
-                    top: 0px;
-                  }
-              style={
-                Object {
-                  "height": "16px",
-                  "width": "16px",
-                }
-              }
-            >
-              <img
-                alt=""
-                className=
-                    ms-Image-image
-                    ms-Image-image--portrait
-                    is-notLoaded
-                    is-fadeIn
-                    {
-                      display: block;
-                      height: 100%;
-                      opacity: 0;
-                      width: 100%;
-                    }
-                onError={[Function]}
-                onLoad={[Function]}
-                role="presentation"
-                src="https://static2.sharepointonline.com/files/fabric/office-ui-fabric-react-assets/icon-ppt.png"
-              />
-            </div>
-            <a
-              className=
-                  ms-Link
-                  {
-                    -moz-osx-font-smoothing: grayscale;
-                    -webkit-font-smoothing: antialiased;
-                    color: #0078d4;
-                    font-family: 'Segoe UI', 'Segoe UI Web (West European)', 'Segoe UI', -apple-system, BlinkMacSystemFont, 'Roboto', 'Helvetica Neue', sans-serif;
-                    font-size: inherit;
-                    font-weight: inherit;
-                    outline: none;
-                    text-decoration: none;
-                  }
-                  .ms-Fabric--isFocusVisible &:focus {
-                    box-shadow: 0 0 0 1px #605e5c inset;
-                  }
-                  @media screen and (-ms-high-contrast: active){.ms-Fabric--isFocusVisible &:focus {
-                    outline: 1px solid WindowText;
-                  }
-                  @media screen and (-ms-high-contrast: active){& {
-                    border-bottom: none;
-                  }
-                  &:active, &:hover, &:active:hover {
-                    color: #004578;
-                    text-decoration: underline;
-                  }
-                  &:focus {
-                    color: #0078d4;
-                  }
-              href="http://bing.com"
-              onClick={[Function]}
-            >
-              New Contoso Collaboration for Conference Presentation Draft
-            </a>
-          </li>
-          <li>
-            <div
-              className=
-                  ms-Image
-                  {
-                    -moz-osx-font-smoothing: grayscale;
-                    -webkit-font-smoothing: antialiased;
-                    font-family: 'Segoe UI', 'Segoe UI Web (West European)', 'Segoe UI', -apple-system, BlinkMacSystemFont, 'Roboto', 'Helvetica Neue', sans-serif;
-                    font-size: 14px;
-                    font-weight: 400;
-                    left: 0px;
-                    overflow: hidden;
-                    position: absolute;
-                    top: 0px;
-                  }
-              style={
-                Object {
-                  "height": "16px",
-                  "width": "16px",
-                }
-              }
-            >
-              <img
-                alt=""
-                className=
-                    ms-Image-image
-                    ms-Image-image--portrait
-                    is-notLoaded
-                    is-fadeIn
-                    {
-                      display: block;
-                      height: 100%;
-                      opacity: 0;
-                      width: 100%;
-                    }
-                onError={[Function]}
-                onLoad={[Function]}
-                role="presentation"
-                src="https://static2.sharepointonline.com/files/fabric/office-ui-fabric-react-assets/icon-ppt.png"
-              />
-            </div>
-            <a
-              className=
-                  ms-Link
-                  {
-                    -moz-osx-font-smoothing: grayscale;
-                    -webkit-font-smoothing: antialiased;
-                    color: #0078d4;
-                    font-family: 'Segoe UI', 'Segoe UI Web (West European)', 'Segoe UI', -apple-system, BlinkMacSystemFont, 'Roboto', 'Helvetica Neue', sans-serif;
-                    font-size: inherit;
-                    font-weight: inherit;
-                    outline: none;
-                    text-decoration: none;
-                  }
-                  .ms-Fabric--isFocusVisible &:focus {
-                    box-shadow: 0 0 0 1px #605e5c inset;
-                  }
-                  @media screen and (-ms-high-contrast: active){.ms-Fabric--isFocusVisible &:focus {
-                    outline: 1px solid WindowText;
-                  }
-                  @media screen and (-ms-high-contrast: active){& {
-                    border-bottom: none;
-                  }
-                  &:active, &:hover, &:active:hover {
-                    color: #004578;
-                    text-decoration: underline;
-                  }
-                  &:focus {
-                    color: #0078d4;
-                  }
-              href="http://bing.com"
-              onClick={[Function]}
-            >
-              Spec Sheet for design
-            </a>
-          </li>
-        </ul>
-        <span
-=======
                 -moz-osx-font-smoothing: grayscale;
                 -webkit-font-smoothing: antialiased;
                 font-family: 'Segoe UI', 'Segoe UI Web (West European)', 'Segoe UI', -apple-system, BlinkMacSystemFont, 'Roboto', 'Helvetica Neue', sans-serif;
@@ -395,7 +129,6 @@
           />
         </div>
         <div
->>>>>>> c4a87826
           className=
               ms-Image
               ms-DocumentCardPreview-icon
@@ -676,13 +409,8 @@
       className=
           ms-DocumentCardPreview
           {
-<<<<<<< HEAD
-            background-color: #faf9f8;
+            background-color: #ffffff;
             border-bottom: 1px solid #edebe9;
-=======
-            background-color: #ffffff;
-            border-bottom: 1px solid #eaeaea;
->>>>>>> c4a87826
             overflow: hidden;
             position: relative;
           }
@@ -713,7 +441,7 @@
                 white-space: nowrap;
               }
               & a {
-                color: #212121;
+                color: #201f1e;
                 font-size: 12px;
                 text-decoration: none;
               }
@@ -776,7 +504,7 @@
                     text-decoration: none;
                   }
                   .ms-Fabric--isFocusVisible &:focus {
-                    box-shadow: 0 0 0 1px #666666 inset;
+                    box-shadow: 0 0 0 1px #605e5c inset;
                   }
                   @media screen and (-ms-high-contrast: active){.ms-Fabric--isFocusVisible &:focus {
                     outline: 1px solid WindowText;
@@ -786,8 +514,6 @@
                   }
                   &:active, &:hover, &:active:hover {
                     color: #004578;
-                  }
-                  @media screen and (-ms-high-contrast: active){&:active, &:hover, &:active:hover {
                     text-decoration: underline;
                   }
                   &:focus {
@@ -854,7 +580,7 @@
                     text-decoration: none;
                   }
                   .ms-Fabric--isFocusVisible &:focus {
-                    box-shadow: 0 0 0 1px #666666 inset;
+                    box-shadow: 0 0 0 1px #605e5c inset;
                   }
                   @media screen and (-ms-high-contrast: active){.ms-Fabric--isFocusVisible &:focus {
                     outline: 1px solid WindowText;
@@ -864,8 +590,6 @@
                   }
                   &:active, &:hover, &:active:hover {
                     color: #004578;
-                  }
-                  @media screen and (-ms-high-contrast: active){&:active, &:hover, &:active:hover {
                     text-decoration: underline;
                   }
                   &:focus {
@@ -932,7 +656,7 @@
                     text-decoration: none;
                   }
                   .ms-Fabric--isFocusVisible &:focus {
-                    box-shadow: 0 0 0 1px #666666 inset;
+                    box-shadow: 0 0 0 1px #605e5c inset;
                   }
                   @media screen and (-ms-high-contrast: active){.ms-Fabric--isFocusVisible &:focus {
                     outline: 1px solid WindowText;
@@ -942,8 +666,6 @@
                   }
                   &:active, &:hover, &:active:hover {
                     color: #004578;
-                  }
-                  @media screen and (-ms-high-contrast: active){&:active, &:hover, &:active:hover {
                     text-decoration: underline;
                   }
                   &:focus {
@@ -1561,7 +1283,7 @@
             ms-DocumentCardPreview-iconContainer
             {
               align-items: center;
-              background-color: #f8f8f8;
+              background-color: #faf9f8;
               display: flex;
               height: 100%;
               justify-content: center;
@@ -1579,7 +1301,7 @@
               {
                 -moz-osx-font-smoothing: grayscale;
                 -webkit-font-smoothing: antialiased;
-                background-color: #f8f8f8;
+                background-color: #faf9f8;
                 color: #0078d7;
                 display: inline-block;
                 font-family: "FabricMDL2Icons-9";
