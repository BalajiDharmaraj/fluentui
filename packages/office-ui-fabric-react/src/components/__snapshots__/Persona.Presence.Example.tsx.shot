// Jest Snapshot v1, https://goo.gl/fbAQLP

exports[`Component Examples renders Persona.Presence.Example.tsx correctly 1`] = `
<div
  className=

      & .ms-Persona {
        margin-bottom: 20px;
        margin-left: 0;
        margin-right: 20px;
        margin-top: 0;
      }
>
  <div
    className=
        ms-Stack
        {
          box-sizing: border-box;
          display: flex;
          flex-direction: row;
          flex-wrap: nowrap;
          height: auto;
          width: auto;
        }
        & > * {
          text-overflow: ellipsis;
        }
        & > *:not(:first-child) {
          margin-left: 0px;
        }
        & > *:not(.ms-StackItem) {
          flex-shrink: 1;
        }
  >
    <div
      className=
          ms-Stack
          {
            box-sizing: border-box;
            display: flex;
            flex-direction: column;
            flex-wrap: nowrap;
            height: auto;
            width: auto;
          }
          & > * {
            text-overflow: ellipsis;
          }
          & > *:not(:first-child) {
            margin-top: 0px;
          }
          & > *:not(.ms-StackItem) {
            flex-shrink: 1;
          }
    >
      <label
        className=
            ms-Label
            {
              -moz-osx-font-smoothing: grayscale;
              -webkit-font-smoothing: antialiased;
              box-shadow: none;
              box-sizing: border-box;
              color: #323130;
              display: block;
              font-family: 'Segoe UI', 'Segoe UI Web (West European)', 'Segoe UI', -apple-system, BlinkMacSystemFont, 'Roboto', 'Helvetica Neue', sans-serif;
              font-size: 14px;
              font-weight: 600;
              margin-bottom: 0px;
              margin-left: 0px;
              margin-right: 0px;
              margin-top: 0px;
              overflow-wrap: break-word;
              padding-bottom: 5px;
              padding-left: 0;
              padding-right: 0;
              padding-top: 5px;
              word-wrap: break-word;
            }
      >
        Online
      </label>
      <div
        className=
            ms-Stack
            {
              box-sizing: border-box;
              display: flex;
              flex-direction: row;
              flex-wrap: nowrap;
              height: auto;
              width: auto;
            }
            & > * {
              text-overflow: ellipsis;
            }
            & > *:not(:first-child) {
              margin-left: 0px;
            }
            & > *:not(.ms-StackItem) {
              flex-shrink: 1;
            }
      >
        <div
          className=
              ms-Persona
              ms-Persona--size8
              ms-Persona--online
              {
                -moz-osx-font-smoothing: grayscale;
                -webkit-font-smoothing: antialiased;
                align-items: center;
                box-shadow: none;
                box-sizing: border-box;
                color: #323130;
                display: flex;
                font-family: 'Segoe UI', 'Segoe UI Web (West European)', 'Segoe UI', -apple-system, BlinkMacSystemFont, 'Roboto', 'Helvetica Neue', sans-serif;
                font-size: 14px;
                font-weight: 400;
                height: 20px;
                margin-bottom: 0px;
                margin-left: 0px;
                margin-right: 0px;
                margin-top: 0px;
                min-width: 20px;
                padding-bottom: 0px;
                padding-left: 0px;
                padding-right: 0px;
                padding-top: 0px;
                position: relative;
              }
              & .contextualHost {
                display: none;
              }
<<<<<<< HEAD
              & .ms-Persona-primaryText {
                color: #201f1e;
              }
=======
>>>>>>> bcff13c6
        >
          <div
            className=
                ms-Persona-coin
                ms-Persona--size8
                {
                  -moz-osx-font-smoothing: grayscale;
                  -webkit-font-smoothing: antialiased;
                  font-family: 'Segoe UI', 'Segoe UI Web (West European)', 'Segoe UI', -apple-system, BlinkMacSystemFont, 'Roboto', 'Helvetica Neue', sans-serif;
                  font-size: 14px;
                  font-weight: 400;
                }
          >
            <div
              className=
                  ms-Persona-presence
                  {
                    -ms-high-contrast-adjust: none;
                    background-clip: content-box;
                    background-color: #6BB700;
                    border-radius: 50%;
                    border: 0px;
                    bottom: -2px;
                    box-sizing: content-box;
                    height: 8px;
                    left: 0px;
                    position: absolute;
                    right: auto;
                    text-align: center;
                    top: 7px;
                    width: 8px;
                  }
                  @media screen and (-ms-high-contrast: active){& {
                    background-color: Highlight;
                    border-color: Window;
                    border: 1px solid WindowText;
                    top: 9px;
                  }
            />
          </div>
          <div
            className=
                ms-Persona-details
                {
                  display: flex;
                  flex-direction: column;
                  justify-content: space-around;
                  min-width: 0px;
                  padding-bottom: 0;
                  padding-left: 17px;
                  padding-right: 24px;
                  padding-top: 0;
                  text-align: left;
                  width: 100%;
                }
          >
            <div
              className=
                  ms-Persona-primaryText
                  {
                    color: #323130;
                    font-size: 12px;
                    font-weight: 400;
                    line-height: 20px;
                    overflow: hidden;
                    text-overflow: ellipsis;
                    white-space: nowrap;
                  }
                  &:hover {
                    color: #201f1e;
                  }
              dir="auto"
            />
            <div
              className=
                  ms-Persona-secondaryText
                  {
                    color: #605e5c;
                    display: none;
                    font-size: 12px;
                    font-weight: 400;
                    overflow: hidden;
                    text-overflow: ellipsis;
                    white-space: nowrap;
                  }
              dir="auto"
            />
            <div
              className=
                  ms-Persona-tertiaryText
                  {
                    color: #605e5c;
                    display: none;
                    font-size: 14px;
                    font-weight: 400;
                    overflow: hidden;
                    text-overflow: ellipsis;
                    white-space: nowrap;
                  }
              dir="auto"
            />
            <div
              className=
                  ms-Persona-optionalText
                  {
                    color: #605e5c;
                    display: none;
                    font-size: 14px;
                    font-weight: 400;
                    overflow: hidden;
                    text-overflow: ellipsis;
                    white-space: nowrap;
                  }
              dir="auto"
            />
          </div>
        </div>
        <div
          className=
              ms-Persona
              ms-Persona--size24
              ms-Persona--online
              {
                -moz-osx-font-smoothing: grayscale;
                -webkit-font-smoothing: antialiased;
                align-items: center;
                box-shadow: none;
                box-sizing: border-box;
                color: #323130;
                display: flex;
                font-family: 'Segoe UI', 'Segoe UI Web (West European)', 'Segoe UI', -apple-system, BlinkMacSystemFont, 'Roboto', 'Helvetica Neue', sans-serif;
                font-size: 14px;
                font-weight: 400;
                height: 24px;
                margin-bottom: 0px;
                margin-left: 0px;
                margin-right: 0px;
                margin-top: 0px;
                min-width: 24px;
                padding-bottom: 0px;
                padding-left: 0px;
                padding-right: 0px;
                padding-top: 0px;
                position: relative;
              }
              & .contextualHost {
                display: none;
              }
<<<<<<< HEAD
              & .ms-Persona-primaryText {
                color: #201f1e;
              }
=======
>>>>>>> bcff13c6
        >
          <div
            className=
                ms-Persona-coin
                ms-Persona--size24
                {
                  -moz-osx-font-smoothing: grayscale;
                  -webkit-font-smoothing: antialiased;
                  font-family: 'Segoe UI', 'Segoe UI Web (West European)', 'Segoe UI', -apple-system, BlinkMacSystemFont, 'Roboto', 'Helvetica Neue', sans-serif;
                  font-size: 14px;
                  font-weight: 400;
                }
          >
            <div
              className=
                  ms-Persona-imageArea
                  {
                    flex: 0 0 auto;
                    height: 24px;
                    position: relative;
                    text-align: center;
                    width: 24px;
                  }
            >
              <div
                className=
                    ms-Image
                    ms-Persona-image
                    {
                      -moz-osx-font-smoothing: grayscale;
                      -webkit-font-smoothing: antialiased;
                      border-radius: 50%;
                      border: 0px;
                      font-family: 'Segoe UI', 'Segoe UI Web (West European)', 'Segoe UI', -apple-system, BlinkMacSystemFont, 'Roboto', 'Helvetica Neue', sans-serif;
                      font-size: 14px;
                      font-weight: 400;
                      height: 24px;
                      left: 0px;
                      margin-right: 10px;
                      overflow: hidden;
                      perspective: 1px;
                      position: absolute;
                      top: 0px;
                      width: 24px;
                    }
                style={
                  Object {
                    "height": 24,
                    "width": 24,
                  }
                }
              >
                <img
                  alt=""
                  className=
                      ms-Image-image
                      ms-Image-image--cover
                      ms-Image-image--portrait
                      is-notLoaded
                      is-fadeIn
                      {
                        display: block;
                        height: 100%;
                        left: 50% /* @noflip */;
                        object-fit: cover;
                        opacity: 0;
                        position: absolute;
                        top: 50%;
                        transform: translate(-50%,-50%);
                        width: 100%;
                      }
                  onError={[Function]}
                  onLoad={[Function]}
                  src="https://static2.sharepointonline.com/files/fabric/office-ui-fabric-react-assets/persona-female.png"
                />
              </div>
              <div
                className=
                    ms-Persona-presence
                    {
                      -ms-high-contrast-adjust: none;
                      background-clip: content-box;
                      background-color: #6BB700;
                      border-radius: 50%;
                      border: 2px solid #ffffff;
                      bottom: -2px;
                      box-sizing: content-box;
                      height: 8px;
                      position: absolute;
                      right: -2px;
                      text-align: center;
                      top: auto;
                      width: 8px;
                    }
                    @media screen and (-ms-high-contrast: active){& {
                      background-color: Highlight;
                      border-color: Window;
                    }
              />
            </div>
          </div>
        </div>
        <div
          className=
              ms-Persona
              ms-Persona--size48
              ms-Persona--online
              {
                -moz-osx-font-smoothing: grayscale;
                -webkit-font-smoothing: antialiased;
                align-items: center;
                box-shadow: none;
                box-sizing: border-box;
                color: #323130;
                display: flex;
                font-family: 'Segoe UI', 'Segoe UI Web (West European)', 'Segoe UI', -apple-system, BlinkMacSystemFont, 'Roboto', 'Helvetica Neue', sans-serif;
                font-size: 14px;
                font-weight: 400;
                height: 48px;
                margin-bottom: 0px;
                margin-left: 0px;
                margin-right: 0px;
                margin-top: 0px;
                min-width: 48px;
                padding-bottom: 0px;
                padding-left: 0px;
                padding-right: 0px;
                padding-top: 0px;
                position: relative;
              }
              & .contextualHost {
                display: none;
              }
<<<<<<< HEAD
              & .ms-Persona-primaryText {
                color: #201f1e;
              }
=======
>>>>>>> bcff13c6
        >
          <div
            className=
                ms-Persona-coin
                ms-Persona--size48
                {
                  -moz-osx-font-smoothing: grayscale;
                  -webkit-font-smoothing: antialiased;
                  font-family: 'Segoe UI', 'Segoe UI Web (West European)', 'Segoe UI', -apple-system, BlinkMacSystemFont, 'Roboto', 'Helvetica Neue', sans-serif;
                  font-size: 14px;
                  font-weight: 400;
                }
          >
            <div
              className=
                  ms-Persona-imageArea
                  {
                    flex: 0 0 auto;
                    height: 48px;
                    position: relative;
                    text-align: center;
                    width: 48px;
                  }
            >
              <div
                className=
                    ms-Image
                    ms-Persona-image
                    {
                      -moz-osx-font-smoothing: grayscale;
                      -webkit-font-smoothing: antialiased;
                      border-radius: 50%;
                      border: 0px;
                      font-family: 'Segoe UI', 'Segoe UI Web (West European)', 'Segoe UI', -apple-system, BlinkMacSystemFont, 'Roboto', 'Helvetica Neue', sans-serif;
                      font-size: 14px;
                      font-weight: 400;
                      height: 48px;
                      left: 0px;
                      margin-right: 10px;
                      overflow: hidden;
                      perspective: 1px;
                      position: absolute;
                      top: 0px;
                      width: 48px;
                    }
                style={
                  Object {
                    "height": 48,
                    "width": 48,
                  }
                }
              >
                <img
                  alt=""
                  className=
                      ms-Image-image
                      ms-Image-image--cover
                      ms-Image-image--portrait
                      is-notLoaded
                      is-fadeIn
                      {
                        display: block;
                        height: 100%;
                        left: 50% /* @noflip */;
                        object-fit: cover;
                        opacity: 0;
                        position: absolute;
                        top: 50%;
                        transform: translate(-50%,-50%);
                        width: 100%;
                      }
                  onError={[Function]}
                  onLoad={[Function]}
                  src="https://static2.sharepointonline.com/files/fabric/office-ui-fabric-react-assets/persona-female.png"
                />
              </div>
              <div
                className=
                    ms-Persona-presence
                    {
                      -ms-high-contrast-adjust: none;
                      background-clip: content-box;
                      background-color: #6BB700;
                      border-radius: 50%;
                      border: 2px solid #ffffff;
                      bottom: -2px;
                      box-sizing: content-box;
                      height: 12px;
                      position: absolute;
                      right: -2px;
                      text-align: center;
                      top: auto;
                      width: 12px;
                    }
                    @media screen and (-ms-high-contrast: active){& {
                      background-color: Highlight;
                      border-color: Window;
                    }
              >
                <i
                  aria-hidden={true}
                  className=
                      ms-Persona-presenceIcon
                      {
                        -moz-osx-font-smoothing: grayscale;
                        -webkit-font-smoothing: antialiased;
                        color: #ffffff;
                        display: inline-block;
                        font-family: "FabricMDL2Icons";
                        font-size: 6px;
                        font-style: normal;
                        font-weight: normal;
                        line-height: 12px;
                        speak: none;
                        vertical-align: top;
                      }
                      @media screen and (-ms-high-contrast: active){& {
                        color: Window;
                      }
                  data-icon-name="SkypeCheck"
                  role="presentation"
                >
                  
                </i>
              </div>
            </div>
          </div>
        </div>
        <div
          className=
              ms-Persona
              ms-Persona--size72
              ms-Persona--online
              {
                -moz-osx-font-smoothing: grayscale;
                -webkit-font-smoothing: antialiased;
                align-items: center;
                box-shadow: none;
                box-sizing: border-box;
                color: #323130;
                display: flex;
                font-family: 'Segoe UI', 'Segoe UI Web (West European)', 'Segoe UI', -apple-system, BlinkMacSystemFont, 'Roboto', 'Helvetica Neue', sans-serif;
                font-size: 14px;
                font-weight: 400;
                height: 72px;
                margin-bottom: 0px;
                margin-left: 0px;
                margin-right: 0px;
                margin-top: 0px;
                min-width: 72px;
                padding-bottom: 0px;
                padding-left: 0px;
                padding-right: 0px;
                padding-top: 0px;
                position: relative;
              }
              & .contextualHost {
                display: none;
              }
<<<<<<< HEAD
              & .ms-Persona-primaryText {
                color: #201f1e;
              }
=======
>>>>>>> bcff13c6
        >
          <div
            className=
                ms-Persona-coin
                ms-Persona--size72
                {
                  -moz-osx-font-smoothing: grayscale;
                  -webkit-font-smoothing: antialiased;
                  font-family: 'Segoe UI', 'Segoe UI Web (West European)', 'Segoe UI', -apple-system, BlinkMacSystemFont, 'Roboto', 'Helvetica Neue', sans-serif;
                  font-size: 14px;
                  font-weight: 400;
                }
          >
            <div
              className=
                  ms-Persona-imageArea
                  {
                    flex: 0 0 auto;
                    height: 72px;
                    position: relative;
                    text-align: center;
                    width: 72px;
                  }
            >
              <div
                className=
                    ms-Image
                    ms-Persona-image
                    {
                      -moz-osx-font-smoothing: grayscale;
                      -webkit-font-smoothing: antialiased;
                      border-radius: 50%;
                      border: 0px;
                      font-family: 'Segoe UI', 'Segoe UI Web (West European)', 'Segoe UI', -apple-system, BlinkMacSystemFont, 'Roboto', 'Helvetica Neue', sans-serif;
                      font-size: 14px;
                      font-weight: 400;
                      height: 72px;
                      left: 0px;
                      margin-right: 10px;
                      overflow: hidden;
                      perspective: 1px;
                      position: absolute;
                      top: 0px;
                      width: 72px;
                    }
                style={
                  Object {
                    "height": 72,
                    "width": 72,
                  }
                }
              >
                <img
                  alt=""
                  className=
                      ms-Image-image
                      ms-Image-image--cover
                      ms-Image-image--portrait
                      is-notLoaded
                      is-fadeIn
                      {
                        display: block;
                        height: 100%;
                        left: 50% /* @noflip */;
                        object-fit: cover;
                        opacity: 0;
                        position: absolute;
                        top: 50%;
                        transform: translate(-50%,-50%);
                        width: 100%;
                      }
                  onError={[Function]}
                  onLoad={[Function]}
                  src="https://static2.sharepointonline.com/files/fabric/office-ui-fabric-react-assets/persona-female.png"
                />
              </div>
              <div
                className=
                    ms-Persona-presence
                    {
                      -ms-high-contrast-adjust: none;
                      background-clip: content-box;
                      background-color: #6BB700;
                      border-radius: 50%;
                      border: 2px solid #ffffff;
                      bottom: -2px;
                      box-sizing: content-box;
                      height: 20px;
                      position: absolute;
                      right: -2px;
                      text-align: center;
                      top: auto;
                      width: 20px;
                    }
                    @media screen and (-ms-high-contrast: active){& {
                      background-color: Highlight;
                      border-color: Window;
                    }
              >
                <i
                  aria-hidden={true}
                  className=
                      ms-Persona-presenceIcon
                      {
                        -moz-osx-font-smoothing: grayscale;
                        -webkit-font-smoothing: antialiased;
                        color: #ffffff;
                        display: inline-block;
                        font-family: "FabricMDL2Icons";
                        font-size: 12px;
                        font-style: normal;
                        font-weight: normal;
                        line-height: 20px;
                        speak: none;
                        vertical-align: top;
                      }
                      @media screen and (-ms-high-contrast: active){& {
                        color: Window;
                      }
                  data-icon-name="SkypeCheck"
                  role="presentation"
                >
                  
                </i>
              </div>
            </div>
          </div>
        </div>
      </div>
    </div>
    <div
      className=
          ms-Stack
          {
            box-sizing: border-box;
            display: flex;
            flex-direction: column;
            flex-wrap: nowrap;
            height: auto;
            width: auto;
          }
          & > * {
            text-overflow: ellipsis;
          }
          & > *:not(:first-child) {
            margin-top: 0px;
          }
          & > *:not(.ms-StackItem) {
            flex-shrink: 1;
          }
    >
      <label
        className=
            ms-Label
            {
              -moz-osx-font-smoothing: grayscale;
              -webkit-font-smoothing: antialiased;
              box-shadow: none;
              box-sizing: border-box;
              color: #323130;
              display: block;
              font-family: 'Segoe UI', 'Segoe UI Web (West European)', 'Segoe UI', -apple-system, BlinkMacSystemFont, 'Roboto', 'Helvetica Neue', sans-serif;
              font-size: 14px;
              font-weight: 600;
              margin-bottom: 0px;
              margin-left: 0px;
              margin-right: 0px;
              margin-top: 0px;
              overflow-wrap: break-word;
              padding-bottom: 5px;
              padding-left: 0;
              padding-right: 0;
              padding-top: 5px;
              word-wrap: break-word;
            }
      >
        Online + Out of Office
      </label>
      <div
        className=
            ms-Stack
            {
              box-sizing: border-box;
              display: flex;
              flex-direction: row;
              flex-wrap: nowrap;
              height: auto;
              width: auto;
            }
            & > * {
              text-overflow: ellipsis;
            }
            & > *:not(:first-child) {
              margin-left: 0px;
            }
            & > *:not(.ms-StackItem) {
              flex-shrink: 1;
            }
      >
        <div
          className=
              ms-Persona
              ms-Persona--size8
              ms-Persona--online
              {
                -moz-osx-font-smoothing: grayscale;
                -webkit-font-smoothing: antialiased;
                align-items: center;
                box-shadow: none;
                box-sizing: border-box;
                color: #323130;
                display: flex;
                font-family: 'Segoe UI', 'Segoe UI Web (West European)', 'Segoe UI', -apple-system, BlinkMacSystemFont, 'Roboto', 'Helvetica Neue', sans-serif;
                font-size: 14px;
                font-weight: 400;
                height: 20px;
                margin-bottom: 0px;
                margin-left: 0px;
                margin-right: 0px;
                margin-top: 0px;
                min-width: 20px;
                padding-bottom: 0px;
                padding-left: 0px;
                padding-right: 0px;
                padding-top: 0px;
                position: relative;
              }
              & .contextualHost {
                display: none;
              }
<<<<<<< HEAD
              & .ms-Persona-primaryText {
                color: #201f1e;
              }
=======
>>>>>>> bcff13c6
        >
          <div
            className=
                ms-Persona-coin
                ms-Persona--size8
                {
                  -moz-osx-font-smoothing: grayscale;
                  -webkit-font-smoothing: antialiased;
                  font-family: 'Segoe UI', 'Segoe UI Web (West European)', 'Segoe UI', -apple-system, BlinkMacSystemFont, 'Roboto', 'Helvetica Neue', sans-serif;
                  font-size: 14px;
                  font-weight: 400;
                }
          >
            <div
              className=
                  ms-Persona-presence
                  {
                    -ms-high-contrast-adjust: none;
                    background-clip: content-box;
                    background-color: #ffffff;
                    border-radius: 50%;
                    border: 0px;
                    bottom: -2px;
                    box-sizing: content-box;
                    height: 8px;
                    left: 0px;
                    position: absolute;
                    right: auto;
                    text-align: center;
                    top: 7px;
                    width: 8px;
                  }
                  @media screen and (-ms-high-contrast: active){& {
                    background-color: WindowText;
                    border-color: Window;
                    border: 1px solid WindowText;
                    top: 9px;
                  }
                  &:before {
                    border-radius: 50%;
                    border: 1px solid #6BB700;
                    box-sizing: border-box;
                    content: "";
                    height: 100%;
                    left: 0px;
                    position: absolute;
                    top: 0px;
                    width: 100%;
                  }
                  @media screen and (-ms-high-contrast: active){&:before {
                    border-color: Window;
                    height: calc(100% - 2px);
                    left: 1px;
                    top: 1px;
                    width: calc(100% - 2px);
                  }
            />
          </div>
          <div
            className=
                ms-Persona-details
                {
                  display: flex;
                  flex-direction: column;
                  justify-content: space-around;
                  min-width: 0px;
                  padding-bottom: 0;
                  padding-left: 17px;
                  padding-right: 24px;
                  padding-top: 0;
                  text-align: left;
                  width: 100%;
                }
          >
            <div
              className=
                  ms-Persona-primaryText
                  {
                    color: #323130;
                    font-size: 12px;
                    font-weight: 400;
                    line-height: 20px;
                    overflow: hidden;
                    text-overflow: ellipsis;
                    white-space: nowrap;
                  }
                  &:hover {
                    color: #201f1e;
                  }
              dir="auto"
            />
            <div
              className=
                  ms-Persona-secondaryText
                  {
                    color: #605e5c;
                    display: none;
                    font-size: 12px;
                    font-weight: 400;
                    overflow: hidden;
                    text-overflow: ellipsis;
                    white-space: nowrap;
                  }
              dir="auto"
            />
            <div
              className=
                  ms-Persona-tertiaryText
                  {
                    color: #605e5c;
                    display: none;
                    font-size: 14px;
                    font-weight: 400;
                    overflow: hidden;
                    text-overflow: ellipsis;
                    white-space: nowrap;
                  }
              dir="auto"
            />
            <div
              className=
                  ms-Persona-optionalText
                  {
                    color: #605e5c;
                    display: none;
                    font-size: 14px;
                    font-weight: 400;
                    overflow: hidden;
                    text-overflow: ellipsis;
                    white-space: nowrap;
                  }
              dir="auto"
            />
          </div>
        </div>
        <div
          className=
              ms-Persona
              ms-Persona--size24
              ms-Persona--online
              {
                -moz-osx-font-smoothing: grayscale;
                -webkit-font-smoothing: antialiased;
                align-items: center;
                box-shadow: none;
                box-sizing: border-box;
                color: #323130;
                display: flex;
                font-family: 'Segoe UI', 'Segoe UI Web (West European)', 'Segoe UI', -apple-system, BlinkMacSystemFont, 'Roboto', 'Helvetica Neue', sans-serif;
                font-size: 14px;
                font-weight: 400;
                height: 24px;
                margin-bottom: 0px;
                margin-left: 0px;
                margin-right: 0px;
                margin-top: 0px;
                min-width: 24px;
                padding-bottom: 0px;
                padding-left: 0px;
                padding-right: 0px;
                padding-top: 0px;
                position: relative;
              }
              & .contextualHost {
                display: none;
              }
<<<<<<< HEAD
              & .ms-Persona-primaryText {
                color: #201f1e;
              }
=======
>>>>>>> bcff13c6
        >
          <div
            className=
                ms-Persona-coin
                ms-Persona--size24
                {
                  -moz-osx-font-smoothing: grayscale;
                  -webkit-font-smoothing: antialiased;
                  font-family: 'Segoe UI', 'Segoe UI Web (West European)', 'Segoe UI', -apple-system, BlinkMacSystemFont, 'Roboto', 'Helvetica Neue', sans-serif;
                  font-size: 14px;
                  font-weight: 400;
                }
          >
            <div
              className=
                  ms-Persona-imageArea
                  {
                    flex: 0 0 auto;
                    height: 24px;
                    position: relative;
                    text-align: center;
                    width: 24px;
                  }
            >
              <div
                className=
                    ms-Image
                    ms-Persona-image
                    {
                      -moz-osx-font-smoothing: grayscale;
                      -webkit-font-smoothing: antialiased;
                      border-radius: 50%;
                      border: 0px;
                      font-family: 'Segoe UI', 'Segoe UI Web (West European)', 'Segoe UI', -apple-system, BlinkMacSystemFont, 'Roboto', 'Helvetica Neue', sans-serif;
                      font-size: 14px;
                      font-weight: 400;
                      height: 24px;
                      left: 0px;
                      margin-right: 10px;
                      overflow: hidden;
                      perspective: 1px;
                      position: absolute;
                      top: 0px;
                      width: 24px;
                    }
                style={
                  Object {
                    "height": 24,
                    "width": 24,
                  }
                }
              >
                <img
                  alt=""
                  className=
                      ms-Image-image
                      ms-Image-image--cover
                      ms-Image-image--portrait
                      is-notLoaded
                      is-fadeIn
                      {
                        display: block;
                        height: 100%;
                        left: 50% /* @noflip */;
                        object-fit: cover;
                        opacity: 0;
                        position: absolute;
                        top: 50%;
                        transform: translate(-50%,-50%);
                        width: 100%;
                      }
                  onError={[Function]}
                  onLoad={[Function]}
                  src="https://static2.sharepointonline.com/files/fabric/office-ui-fabric-react-assets/persona-female.png"
                />
              </div>
              <div
                className=
                    ms-Persona-presence
                    {
                      -ms-high-contrast-adjust: none;
                      background-clip: content-box;
                      background-color: #ffffff;
                      border-radius: 50%;
                      border: 2px solid #ffffff;
                      bottom: -2px;
                      box-sizing: content-box;
                      height: 8px;
                      position: absolute;
                      right: -2px;
                      text-align: center;
                      top: auto;
                      width: 8px;
                    }
                    @media screen and (-ms-high-contrast: active){& {
                      background-color: WindowText;
                      border-color: Window;
                    }
                    &:before {
                      border-radius: 50%;
                      border: 1px solid #6BB700;
                      box-sizing: border-box;
                      content: "";
                      height: 100%;
                      left: 0px;
                      position: absolute;
                      top: 0px;
                      width: 100%;
                    }
                    @media screen and (-ms-high-contrast: active){&:before {
                      border-color: Window;
                      height: calc(100% - 2px);
                      left: 1px;
                      top: 1px;
                      width: calc(100% - 2px);
                    }
              />
            </div>
          </div>
        </div>
        <div
          className=
              ms-Persona
              ms-Persona--size48
              ms-Persona--online
              {
                -moz-osx-font-smoothing: grayscale;
                -webkit-font-smoothing: antialiased;
                align-items: center;
                box-shadow: none;
                box-sizing: border-box;
                color: #323130;
                display: flex;
                font-family: 'Segoe UI', 'Segoe UI Web (West European)', 'Segoe UI', -apple-system, BlinkMacSystemFont, 'Roboto', 'Helvetica Neue', sans-serif;
                font-size: 14px;
                font-weight: 400;
                height: 48px;
                margin-bottom: 0px;
                margin-left: 0px;
                margin-right: 0px;
                margin-top: 0px;
                min-width: 48px;
                padding-bottom: 0px;
                padding-left: 0px;
                padding-right: 0px;
                padding-top: 0px;
                position: relative;
              }
              & .contextualHost {
                display: none;
              }
<<<<<<< HEAD
              & .ms-Persona-primaryText {
                color: #201f1e;
              }
=======
>>>>>>> bcff13c6
        >
          <div
            className=
                ms-Persona-coin
                ms-Persona--size48
                {
                  -moz-osx-font-smoothing: grayscale;
                  -webkit-font-smoothing: antialiased;
                  font-family: 'Segoe UI', 'Segoe UI Web (West European)', 'Segoe UI', -apple-system, BlinkMacSystemFont, 'Roboto', 'Helvetica Neue', sans-serif;
                  font-size: 14px;
                  font-weight: 400;
                }
          >
            <div
              className=
                  ms-Persona-imageArea
                  {
                    flex: 0 0 auto;
                    height: 48px;
                    position: relative;
                    text-align: center;
                    width: 48px;
                  }
            >
              <div
                className=
                    ms-Image
                    ms-Persona-image
                    {
                      -moz-osx-font-smoothing: grayscale;
                      -webkit-font-smoothing: antialiased;
                      border-radius: 50%;
                      border: 0px;
                      font-family: 'Segoe UI', 'Segoe UI Web (West European)', 'Segoe UI', -apple-system, BlinkMacSystemFont, 'Roboto', 'Helvetica Neue', sans-serif;
                      font-size: 14px;
                      font-weight: 400;
                      height: 48px;
                      left: 0px;
                      margin-right: 10px;
                      overflow: hidden;
                      perspective: 1px;
                      position: absolute;
                      top: 0px;
                      width: 48px;
                    }
                style={
                  Object {
                    "height": 48,
                    "width": 48,
                  }
                }
              >
                <img
                  alt=""
                  className=
                      ms-Image-image
                      ms-Image-image--cover
                      ms-Image-image--portrait
                      is-notLoaded
                      is-fadeIn
                      {
                        display: block;
                        height: 100%;
                        left: 50% /* @noflip */;
                        object-fit: cover;
                        opacity: 0;
                        position: absolute;
                        top: 50%;
                        transform: translate(-50%,-50%);
                        width: 100%;
                      }
                  onError={[Function]}
                  onLoad={[Function]}
                  src="https://static2.sharepointonline.com/files/fabric/office-ui-fabric-react-assets/persona-female.png"
                />
              </div>
              <div
                className=
                    ms-Persona-presence
                    {
                      -ms-high-contrast-adjust: none;
                      background-clip: content-box;
                      background-color: #ffffff;
                      border-radius: 50%;
                      border: 2px solid #ffffff;
                      bottom: -2px;
                      box-sizing: content-box;
                      height: 12px;
                      position: absolute;
                      right: -2px;
                      text-align: center;
                      top: auto;
                      width: 12px;
                    }
                    @media screen and (-ms-high-contrast: active){& {
                      background-color: WindowText;
                      border-color: Window;
                    }
                    &:before {
                      border-radius: 50%;
                      border: 1px solid #6BB700;
                      box-sizing: border-box;
                      content: "";
                      height: 100%;
                      left: 0px;
                      position: absolute;
                      top: 0px;
                      width: 100%;
                    }
                    @media screen and (-ms-high-contrast: active){&:before {
                      border-color: Window;
                      height: calc(100% - 2px);
                      left: 1px;
                      top: 1px;
                      width: calc(100% - 2px);
                    }
              >
                <i
                  aria-hidden={true}
                  className=
                      ms-Persona-presenceIcon
                      {
                        -moz-osx-font-smoothing: grayscale;
                        -webkit-font-smoothing: antialiased;
                        border-color: #6BB700;
                        color: #6BB700;
                        display: inline-block;
                        font-family: "FabricMDL2Icons";
                        font-size: 6px;
                        font-style: normal;
                        font-weight: normal;
                        line-height: 12px;
                        speak: none;
                        vertical-align: top;
                      }
                      @media screen and (-ms-high-contrast: active){& {
                        color: Window;
                      }
                  data-icon-name="SkypeCheck"
                  role="presentation"
                >
                  
                </i>
              </div>
            </div>
          </div>
        </div>
        <div
          className=
              ms-Persona
              ms-Persona--size72
              ms-Persona--online
              {
                -moz-osx-font-smoothing: grayscale;
                -webkit-font-smoothing: antialiased;
                align-items: center;
                box-shadow: none;
                box-sizing: border-box;
                color: #323130;
                display: flex;
                font-family: 'Segoe UI', 'Segoe UI Web (West European)', 'Segoe UI', -apple-system, BlinkMacSystemFont, 'Roboto', 'Helvetica Neue', sans-serif;
                font-size: 14px;
                font-weight: 400;
                height: 72px;
                margin-bottom: 0px;
                margin-left: 0px;
                margin-right: 0px;
                margin-top: 0px;
                min-width: 72px;
                padding-bottom: 0px;
                padding-left: 0px;
                padding-right: 0px;
                padding-top: 0px;
                position: relative;
              }
              & .contextualHost {
                display: none;
              }
<<<<<<< HEAD
              & .ms-Persona-primaryText {
                color: #201f1e;
              }
=======
>>>>>>> bcff13c6
        >
          <div
            className=
                ms-Persona-coin
                ms-Persona--size72
                {
                  -moz-osx-font-smoothing: grayscale;
                  -webkit-font-smoothing: antialiased;
                  font-family: 'Segoe UI', 'Segoe UI Web (West European)', 'Segoe UI', -apple-system, BlinkMacSystemFont, 'Roboto', 'Helvetica Neue', sans-serif;
                  font-size: 14px;
                  font-weight: 400;
                }
          >
            <div
              className=
                  ms-Persona-imageArea
                  {
                    flex: 0 0 auto;
                    height: 72px;
                    position: relative;
                    text-align: center;
                    width: 72px;
                  }
            >
              <div
                className=
                    ms-Image
                    ms-Persona-image
                    {
                      -moz-osx-font-smoothing: grayscale;
                      -webkit-font-smoothing: antialiased;
                      border-radius: 50%;
                      border: 0px;
                      font-family: 'Segoe UI', 'Segoe UI Web (West European)', 'Segoe UI', -apple-system, BlinkMacSystemFont, 'Roboto', 'Helvetica Neue', sans-serif;
                      font-size: 14px;
                      font-weight: 400;
                      height: 72px;
                      left: 0px;
                      margin-right: 10px;
                      overflow: hidden;
                      perspective: 1px;
                      position: absolute;
                      top: 0px;
                      width: 72px;
                    }
                style={
                  Object {
                    "height": 72,
                    "width": 72,
                  }
                }
              >
                <img
                  alt=""
                  className=
                      ms-Image-image
                      ms-Image-image--cover
                      ms-Image-image--portrait
                      is-notLoaded
                      is-fadeIn
                      {
                        display: block;
                        height: 100%;
                        left: 50% /* @noflip */;
                        object-fit: cover;
                        opacity: 0;
                        position: absolute;
                        top: 50%;
                        transform: translate(-50%,-50%);
                        width: 100%;
                      }
                  onError={[Function]}
                  onLoad={[Function]}
                  src="https://static2.sharepointonline.com/files/fabric/office-ui-fabric-react-assets/persona-female.png"
                />
              </div>
              <div
                className=
                    ms-Persona-presence
                    {
                      -ms-high-contrast-adjust: none;
                      background-clip: content-box;
                      background-color: #ffffff;
                      border-radius: 50%;
                      border: 2px solid #ffffff;
                      bottom: -2px;
                      box-sizing: content-box;
                      height: 20px;
                      position: absolute;
                      right: -2px;
                      text-align: center;
                      top: auto;
                      width: 20px;
                    }
                    @media screen and (-ms-high-contrast: active){& {
                      background-color: WindowText;
                      border-color: Window;
                    }
                    &:before {
                      border-radius: 50%;
                      border: 2px solid #6BB700;
                      box-sizing: border-box;
                      content: "";
                      height: 100%;
                      left: 0px;
                      position: absolute;
                      top: 0px;
                      width: 100%;
                    }
                    @media screen and (-ms-high-contrast: active){&:before {
                      border-color: Window;
                      height: calc(100% - 2px);
                      left: 1px;
                      top: 1px;
                      width: calc(100% - 2px);
                    }
              >
                <i
                  aria-hidden={true}
                  className=
                      ms-Persona-presenceIcon
                      {
                        -moz-osx-font-smoothing: grayscale;
                        -webkit-font-smoothing: antialiased;
                        border-color: #6BB700;
                        color: #6BB700;
                        display: inline-block;
                        font-family: "FabricMDL2Icons";
                        font-size: 12px;
                        font-style: normal;
                        font-weight: normal;
                        line-height: 20px;
                        speak: none;
                        vertical-align: top;
                      }
                      @media screen and (-ms-high-contrast: active){& {
                        color: Window;
                      }
                  data-icon-name="SkypeCheck"
                  role="presentation"
                >
                  
                </i>
              </div>
            </div>
          </div>
        </div>
      </div>
    </div>
  </div>
  <div
    className=
        ms-Stack
        {
          box-sizing: border-box;
          display: flex;
          flex-direction: row;
          flex-wrap: nowrap;
          height: auto;
          width: auto;
        }
        & > * {
          text-overflow: ellipsis;
        }
        & > *:not(:first-child) {
          margin-left: 0px;
        }
        & > *:not(.ms-StackItem) {
          flex-shrink: 1;
        }
  >
    <div
      className=
          ms-Stack
          {
            box-sizing: border-box;
            display: flex;
            flex-direction: column;
            flex-wrap: nowrap;
            height: auto;
            width: auto;
          }
          & > * {
            text-overflow: ellipsis;
          }
          & > *:not(:first-child) {
            margin-top: 0px;
          }
          & > *:not(.ms-StackItem) {
            flex-shrink: 1;
          }
    >
      <label
        className=
            ms-Label
            {
              -moz-osx-font-smoothing: grayscale;
              -webkit-font-smoothing: antialiased;
              box-shadow: none;
              box-sizing: border-box;
              color: #323130;
              display: block;
              font-family: 'Segoe UI', 'Segoe UI Web (West European)', 'Segoe UI', -apple-system, BlinkMacSystemFont, 'Roboto', 'Helvetica Neue', sans-serif;
              font-size: 14px;
              font-weight: 600;
              margin-bottom: 0px;
              margin-left: 0px;
              margin-right: 0px;
              margin-top: 0px;
              overflow-wrap: break-word;
              padding-bottom: 5px;
              padding-left: 0;
              padding-right: 0;
              padding-top: 5px;
              word-wrap: break-word;
            }
      >
        Away
      </label>
      <div
        className=
            ms-Stack
            {
              box-sizing: border-box;
              display: flex;
              flex-direction: row;
              flex-wrap: nowrap;
              height: auto;
              width: auto;
            }
            & > * {
              text-overflow: ellipsis;
            }
            & > *:not(:first-child) {
              margin-left: 0px;
            }
            & > *:not(.ms-StackItem) {
              flex-shrink: 1;
            }
      >
        <div
          className=
              ms-Persona
              ms-Persona--size8
              ms-Persona--away
              {
                -moz-osx-font-smoothing: grayscale;
                -webkit-font-smoothing: antialiased;
                align-items: center;
                box-shadow: none;
                box-sizing: border-box;
                color: #323130;
                display: flex;
                font-family: 'Segoe UI', 'Segoe UI Web (West European)', 'Segoe UI', -apple-system, BlinkMacSystemFont, 'Roboto', 'Helvetica Neue', sans-serif;
                font-size: 14px;
                font-weight: 400;
                height: 20px;
                margin-bottom: 0px;
                margin-left: 0px;
                margin-right: 0px;
                margin-top: 0px;
                min-width: 20px;
                padding-bottom: 0px;
                padding-left: 0px;
                padding-right: 0px;
                padding-top: 0px;
                position: relative;
              }
              & .contextualHost {
                display: none;
              }
<<<<<<< HEAD
              & .ms-Persona-primaryText {
                color: #201f1e;
              }
=======
>>>>>>> bcff13c6
        >
          <div
            className=
                ms-Persona-coin
                ms-Persona--size8
                {
                  -moz-osx-font-smoothing: grayscale;
                  -webkit-font-smoothing: antialiased;
                  font-family: 'Segoe UI', 'Segoe UI Web (West European)', 'Segoe UI', -apple-system, BlinkMacSystemFont, 'Roboto', 'Helvetica Neue', sans-serif;
                  font-size: 14px;
                  font-weight: 400;
                }
          >
            <div
              className=
                  ms-Persona-presence
                  {
                    -ms-high-contrast-adjust: none;
                    background-clip: content-box;
                    background-color: #FFAA44;
                    border-radius: 50%;
                    border: 0px;
                    bottom: -2px;
                    box-sizing: content-box;
                    height: 8px;
                    left: 0px;
                    position: absolute;
                    right: auto;
                    text-align: center;
                    top: 7px;
                    width: 8px;
                  }
                  @media screen and (-ms-high-contrast: active){& {
                    background-color: WindowText;
                    border-color: Window;
                    border: 1px solid WindowText;
                    top: 9px;
                  }
            />
          </div>
          <div
            className=
                ms-Persona-details
                {
                  display: flex;
                  flex-direction: column;
                  justify-content: space-around;
                  min-width: 0px;
                  padding-bottom: 0;
                  padding-left: 17px;
                  padding-right: 24px;
                  padding-top: 0;
                  text-align: left;
                  width: 100%;
                }
          >
            <div
              className=
                  ms-Persona-primaryText
                  {
                    color: #323130;
                    font-size: 12px;
                    font-weight: 400;
                    line-height: 20px;
                    overflow: hidden;
                    text-overflow: ellipsis;
                    white-space: nowrap;
                  }
                  &:hover {
                    color: #201f1e;
                  }
              dir="auto"
            />
            <div
              className=
                  ms-Persona-secondaryText
                  {
                    color: #605e5c;
                    display: none;
                    font-size: 12px;
                    font-weight: 400;
                    overflow: hidden;
                    text-overflow: ellipsis;
                    white-space: nowrap;
                  }
              dir="auto"
            />
            <div
              className=
                  ms-Persona-tertiaryText
                  {
                    color: #605e5c;
                    display: none;
                    font-size: 14px;
                    font-weight: 400;
                    overflow: hidden;
                    text-overflow: ellipsis;
                    white-space: nowrap;
                  }
              dir="auto"
            />
            <div
              className=
                  ms-Persona-optionalText
                  {
                    color: #605e5c;
                    display: none;
                    font-size: 14px;
                    font-weight: 400;
                    overflow: hidden;
                    text-overflow: ellipsis;
                    white-space: nowrap;
                  }
              dir="auto"
            />
          </div>
        </div>
        <div
          className=
              ms-Persona
              ms-Persona--size24
              ms-Persona--away
              {
                -moz-osx-font-smoothing: grayscale;
                -webkit-font-smoothing: antialiased;
                align-items: center;
                box-shadow: none;
                box-sizing: border-box;
                color: #323130;
                display: flex;
                font-family: 'Segoe UI', 'Segoe UI Web (West European)', 'Segoe UI', -apple-system, BlinkMacSystemFont, 'Roboto', 'Helvetica Neue', sans-serif;
                font-size: 14px;
                font-weight: 400;
                height: 24px;
                margin-bottom: 0px;
                margin-left: 0px;
                margin-right: 0px;
                margin-top: 0px;
                min-width: 24px;
                padding-bottom: 0px;
                padding-left: 0px;
                padding-right: 0px;
                padding-top: 0px;
                position: relative;
              }
              & .contextualHost {
                display: none;
              }
<<<<<<< HEAD
              & .ms-Persona-primaryText {
                color: #201f1e;
              }
=======
>>>>>>> bcff13c6
        >
          <div
            className=
                ms-Persona-coin
                ms-Persona--size24
                {
                  -moz-osx-font-smoothing: grayscale;
                  -webkit-font-smoothing: antialiased;
                  font-family: 'Segoe UI', 'Segoe UI Web (West European)', 'Segoe UI', -apple-system, BlinkMacSystemFont, 'Roboto', 'Helvetica Neue', sans-serif;
                  font-size: 14px;
                  font-weight: 400;
                }
          >
            <div
              className=
                  ms-Persona-imageArea
                  {
                    flex: 0 0 auto;
                    height: 24px;
                    position: relative;
                    text-align: center;
                    width: 24px;
                  }
            >
              <div
                className=
                    ms-Image
                    ms-Persona-image
                    {
                      -moz-osx-font-smoothing: grayscale;
                      -webkit-font-smoothing: antialiased;
                      border-radius: 50%;
                      border: 0px;
                      font-family: 'Segoe UI', 'Segoe UI Web (West European)', 'Segoe UI', -apple-system, BlinkMacSystemFont, 'Roboto', 'Helvetica Neue', sans-serif;
                      font-size: 14px;
                      font-weight: 400;
                      height: 24px;
                      left: 0px;
                      margin-right: 10px;
                      overflow: hidden;
                      perspective: 1px;
                      position: absolute;
                      top: 0px;
                      width: 24px;
                    }
                style={
                  Object {
                    "height": 24,
                    "width": 24,
                  }
                }
              >
                <img
                  alt=""
                  className=
                      ms-Image-image
                      ms-Image-image--cover
                      ms-Image-image--portrait
                      is-notLoaded
                      is-fadeIn
                      {
                        display: block;
                        height: 100%;
                        left: 50% /* @noflip */;
                        object-fit: cover;
                        opacity: 0;
                        position: absolute;
                        top: 50%;
                        transform: translate(-50%,-50%);
                        width: 100%;
                      }
                  onError={[Function]}
                  onLoad={[Function]}
                  src="https://static2.sharepointonline.com/files/fabric/office-ui-fabric-react-assets/persona-female.png"
                />
              </div>
              <div
                className=
                    ms-Persona-presence
                    {
                      -ms-high-contrast-adjust: none;
                      background-clip: content-box;
                      background-color: #FFAA44;
                      border-radius: 50%;
                      border: 2px solid #ffffff;
                      bottom: -2px;
                      box-sizing: content-box;
                      height: 8px;
                      position: absolute;
                      right: -2px;
                      text-align: center;
                      top: auto;
                      width: 8px;
                    }
                    @media screen and (-ms-high-contrast: active){& {
                      background-color: WindowText;
                      border-color: Window;
                    }
              />
            </div>
          </div>
        </div>
        <div
          className=
              ms-Persona
              ms-Persona--size48
              ms-Persona--away
              {
                -moz-osx-font-smoothing: grayscale;
                -webkit-font-smoothing: antialiased;
                align-items: center;
                box-shadow: none;
                box-sizing: border-box;
                color: #323130;
                display: flex;
                font-family: 'Segoe UI', 'Segoe UI Web (West European)', 'Segoe UI', -apple-system, BlinkMacSystemFont, 'Roboto', 'Helvetica Neue', sans-serif;
                font-size: 14px;
                font-weight: 400;
                height: 48px;
                margin-bottom: 0px;
                margin-left: 0px;
                margin-right: 0px;
                margin-top: 0px;
                min-width: 48px;
                padding-bottom: 0px;
                padding-left: 0px;
                padding-right: 0px;
                padding-top: 0px;
                position: relative;
              }
              & .contextualHost {
                display: none;
              }
<<<<<<< HEAD
              & .ms-Persona-primaryText {
                color: #201f1e;
              }
=======
>>>>>>> bcff13c6
        >
          <div
            className=
                ms-Persona-coin
                ms-Persona--size48
                {
                  -moz-osx-font-smoothing: grayscale;
                  -webkit-font-smoothing: antialiased;
                  font-family: 'Segoe UI', 'Segoe UI Web (West European)', 'Segoe UI', -apple-system, BlinkMacSystemFont, 'Roboto', 'Helvetica Neue', sans-serif;
                  font-size: 14px;
                  font-weight: 400;
                }
          >
            <div
              className=
                  ms-Persona-imageArea
                  {
                    flex: 0 0 auto;
                    height: 48px;
                    position: relative;
                    text-align: center;
                    width: 48px;
                  }
            >
              <div
                className=
                    ms-Image
                    ms-Persona-image
                    {
                      -moz-osx-font-smoothing: grayscale;
                      -webkit-font-smoothing: antialiased;
                      border-radius: 50%;
                      border: 0px;
                      font-family: 'Segoe UI', 'Segoe UI Web (West European)', 'Segoe UI', -apple-system, BlinkMacSystemFont, 'Roboto', 'Helvetica Neue', sans-serif;
                      font-size: 14px;
                      font-weight: 400;
                      height: 48px;
                      left: 0px;
                      margin-right: 10px;
                      overflow: hidden;
                      perspective: 1px;
                      position: absolute;
                      top: 0px;
                      width: 48px;
                    }
                style={
                  Object {
                    "height": 48,
                    "width": 48,
                  }
                }
              >
                <img
                  alt=""
                  className=
                      ms-Image-image
                      ms-Image-image--cover
                      ms-Image-image--portrait
                      is-notLoaded
                      is-fadeIn
                      {
                        display: block;
                        height: 100%;
                        left: 50% /* @noflip */;
                        object-fit: cover;
                        opacity: 0;
                        position: absolute;
                        top: 50%;
                        transform: translate(-50%,-50%);
                        width: 100%;
                      }
                  onError={[Function]}
                  onLoad={[Function]}
                  src="https://static2.sharepointonline.com/files/fabric/office-ui-fabric-react-assets/persona-female.png"
                />
              </div>
              <div
                className=
                    ms-Persona-presence
                    {
                      -ms-high-contrast-adjust: none;
                      background-clip: content-box;
                      background-color: #FFAA44;
                      border-radius: 50%;
                      border: 2px solid #ffffff;
                      bottom: -2px;
                      box-sizing: content-box;
                      height: 12px;
                      position: absolute;
                      right: -2px;
                      text-align: center;
                      top: auto;
                      width: 12px;
                    }
                    @media screen and (-ms-high-contrast: active){& {
                      background-color: WindowText;
                      border-color: Window;
                    }
              >
                <i
                  aria-hidden={true}
                  className=
                      ms-Persona-presenceIcon
                      {
                        -moz-osx-font-smoothing: grayscale;
                        -webkit-font-smoothing: antialiased;
                        color: #ffffff;
                        display: inline-block;
                        font-family: "FabricMDL2Icons";
                        font-size: 6px;
                        font-style: normal;
                        font-weight: normal;
                        left: 1px;
                        line-height: 12px;
                        position: relative;
                        speak: none;
                        vertical-align: top;
                      }
                      @media screen and (-ms-high-contrast: active){& {
                        color: Window;
                      }
                  data-icon-name="SkypeClock"
                  role="presentation"
                >
                  
                </i>
              </div>
            </div>
          </div>
        </div>
        <div
          className=
              ms-Persona
              ms-Persona--size72
              ms-Persona--away
              {
                -moz-osx-font-smoothing: grayscale;
                -webkit-font-smoothing: antialiased;
                align-items: center;
                box-shadow: none;
                box-sizing: border-box;
                color: #323130;
                display: flex;
                font-family: 'Segoe UI', 'Segoe UI Web (West European)', 'Segoe UI', -apple-system, BlinkMacSystemFont, 'Roboto', 'Helvetica Neue', sans-serif;
                font-size: 14px;
                font-weight: 400;
                height: 72px;
                margin-bottom: 0px;
                margin-left: 0px;
                margin-right: 0px;
                margin-top: 0px;
                min-width: 72px;
                padding-bottom: 0px;
                padding-left: 0px;
                padding-right: 0px;
                padding-top: 0px;
                position: relative;
              }
              & .contextualHost {
                display: none;
              }
<<<<<<< HEAD
              & .ms-Persona-primaryText {
                color: #201f1e;
              }
=======
>>>>>>> bcff13c6
        >
          <div
            className=
                ms-Persona-coin
                ms-Persona--size72
                {
                  -moz-osx-font-smoothing: grayscale;
                  -webkit-font-smoothing: antialiased;
                  font-family: 'Segoe UI', 'Segoe UI Web (West European)', 'Segoe UI', -apple-system, BlinkMacSystemFont, 'Roboto', 'Helvetica Neue', sans-serif;
                  font-size: 14px;
                  font-weight: 400;
                }
          >
            <div
              className=
                  ms-Persona-imageArea
                  {
                    flex: 0 0 auto;
                    height: 72px;
                    position: relative;
                    text-align: center;
                    width: 72px;
                  }
            >
              <div
                className=
                    ms-Image
                    ms-Persona-image
                    {
                      -moz-osx-font-smoothing: grayscale;
                      -webkit-font-smoothing: antialiased;
                      border-radius: 50%;
                      border: 0px;
                      font-family: 'Segoe UI', 'Segoe UI Web (West European)', 'Segoe UI', -apple-system, BlinkMacSystemFont, 'Roboto', 'Helvetica Neue', sans-serif;
                      font-size: 14px;
                      font-weight: 400;
                      height: 72px;
                      left: 0px;
                      margin-right: 10px;
                      overflow: hidden;
                      perspective: 1px;
                      position: absolute;
                      top: 0px;
                      width: 72px;
                    }
                style={
                  Object {
                    "height": 72,
                    "width": 72,
                  }
                }
              >
                <img
                  alt=""
                  className=
                      ms-Image-image
                      ms-Image-image--cover
                      ms-Image-image--portrait
                      is-notLoaded
                      is-fadeIn
                      {
                        display: block;
                        height: 100%;
                        left: 50% /* @noflip */;
                        object-fit: cover;
                        opacity: 0;
                        position: absolute;
                        top: 50%;
                        transform: translate(-50%,-50%);
                        width: 100%;
                      }
                  onError={[Function]}
                  onLoad={[Function]}
                  src="https://static2.sharepointonline.com/files/fabric/office-ui-fabric-react-assets/persona-female.png"
                />
              </div>
              <div
                className=
                    ms-Persona-presence
                    {
                      -ms-high-contrast-adjust: none;
                      background-clip: content-box;
                      background-color: #FFAA44;
                      border-radius: 50%;
                      border: 2px solid #ffffff;
                      bottom: -2px;
                      box-sizing: content-box;
                      height: 20px;
                      position: absolute;
                      right: -2px;
                      text-align: center;
                      top: auto;
                      width: 20px;
                    }
                    @media screen and (-ms-high-contrast: active){& {
                      background-color: WindowText;
                      border-color: Window;
                    }
              >
                <i
                  aria-hidden={true}
                  className=
                      ms-Persona-presenceIcon
                      {
                        -moz-osx-font-smoothing: grayscale;
                        -webkit-font-smoothing: antialiased;
                        color: #ffffff;
                        display: inline-block;
                        font-family: "FabricMDL2Icons";
                        font-size: 12px;
                        font-style: normal;
                        font-weight: normal;
                        left: 1px;
                        line-height: 20px;
                        position: relative;
                        speak: none;
                        vertical-align: top;
                      }
                      @media screen and (-ms-high-contrast: active){& {
                        color: Window;
                      }
                  data-icon-name="SkypeClock"
                  role="presentation"
                >
                  
                </i>
              </div>
            </div>
          </div>
        </div>
      </div>
    </div>
    <div
      className=
          ms-Stack
          {
            box-sizing: border-box;
            display: flex;
            flex-direction: column;
            flex-wrap: nowrap;
            height: auto;
            width: auto;
          }
          & > * {
            text-overflow: ellipsis;
          }
          & > *:not(:first-child) {
            margin-top: 0px;
          }
          & > *:not(.ms-StackItem) {
            flex-shrink: 1;
          }
    >
      <label
        className=
            ms-Label
            {
              -moz-osx-font-smoothing: grayscale;
              -webkit-font-smoothing: antialiased;
              box-shadow: none;
              box-sizing: border-box;
              color: #323130;
              display: block;
              font-family: 'Segoe UI', 'Segoe UI Web (West European)', 'Segoe UI', -apple-system, BlinkMacSystemFont, 'Roboto', 'Helvetica Neue', sans-serif;
              font-size: 14px;
              font-weight: 600;
              margin-bottom: 0px;
              margin-left: 0px;
              margin-right: 0px;
              margin-top: 0px;
              overflow-wrap: break-word;
              padding-bottom: 5px;
              padding-left: 0;
              padding-right: 0;
              padding-top: 5px;
              word-wrap: break-word;
            }
      >
        Away + Out of Office
      </label>
      <div
        className=
            ms-Stack
            {
              box-sizing: border-box;
              display: flex;
              flex-direction: row;
              flex-wrap: nowrap;
              height: auto;
              width: auto;
            }
            & > * {
              text-overflow: ellipsis;
            }
            & > *:not(:first-child) {
              margin-left: 0px;
            }
            & > *:not(.ms-StackItem) {
              flex-shrink: 1;
            }
      >
        <div
          className=
              ms-Persona
              ms-Persona--size8
              ms-Persona--away
              {
                -moz-osx-font-smoothing: grayscale;
                -webkit-font-smoothing: antialiased;
                align-items: center;
                box-shadow: none;
                box-sizing: border-box;
                color: #323130;
                display: flex;
                font-family: 'Segoe UI', 'Segoe UI Web (West European)', 'Segoe UI', -apple-system, BlinkMacSystemFont, 'Roboto', 'Helvetica Neue', sans-serif;
                font-size: 14px;
                font-weight: 400;
                height: 20px;
                margin-bottom: 0px;
                margin-left: 0px;
                margin-right: 0px;
                margin-top: 0px;
                min-width: 20px;
                padding-bottom: 0px;
                padding-left: 0px;
                padding-right: 0px;
                padding-top: 0px;
                position: relative;
              }
              & .contextualHost {
                display: none;
              }
<<<<<<< HEAD
              & .ms-Persona-primaryText {
                color: #201f1e;
              }
=======
>>>>>>> bcff13c6
        >
          <div
            className=
                ms-Persona-coin
                ms-Persona--size8
                {
                  -moz-osx-font-smoothing: grayscale;
                  -webkit-font-smoothing: antialiased;
                  font-family: 'Segoe UI', 'Segoe UI Web (West European)', 'Segoe UI', -apple-system, BlinkMacSystemFont, 'Roboto', 'Helvetica Neue', sans-serif;
                  font-size: 14px;
                  font-weight: 400;
                }
          >
            <div
              className=
                  ms-Persona-presence
                  {
                    -ms-high-contrast-adjust: none;
                    background-clip: content-box;
                    background-color: #ffffff;
                    border-radius: 50%;
                    border: 0px;
                    bottom: -2px;
                    box-sizing: content-box;
                    height: 8px;
                    left: 0px;
                    position: absolute;
                    right: auto;
                    text-align: center;
                    top: 7px;
                    width: 8px;
                  }
                  @media screen and (-ms-high-contrast: active){& {
                    background-color: WindowText;
                    border-color: Window;
                    border: 1px solid WindowText;
                    top: 9px;
                  }
                  &:before {
                    border-radius: 50%;
                    border: 1px solid #B4009E;
                    box-sizing: border-box;
                    content: "";
                    height: 100%;
                    left: 0px;
                    position: absolute;
                    top: 0px;
                    width: 100%;
                  }
                  @media screen and (-ms-high-contrast: active){&:before {
                    border-color: Window;
                    height: calc(100% - 2px);
                    left: 1px;
                    top: 1px;
                    width: calc(100% - 2px);
                  }
            />
          </div>
          <div
            className=
                ms-Persona-details
                {
                  display: flex;
                  flex-direction: column;
                  justify-content: space-around;
                  min-width: 0px;
                  padding-bottom: 0;
                  padding-left: 17px;
                  padding-right: 24px;
                  padding-top: 0;
                  text-align: left;
                  width: 100%;
                }
          >
            <div
              className=
                  ms-Persona-primaryText
                  {
                    color: #323130;
                    font-size: 12px;
                    font-weight: 400;
                    line-height: 20px;
                    overflow: hidden;
                    text-overflow: ellipsis;
                    white-space: nowrap;
                  }
                  &:hover {
                    color: #201f1e;
                  }
              dir="auto"
            />
            <div
              className=
                  ms-Persona-secondaryText
                  {
                    color: #605e5c;
                    display: none;
                    font-size: 12px;
                    font-weight: 400;
                    overflow: hidden;
                    text-overflow: ellipsis;
                    white-space: nowrap;
                  }
              dir="auto"
            />
            <div
              className=
                  ms-Persona-tertiaryText
                  {
                    color: #605e5c;
                    display: none;
                    font-size: 14px;
                    font-weight: 400;
                    overflow: hidden;
                    text-overflow: ellipsis;
                    white-space: nowrap;
                  }
              dir="auto"
            />
            <div
              className=
                  ms-Persona-optionalText
                  {
                    color: #605e5c;
                    display: none;
                    font-size: 14px;
                    font-weight: 400;
                    overflow: hidden;
                    text-overflow: ellipsis;
                    white-space: nowrap;
                  }
              dir="auto"
            />
          </div>
        </div>
        <div
          className=
              ms-Persona
              ms-Persona--size24
              ms-Persona--away
              {
                -moz-osx-font-smoothing: grayscale;
                -webkit-font-smoothing: antialiased;
                align-items: center;
                box-shadow: none;
                box-sizing: border-box;
                color: #323130;
                display: flex;
                font-family: 'Segoe UI', 'Segoe UI Web (West European)', 'Segoe UI', -apple-system, BlinkMacSystemFont, 'Roboto', 'Helvetica Neue', sans-serif;
                font-size: 14px;
                font-weight: 400;
                height: 24px;
                margin-bottom: 0px;
                margin-left: 0px;
                margin-right: 0px;
                margin-top: 0px;
                min-width: 24px;
                padding-bottom: 0px;
                padding-left: 0px;
                padding-right: 0px;
                padding-top: 0px;
                position: relative;
              }
              & .contextualHost {
                display: none;
              }
<<<<<<< HEAD
              & .ms-Persona-primaryText {
                color: #201f1e;
              }
=======
>>>>>>> bcff13c6
        >
          <div
            className=
                ms-Persona-coin
                ms-Persona--size24
                {
                  -moz-osx-font-smoothing: grayscale;
                  -webkit-font-smoothing: antialiased;
                  font-family: 'Segoe UI', 'Segoe UI Web (West European)', 'Segoe UI', -apple-system, BlinkMacSystemFont, 'Roboto', 'Helvetica Neue', sans-serif;
                  font-size: 14px;
                  font-weight: 400;
                }
          >
            <div
              className=
                  ms-Persona-imageArea
                  {
                    flex: 0 0 auto;
                    height: 24px;
                    position: relative;
                    text-align: center;
                    width: 24px;
                  }
            >
              <div
                className=
                    ms-Image
                    ms-Persona-image
                    {
                      -moz-osx-font-smoothing: grayscale;
                      -webkit-font-smoothing: antialiased;
                      border-radius: 50%;
                      border: 0px;
                      font-family: 'Segoe UI', 'Segoe UI Web (West European)', 'Segoe UI', -apple-system, BlinkMacSystemFont, 'Roboto', 'Helvetica Neue', sans-serif;
                      font-size: 14px;
                      font-weight: 400;
                      height: 24px;
                      left: 0px;
                      margin-right: 10px;
                      overflow: hidden;
                      perspective: 1px;
                      position: absolute;
                      top: 0px;
                      width: 24px;
                    }
                style={
                  Object {
                    "height": 24,
                    "width": 24,
                  }
                }
              >
                <img
                  alt=""
                  className=
                      ms-Image-image
                      ms-Image-image--cover
                      ms-Image-image--portrait
                      is-notLoaded
                      is-fadeIn
                      {
                        display: block;
                        height: 100%;
                        left: 50% /* @noflip */;
                        object-fit: cover;
                        opacity: 0;
                        position: absolute;
                        top: 50%;
                        transform: translate(-50%,-50%);
                        width: 100%;
                      }
                  onError={[Function]}
                  onLoad={[Function]}
                  src="https://static2.sharepointonline.com/files/fabric/office-ui-fabric-react-assets/persona-female.png"
                />
              </div>
              <div
                className=
                    ms-Persona-presence
                    {
                      -ms-high-contrast-adjust: none;
                      background-clip: content-box;
                      background-color: #ffffff;
                      border-radius: 50%;
                      border: 2px solid #ffffff;
                      bottom: -2px;
                      box-sizing: content-box;
                      height: 8px;
                      position: absolute;
                      right: -2px;
                      text-align: center;
                      top: auto;
                      width: 8px;
                    }
                    @media screen and (-ms-high-contrast: active){& {
                      background-color: WindowText;
                      border-color: Window;
                    }
                    &:before {
                      border-radius: 50%;
                      border: 1px solid #B4009E;
                      box-sizing: border-box;
                      content: "";
                      height: 100%;
                      left: 0px;
                      position: absolute;
                      top: 0px;
                      width: 100%;
                    }
                    @media screen and (-ms-high-contrast: active){&:before {
                      border-color: Window;
                      height: calc(100% - 2px);
                      left: 1px;
                      top: 1px;
                      width: calc(100% - 2px);
                    }
              />
            </div>
          </div>
        </div>
        <div
          className=
              ms-Persona
              ms-Persona--size48
              ms-Persona--away
              {
                -moz-osx-font-smoothing: grayscale;
                -webkit-font-smoothing: antialiased;
                align-items: center;
                box-shadow: none;
                box-sizing: border-box;
                color: #323130;
                display: flex;
                font-family: 'Segoe UI', 'Segoe UI Web (West European)', 'Segoe UI', -apple-system, BlinkMacSystemFont, 'Roboto', 'Helvetica Neue', sans-serif;
                font-size: 14px;
                font-weight: 400;
                height: 48px;
                margin-bottom: 0px;
                margin-left: 0px;
                margin-right: 0px;
                margin-top: 0px;
                min-width: 48px;
                padding-bottom: 0px;
                padding-left: 0px;
                padding-right: 0px;
                padding-top: 0px;
                position: relative;
              }
              & .contextualHost {
                display: none;
              }
<<<<<<< HEAD
              & .ms-Persona-primaryText {
                color: #201f1e;
              }
=======
>>>>>>> bcff13c6
        >
          <div
            className=
                ms-Persona-coin
                ms-Persona--size48
                {
                  -moz-osx-font-smoothing: grayscale;
                  -webkit-font-smoothing: antialiased;
                  font-family: 'Segoe UI', 'Segoe UI Web (West European)', 'Segoe UI', -apple-system, BlinkMacSystemFont, 'Roboto', 'Helvetica Neue', sans-serif;
                  font-size: 14px;
                  font-weight: 400;
                }
          >
            <div
              className=
                  ms-Persona-imageArea
                  {
                    flex: 0 0 auto;
                    height: 48px;
                    position: relative;
                    text-align: center;
                    width: 48px;
                  }
            >
              <div
                className=
                    ms-Image
                    ms-Persona-image
                    {
                      -moz-osx-font-smoothing: grayscale;
                      -webkit-font-smoothing: antialiased;
                      border-radius: 50%;
                      border: 0px;
                      font-family: 'Segoe UI', 'Segoe UI Web (West European)', 'Segoe UI', -apple-system, BlinkMacSystemFont, 'Roboto', 'Helvetica Neue', sans-serif;
                      font-size: 14px;
                      font-weight: 400;
                      height: 48px;
                      left: 0px;
                      margin-right: 10px;
                      overflow: hidden;
                      perspective: 1px;
                      position: absolute;
                      top: 0px;
                      width: 48px;
                    }
                style={
                  Object {
                    "height": 48,
                    "width": 48,
                  }
                }
              >
                <img
                  alt=""
                  className=
                      ms-Image-image
                      ms-Image-image--cover
                      ms-Image-image--portrait
                      is-notLoaded
                      is-fadeIn
                      {
                        display: block;
                        height: 100%;
                        left: 50% /* @noflip */;
                        object-fit: cover;
                        opacity: 0;
                        position: absolute;
                        top: 50%;
                        transform: translate(-50%,-50%);
                        width: 100%;
                      }
                  onError={[Function]}
                  onLoad={[Function]}
                  src="https://static2.sharepointonline.com/files/fabric/office-ui-fabric-react-assets/persona-female.png"
                />
              </div>
              <div
                className=
                    ms-Persona-presence
                    {
                      -ms-high-contrast-adjust: none;
                      background-clip: content-box;
                      background-color: #ffffff;
                      border-radius: 50%;
                      border: 2px solid #ffffff;
                      bottom: -2px;
                      box-sizing: content-box;
                      height: 12px;
                      position: absolute;
                      right: -2px;
                      text-align: center;
                      top: auto;
                      width: 12px;
                    }
                    @media screen and (-ms-high-contrast: active){& {
                      background-color: WindowText;
                      border-color: Window;
                    }
                    &:before {
                      border-radius: 50%;
                      border: 1px solid #B4009E;
                      box-sizing: border-box;
                      content: "";
                      height: 100%;
                      left: 0px;
                      position: absolute;
                      top: 0px;
                      width: 100%;
                    }
                    @media screen and (-ms-high-contrast: active){&:before {
                      border-color: Window;
                      height: calc(100% - 2px);
                      left: 1px;
                      top: 1px;
                      width: calc(100% - 2px);
                    }
              >
                <i
                  aria-hidden={true}
                  className=
                      ms-Persona-presenceIcon
                      {
                        -moz-osx-font-smoothing: grayscale;
                        -webkit-font-smoothing: antialiased;
                        border-color: #B4009E;
                        color: #B4009E;
                        display: inline-block;
                        font-family: "FabricMDL2Icons-15";
                        font-size: 6px;
                        font-style: normal;
                        font-weight: normal;
                        line-height: 12px;
                        position: relative;
                        speak: none;
                        vertical-align: top;
                      }
                      @media screen and (-ms-high-contrast: active){& {
                        color: Window;
                      }
                  data-icon-name="SkypeArrow"
                  role="presentation"
                >
                  
                </i>
              </div>
            </div>
          </div>
        </div>
        <div
          className=
              ms-Persona
              ms-Persona--size72
              ms-Persona--away
              {
                -moz-osx-font-smoothing: grayscale;
                -webkit-font-smoothing: antialiased;
                align-items: center;
                box-shadow: none;
                box-sizing: border-box;
                color: #323130;
                display: flex;
                font-family: 'Segoe UI', 'Segoe UI Web (West European)', 'Segoe UI', -apple-system, BlinkMacSystemFont, 'Roboto', 'Helvetica Neue', sans-serif;
                font-size: 14px;
                font-weight: 400;
                height: 72px;
                margin-bottom: 0px;
                margin-left: 0px;
                margin-right: 0px;
                margin-top: 0px;
                min-width: 72px;
                padding-bottom: 0px;
                padding-left: 0px;
                padding-right: 0px;
                padding-top: 0px;
                position: relative;
              }
              & .contextualHost {
                display: none;
              }
<<<<<<< HEAD
              & .ms-Persona-primaryText {
                color: #201f1e;
              }
=======
>>>>>>> bcff13c6
        >
          <div
            className=
                ms-Persona-coin
                ms-Persona--size72
                {
                  -moz-osx-font-smoothing: grayscale;
                  -webkit-font-smoothing: antialiased;
                  font-family: 'Segoe UI', 'Segoe UI Web (West European)', 'Segoe UI', -apple-system, BlinkMacSystemFont, 'Roboto', 'Helvetica Neue', sans-serif;
                  font-size: 14px;
                  font-weight: 400;
                }
          >
            <div
              className=
                  ms-Persona-imageArea
                  {
                    flex: 0 0 auto;
                    height: 72px;
                    position: relative;
                    text-align: center;
                    width: 72px;
                  }
            >
              <div
                className=
                    ms-Image
                    ms-Persona-image
                    {
                      -moz-osx-font-smoothing: grayscale;
                      -webkit-font-smoothing: antialiased;
                      border-radius: 50%;
                      border: 0px;
                      font-family: 'Segoe UI', 'Segoe UI Web (West European)', 'Segoe UI', -apple-system, BlinkMacSystemFont, 'Roboto', 'Helvetica Neue', sans-serif;
                      font-size: 14px;
                      font-weight: 400;
                      height: 72px;
                      left: 0px;
                      margin-right: 10px;
                      overflow: hidden;
                      perspective: 1px;
                      position: absolute;
                      top: 0px;
                      width: 72px;
                    }
                style={
                  Object {
                    "height": 72,
                    "width": 72,
                  }
                }
              >
                <img
                  alt=""
                  className=
                      ms-Image-image
                      ms-Image-image--cover
                      ms-Image-image--portrait
                      is-notLoaded
                      is-fadeIn
                      {
                        display: block;
                        height: 100%;
                        left: 50% /* @noflip */;
                        object-fit: cover;
                        opacity: 0;
                        position: absolute;
                        top: 50%;
                        transform: translate(-50%,-50%);
                        width: 100%;
                      }
                  onError={[Function]}
                  onLoad={[Function]}
                  src="https://static2.sharepointonline.com/files/fabric/office-ui-fabric-react-assets/persona-female.png"
                />
              </div>
              <div
                className=
                    ms-Persona-presence
                    {
                      -ms-high-contrast-adjust: none;
                      background-clip: content-box;
                      background-color: #ffffff;
                      border-radius: 50%;
                      border: 2px solid #ffffff;
                      bottom: -2px;
                      box-sizing: content-box;
                      height: 20px;
                      position: absolute;
                      right: -2px;
                      text-align: center;
                      top: auto;
                      width: 20px;
                    }
                    @media screen and (-ms-high-contrast: active){& {
                      background-color: WindowText;
                      border-color: Window;
                    }
                    &:before {
                      border-radius: 50%;
                      border: 2px solid #B4009E;
                      box-sizing: border-box;
                      content: "";
                      height: 100%;
                      left: 0px;
                      position: absolute;
                      top: 0px;
                      width: 100%;
                    }
                    @media screen and (-ms-high-contrast: active){&:before {
                      border-color: Window;
                      height: calc(100% - 2px);
                      left: 1px;
                      top: 1px;
                      width: calc(100% - 2px);
                    }
              >
                <i
                  aria-hidden={true}
                  className=
                      ms-Persona-presenceIcon
                      {
                        -moz-osx-font-smoothing: grayscale;
                        -webkit-font-smoothing: antialiased;
                        border-color: #B4009E;
                        color: #B4009E;
                        display: inline-block;
                        font-family: "FabricMDL2Icons-15";
                        font-size: 12px;
                        font-style: normal;
                        font-weight: normal;
                        line-height: 20px;
                        position: relative;
                        speak: none;
                        vertical-align: top;
                      }
                      @media screen and (-ms-high-contrast: active){& {
                        color: Window;
                      }
                  data-icon-name="SkypeArrow"
                  role="presentation"
                >
                  
                </i>
              </div>
            </div>
          </div>
        </div>
      </div>
    </div>
  </div>
  <div
    className=
        ms-Stack
        {
          box-sizing: border-box;
          display: flex;
          flex-direction: row;
          flex-wrap: nowrap;
          height: auto;
          width: auto;
        }
        & > * {
          text-overflow: ellipsis;
        }
        & > *:not(:first-child) {
          margin-left: 0px;
        }
        & > *:not(.ms-StackItem) {
          flex-shrink: 1;
        }
  >
    <div
      className=
          ms-Stack
          {
            box-sizing: border-box;
            display: flex;
            flex-direction: column;
            flex-wrap: nowrap;
            height: auto;
            width: auto;
          }
          & > * {
            text-overflow: ellipsis;
          }
          & > *:not(:first-child) {
            margin-top: 0px;
          }
          & > *:not(.ms-StackItem) {
            flex-shrink: 1;
          }
    >
      <label
        className=
            ms-Label
            {
              -moz-osx-font-smoothing: grayscale;
              -webkit-font-smoothing: antialiased;
              box-shadow: none;
              box-sizing: border-box;
              color: #323130;
              display: block;
              font-family: 'Segoe UI', 'Segoe UI Web (West European)', 'Segoe UI', -apple-system, BlinkMacSystemFont, 'Roboto', 'Helvetica Neue', sans-serif;
              font-size: 14px;
              font-weight: 600;
              margin-bottom: 0px;
              margin-left: 0px;
              margin-right: 0px;
              margin-top: 0px;
              overflow-wrap: break-word;
              padding-bottom: 5px;
              padding-left: 0;
              padding-right: 0;
              padding-top: 5px;
              word-wrap: break-word;
            }
      >
        Busy
      </label>
      <div
        className=
            ms-Stack
            {
              box-sizing: border-box;
              display: flex;
              flex-direction: row;
              flex-wrap: nowrap;
              height: auto;
              width: auto;
            }
            & > * {
              text-overflow: ellipsis;
            }
            & > *:not(:first-child) {
              margin-left: 0px;
            }
            & > *:not(.ms-StackItem) {
              flex-shrink: 1;
            }
      >
        <div
          className=
              ms-Persona
              ms-Persona--size8
              ms-Persona--busy
              {
                -moz-osx-font-smoothing: grayscale;
                -webkit-font-smoothing: antialiased;
                align-items: center;
                box-shadow: none;
                box-sizing: border-box;
                color: #323130;
                display: flex;
                font-family: 'Segoe UI', 'Segoe UI Web (West European)', 'Segoe UI', -apple-system, BlinkMacSystemFont, 'Roboto', 'Helvetica Neue', sans-serif;
                font-size: 14px;
                font-weight: 400;
                height: 20px;
                margin-bottom: 0px;
                margin-left: 0px;
                margin-right: 0px;
                margin-top: 0px;
                min-width: 20px;
                padding-bottom: 0px;
                padding-left: 0px;
                padding-right: 0px;
                padding-top: 0px;
                position: relative;
              }
              & .contextualHost {
                display: none;
              }
<<<<<<< HEAD
              & .ms-Persona-primaryText {
                color: #201f1e;
              }
=======
>>>>>>> bcff13c6
        >
          <div
            className=
                ms-Persona-coin
                ms-Persona--size8
                {
                  -moz-osx-font-smoothing: grayscale;
                  -webkit-font-smoothing: antialiased;
                  font-family: 'Segoe UI', 'Segoe UI Web (West European)', 'Segoe UI', -apple-system, BlinkMacSystemFont, 'Roboto', 'Helvetica Neue', sans-serif;
                  font-size: 14px;
                  font-weight: 400;
                }
          >
            <div
              className=
                  ms-Persona-presence
                  {
                    -ms-high-contrast-adjust: none;
                    background-clip: content-box;
                    background-color: #C43148;
                    border-radius: 50%;
                    border: 0px;
                    bottom: -2px;
                    box-sizing: content-box;
                    height: 8px;
                    left: 0px;
                    position: absolute;
                    right: auto;
                    text-align: center;
                    top: 7px;
                    width: 8px;
                  }
                  @media screen and (-ms-high-contrast: active){& {
                    background-color: WindowText;
                    border-color: Window;
                    border: 1px solid WindowText;
                    top: 9px;
                  }
            />
          </div>
          <div
            className=
                ms-Persona-details
                {
                  display: flex;
                  flex-direction: column;
                  justify-content: space-around;
                  min-width: 0px;
                  padding-bottom: 0;
                  padding-left: 17px;
                  padding-right: 24px;
                  padding-top: 0;
                  text-align: left;
                  width: 100%;
                }
          >
            <div
              className=
                  ms-Persona-primaryText
                  {
                    color: #323130;
                    font-size: 12px;
                    font-weight: 400;
                    line-height: 20px;
                    overflow: hidden;
                    text-overflow: ellipsis;
                    white-space: nowrap;
                  }
                  &:hover {
                    color: #201f1e;
                  }
              dir="auto"
            />
            <div
              className=
                  ms-Persona-secondaryText
                  {
                    color: #605e5c;
                    display: none;
                    font-size: 12px;
                    font-weight: 400;
                    overflow: hidden;
                    text-overflow: ellipsis;
                    white-space: nowrap;
                  }
              dir="auto"
            />
            <div
              className=
                  ms-Persona-tertiaryText
                  {
                    color: #605e5c;
                    display: none;
                    font-size: 14px;
                    font-weight: 400;
                    overflow: hidden;
                    text-overflow: ellipsis;
                    white-space: nowrap;
                  }
              dir="auto"
            />
            <div
              className=
                  ms-Persona-optionalText
                  {
                    color: #605e5c;
                    display: none;
                    font-size: 14px;
                    font-weight: 400;
                    overflow: hidden;
                    text-overflow: ellipsis;
                    white-space: nowrap;
                  }
              dir="auto"
            />
          </div>
        </div>
        <div
          className=
              ms-Persona
              ms-Persona--size24
              ms-Persona--busy
              {
                -moz-osx-font-smoothing: grayscale;
                -webkit-font-smoothing: antialiased;
                align-items: center;
                box-shadow: none;
                box-sizing: border-box;
                color: #323130;
                display: flex;
                font-family: 'Segoe UI', 'Segoe UI Web (West European)', 'Segoe UI', -apple-system, BlinkMacSystemFont, 'Roboto', 'Helvetica Neue', sans-serif;
                font-size: 14px;
                font-weight: 400;
                height: 24px;
                margin-bottom: 0px;
                margin-left: 0px;
                margin-right: 0px;
                margin-top: 0px;
                min-width: 24px;
                padding-bottom: 0px;
                padding-left: 0px;
                padding-right: 0px;
                padding-top: 0px;
                position: relative;
              }
              & .contextualHost {
                display: none;
              }
<<<<<<< HEAD
              & .ms-Persona-primaryText {
                color: #201f1e;
              }
=======
>>>>>>> bcff13c6
        >
          <div
            className=
                ms-Persona-coin
                ms-Persona--size24
                {
                  -moz-osx-font-smoothing: grayscale;
                  -webkit-font-smoothing: antialiased;
                  font-family: 'Segoe UI', 'Segoe UI Web (West European)', 'Segoe UI', -apple-system, BlinkMacSystemFont, 'Roboto', 'Helvetica Neue', sans-serif;
                  font-size: 14px;
                  font-weight: 400;
                }
          >
            <div
              className=
                  ms-Persona-imageArea
                  {
                    flex: 0 0 auto;
                    height: 24px;
                    position: relative;
                    text-align: center;
                    width: 24px;
                  }
            >
              <div
                className=
                    ms-Image
                    ms-Persona-image
                    {
                      -moz-osx-font-smoothing: grayscale;
                      -webkit-font-smoothing: antialiased;
                      border-radius: 50%;
                      border: 0px;
                      font-family: 'Segoe UI', 'Segoe UI Web (West European)', 'Segoe UI', -apple-system, BlinkMacSystemFont, 'Roboto', 'Helvetica Neue', sans-serif;
                      font-size: 14px;
                      font-weight: 400;
                      height: 24px;
                      left: 0px;
                      margin-right: 10px;
                      overflow: hidden;
                      perspective: 1px;
                      position: absolute;
                      top: 0px;
                      width: 24px;
                    }
                style={
                  Object {
                    "height": 24,
                    "width": 24,
                  }
                }
              >
                <img
                  alt=""
                  className=
                      ms-Image-image
                      ms-Image-image--cover
                      ms-Image-image--portrait
                      is-notLoaded
                      is-fadeIn
                      {
                        display: block;
                        height: 100%;
                        left: 50% /* @noflip */;
                        object-fit: cover;
                        opacity: 0;
                        position: absolute;
                        top: 50%;
                        transform: translate(-50%,-50%);
                        width: 100%;
                      }
                  onError={[Function]}
                  onLoad={[Function]}
                  src="https://static2.sharepointonline.com/files/fabric/office-ui-fabric-react-assets/persona-female.png"
                />
              </div>
              <div
                className=
                    ms-Persona-presence
                    {
                      -ms-high-contrast-adjust: none;
                      background-clip: content-box;
                      background-color: #C43148;
                      border-radius: 50%;
                      border: 2px solid #ffffff;
                      bottom: -2px;
                      box-sizing: content-box;
                      height: 8px;
                      position: absolute;
                      right: -2px;
                      text-align: center;
                      top: auto;
                      width: 8px;
                    }
                    @media screen and (-ms-high-contrast: active){& {
                      background-color: WindowText;
                      border-color: Window;
                    }
              />
            </div>
          </div>
        </div>
        <div
          className=
              ms-Persona
              ms-Persona--size48
              ms-Persona--busy
              {
                -moz-osx-font-smoothing: grayscale;
                -webkit-font-smoothing: antialiased;
                align-items: center;
                box-shadow: none;
                box-sizing: border-box;
                color: #323130;
                display: flex;
                font-family: 'Segoe UI', 'Segoe UI Web (West European)', 'Segoe UI', -apple-system, BlinkMacSystemFont, 'Roboto', 'Helvetica Neue', sans-serif;
                font-size: 14px;
                font-weight: 400;
                height: 48px;
                margin-bottom: 0px;
                margin-left: 0px;
                margin-right: 0px;
                margin-top: 0px;
                min-width: 48px;
                padding-bottom: 0px;
                padding-left: 0px;
                padding-right: 0px;
                padding-top: 0px;
                position: relative;
              }
              & .contextualHost {
                display: none;
              }
<<<<<<< HEAD
              & .ms-Persona-primaryText {
                color: #201f1e;
              }
=======
>>>>>>> bcff13c6
        >
          <div
            className=
                ms-Persona-coin
                ms-Persona--size48
                {
                  -moz-osx-font-smoothing: grayscale;
                  -webkit-font-smoothing: antialiased;
                  font-family: 'Segoe UI', 'Segoe UI Web (West European)', 'Segoe UI', -apple-system, BlinkMacSystemFont, 'Roboto', 'Helvetica Neue', sans-serif;
                  font-size: 14px;
                  font-weight: 400;
                }
          >
            <div
              className=
                  ms-Persona-imageArea
                  {
                    flex: 0 0 auto;
                    height: 48px;
                    position: relative;
                    text-align: center;
                    width: 48px;
                  }
            >
              <div
                className=
                    ms-Image
                    ms-Persona-image
                    {
                      -moz-osx-font-smoothing: grayscale;
                      -webkit-font-smoothing: antialiased;
                      border-radius: 50%;
                      border: 0px;
                      font-family: 'Segoe UI', 'Segoe UI Web (West European)', 'Segoe UI', -apple-system, BlinkMacSystemFont, 'Roboto', 'Helvetica Neue', sans-serif;
                      font-size: 14px;
                      font-weight: 400;
                      height: 48px;
                      left: 0px;
                      margin-right: 10px;
                      overflow: hidden;
                      perspective: 1px;
                      position: absolute;
                      top: 0px;
                      width: 48px;
                    }
                style={
                  Object {
                    "height": 48,
                    "width": 48,
                  }
                }
              >
                <img
                  alt=""
                  className=
                      ms-Image-image
                      ms-Image-image--cover
                      ms-Image-image--portrait
                      is-notLoaded
                      is-fadeIn
                      {
                        display: block;
                        height: 100%;
                        left: 50% /* @noflip */;
                        object-fit: cover;
                        opacity: 0;
                        position: absolute;
                        top: 50%;
                        transform: translate(-50%,-50%);
                        width: 100%;
                      }
                  onError={[Function]}
                  onLoad={[Function]}
                  src="https://static2.sharepointonline.com/files/fabric/office-ui-fabric-react-assets/persona-female.png"
                />
              </div>
              <div
                className=
                    ms-Persona-presence
                    {
                      -ms-high-contrast-adjust: none;
                      background-clip: content-box;
                      background-color: #C43148;
                      border-radius: 50%;
                      border: 2px solid #ffffff;
                      bottom: -2px;
                      box-sizing: content-box;
                      height: 12px;
                      position: absolute;
                      right: -2px;
                      text-align: center;
                      top: auto;
                      width: 12px;
                    }
                    @media screen and (-ms-high-contrast: active){& {
                      background-color: WindowText;
                      border-color: Window;
                    }
              >
                <i
                  aria-hidden={true}
                  className=
                      ms-Icon-placeHolder
                      ms-Persona-presenceIcon
                      {
                        color: #ffffff;
                        display: inline-block;
                        font-size: 6px;
                        line-height: 12px;
                        vertical-align: top;
                        width: 1em;
                      }
                      @media screen and (-ms-high-contrast: active){& {
                        color: Window;
                      }
                  data-icon-name=""
                  role="presentation"
                />
              </div>
            </div>
          </div>
        </div>
        <div
          className=
              ms-Persona
              ms-Persona--size72
              ms-Persona--busy
              {
                -moz-osx-font-smoothing: grayscale;
                -webkit-font-smoothing: antialiased;
                align-items: center;
                box-shadow: none;
                box-sizing: border-box;
                color: #323130;
                display: flex;
                font-family: 'Segoe UI', 'Segoe UI Web (West European)', 'Segoe UI', -apple-system, BlinkMacSystemFont, 'Roboto', 'Helvetica Neue', sans-serif;
                font-size: 14px;
                font-weight: 400;
                height: 72px;
                margin-bottom: 0px;
                margin-left: 0px;
                margin-right: 0px;
                margin-top: 0px;
                min-width: 72px;
                padding-bottom: 0px;
                padding-left: 0px;
                padding-right: 0px;
                padding-top: 0px;
                position: relative;
              }
              & .contextualHost {
                display: none;
              }
<<<<<<< HEAD
              & .ms-Persona-primaryText {
                color: #201f1e;
              }
=======
>>>>>>> bcff13c6
        >
          <div
            className=
                ms-Persona-coin
                ms-Persona--size72
                {
                  -moz-osx-font-smoothing: grayscale;
                  -webkit-font-smoothing: antialiased;
                  font-family: 'Segoe UI', 'Segoe UI Web (West European)', 'Segoe UI', -apple-system, BlinkMacSystemFont, 'Roboto', 'Helvetica Neue', sans-serif;
                  font-size: 14px;
                  font-weight: 400;
                }
          >
            <div
              className=
                  ms-Persona-imageArea
                  {
                    flex: 0 0 auto;
                    height: 72px;
                    position: relative;
                    text-align: center;
                    width: 72px;
                  }
            >
              <div
                className=
                    ms-Image
                    ms-Persona-image
                    {
                      -moz-osx-font-smoothing: grayscale;
                      -webkit-font-smoothing: antialiased;
                      border-radius: 50%;
                      border: 0px;
                      font-family: 'Segoe UI', 'Segoe UI Web (West European)', 'Segoe UI', -apple-system, BlinkMacSystemFont, 'Roboto', 'Helvetica Neue', sans-serif;
                      font-size: 14px;
                      font-weight: 400;
                      height: 72px;
                      left: 0px;
                      margin-right: 10px;
                      overflow: hidden;
                      perspective: 1px;
                      position: absolute;
                      top: 0px;
                      width: 72px;
                    }
                style={
                  Object {
                    "height": 72,
                    "width": 72,
                  }
                }
              >
                <img
                  alt=""
                  className=
                      ms-Image-image
                      ms-Image-image--cover
                      ms-Image-image--portrait
                      is-notLoaded
                      is-fadeIn
                      {
                        display: block;
                        height: 100%;
                        left: 50% /* @noflip */;
                        object-fit: cover;
                        opacity: 0;
                        position: absolute;
                        top: 50%;
                        transform: translate(-50%,-50%);
                        width: 100%;
                      }
                  onError={[Function]}
                  onLoad={[Function]}
                  src="https://static2.sharepointonline.com/files/fabric/office-ui-fabric-react-assets/persona-female.png"
                />
              </div>
              <div
                className=
                    ms-Persona-presence
                    {
                      -ms-high-contrast-adjust: none;
                      background-clip: content-box;
                      background-color: #C43148;
                      border-radius: 50%;
                      border: 2px solid #ffffff;
                      bottom: -2px;
                      box-sizing: content-box;
                      height: 20px;
                      position: absolute;
                      right: -2px;
                      text-align: center;
                      top: auto;
                      width: 20px;
                    }
                    @media screen and (-ms-high-contrast: active){& {
                      background-color: WindowText;
                      border-color: Window;
                    }
              >
                <i
                  aria-hidden={true}
                  className=
                      ms-Icon-placeHolder
                      ms-Persona-presenceIcon
                      {
                        color: #ffffff;
                        display: inline-block;
                        font-size: 12px;
                        line-height: 20px;
                        vertical-align: top;
                        width: 1em;
                      }
                      @media screen and (-ms-high-contrast: active){& {
                        color: Window;
                      }
                  data-icon-name=""
                  role="presentation"
                />
              </div>
            </div>
          </div>
        </div>
      </div>
    </div>
    <div
      className=
          ms-Stack
          {
            box-sizing: border-box;
            display: flex;
            flex-direction: column;
            flex-wrap: nowrap;
            height: auto;
            width: auto;
          }
          & > * {
            text-overflow: ellipsis;
          }
          & > *:not(:first-child) {
            margin-top: 0px;
          }
          & > *:not(.ms-StackItem) {
            flex-shrink: 1;
          }
    >
      <label
        className=
            ms-Label
            {
              -moz-osx-font-smoothing: grayscale;
              -webkit-font-smoothing: antialiased;
              box-shadow: none;
              box-sizing: border-box;
              color: #323130;
              display: block;
              font-family: 'Segoe UI', 'Segoe UI Web (West European)', 'Segoe UI', -apple-system, BlinkMacSystemFont, 'Roboto', 'Helvetica Neue', sans-serif;
              font-size: 14px;
              font-weight: 600;
              margin-bottom: 0px;
              margin-left: 0px;
              margin-right: 0px;
              margin-top: 0px;
              overflow-wrap: break-word;
              padding-bottom: 5px;
              padding-left: 0;
              padding-right: 0;
              padding-top: 5px;
              word-wrap: break-word;
            }
      >
        Busy + Out of Office
      </label>
      <div
        className=
            ms-Stack
            {
              box-sizing: border-box;
              display: flex;
              flex-direction: row;
              flex-wrap: nowrap;
              height: auto;
              width: auto;
            }
            & > * {
              text-overflow: ellipsis;
            }
            & > *:not(:first-child) {
              margin-left: 0px;
            }
            & > *:not(.ms-StackItem) {
              flex-shrink: 1;
            }
      >
        <div
          className=
              ms-Persona
              ms-Persona--size8
              ms-Persona--busy
              {
                -moz-osx-font-smoothing: grayscale;
                -webkit-font-smoothing: antialiased;
                align-items: center;
                box-shadow: none;
                box-sizing: border-box;
                color: #323130;
                display: flex;
                font-family: 'Segoe UI', 'Segoe UI Web (West European)', 'Segoe UI', -apple-system, BlinkMacSystemFont, 'Roboto', 'Helvetica Neue', sans-serif;
                font-size: 14px;
                font-weight: 400;
                height: 20px;
                margin-bottom: 0px;
                margin-left: 0px;
                margin-right: 0px;
                margin-top: 0px;
                min-width: 20px;
                padding-bottom: 0px;
                padding-left: 0px;
                padding-right: 0px;
                padding-top: 0px;
                position: relative;
              }
              & .contextualHost {
                display: none;
              }
<<<<<<< HEAD
              & .ms-Persona-primaryText {
                color: #201f1e;
              }
=======
>>>>>>> bcff13c6
        >
          <div
            className=
                ms-Persona-coin
                ms-Persona--size8
                {
                  -moz-osx-font-smoothing: grayscale;
                  -webkit-font-smoothing: antialiased;
                  font-family: 'Segoe UI', 'Segoe UI Web (West European)', 'Segoe UI', -apple-system, BlinkMacSystemFont, 'Roboto', 'Helvetica Neue', sans-serif;
                  font-size: 14px;
                  font-weight: 400;
                }
          >
            <div
              className=
                  ms-Persona-presence
                  {
                    -ms-high-contrast-adjust: none;
                    background-clip: content-box;
                    background-color: #ffffff;
                    border-radius: 50%;
                    border: 0px;
                    bottom: -2px;
                    box-sizing: content-box;
                    height: 8px;
                    left: 0px;
                    position: absolute;
                    right: auto;
                    text-align: center;
                    top: 7px;
                    width: 8px;
                  }
                  @media screen and (-ms-high-contrast: active){& {
                    background-color: WindowText;
                    border-color: Window;
                    border: 1px solid WindowText;
                    top: 9px;
                  }
                  &:before {
                    border-radius: 50%;
                    border: 1px solid #C43148;
                    box-sizing: border-box;
                    content: "";
                    height: 100%;
                    left: 0px;
                    position: absolute;
                    top: 0px;
                    width: 100%;
                  }
                  @media screen and (-ms-high-contrast: active){&:before {
                    border-color: Window;
                    height: calc(100% - 2px);
                    left: 1px;
                    top: 1px;
                    width: calc(100% - 2px);
                  }
            />
          </div>
          <div
            className=
                ms-Persona-details
                {
                  display: flex;
                  flex-direction: column;
                  justify-content: space-around;
                  min-width: 0px;
                  padding-bottom: 0;
                  padding-left: 17px;
                  padding-right: 24px;
                  padding-top: 0;
                  text-align: left;
                  width: 100%;
                }
          >
            <div
              className=
                  ms-Persona-primaryText
                  {
                    color: #323130;
                    font-size: 12px;
                    font-weight: 400;
                    line-height: 20px;
                    overflow: hidden;
                    text-overflow: ellipsis;
                    white-space: nowrap;
                  }
                  &:hover {
                    color: #201f1e;
                  }
              dir="auto"
            />
            <div
              className=
                  ms-Persona-secondaryText
                  {
                    color: #605e5c;
                    display: none;
                    font-size: 12px;
                    font-weight: 400;
                    overflow: hidden;
                    text-overflow: ellipsis;
                    white-space: nowrap;
                  }
              dir="auto"
            />
            <div
              className=
                  ms-Persona-tertiaryText
                  {
                    color: #605e5c;
                    display: none;
                    font-size: 14px;
                    font-weight: 400;
                    overflow: hidden;
                    text-overflow: ellipsis;
                    white-space: nowrap;
                  }
              dir="auto"
            />
            <div
              className=
                  ms-Persona-optionalText
                  {
                    color: #605e5c;
                    display: none;
                    font-size: 14px;
                    font-weight: 400;
                    overflow: hidden;
                    text-overflow: ellipsis;
                    white-space: nowrap;
                  }
              dir="auto"
            />
          </div>
        </div>
        <div
          className=
              ms-Persona
              ms-Persona--size24
              ms-Persona--busy
              {
                -moz-osx-font-smoothing: grayscale;
                -webkit-font-smoothing: antialiased;
                align-items: center;
                box-shadow: none;
                box-sizing: border-box;
                color: #323130;
                display: flex;
                font-family: 'Segoe UI', 'Segoe UI Web (West European)', 'Segoe UI', -apple-system, BlinkMacSystemFont, 'Roboto', 'Helvetica Neue', sans-serif;
                font-size: 14px;
                font-weight: 400;
                height: 24px;
                margin-bottom: 0px;
                margin-left: 0px;
                margin-right: 0px;
                margin-top: 0px;
                min-width: 24px;
                padding-bottom: 0px;
                padding-left: 0px;
                padding-right: 0px;
                padding-top: 0px;
                position: relative;
              }
              & .contextualHost {
                display: none;
              }
<<<<<<< HEAD
              & .ms-Persona-primaryText {
                color: #201f1e;
              }
=======
>>>>>>> bcff13c6
        >
          <div
            className=
                ms-Persona-coin
                ms-Persona--size24
                {
                  -moz-osx-font-smoothing: grayscale;
                  -webkit-font-smoothing: antialiased;
                  font-family: 'Segoe UI', 'Segoe UI Web (West European)', 'Segoe UI', -apple-system, BlinkMacSystemFont, 'Roboto', 'Helvetica Neue', sans-serif;
                  font-size: 14px;
                  font-weight: 400;
                }
          >
            <div
              className=
                  ms-Persona-imageArea
                  {
                    flex: 0 0 auto;
                    height: 24px;
                    position: relative;
                    text-align: center;
                    width: 24px;
                  }
            >
              <div
                className=
                    ms-Image
                    ms-Persona-image
                    {
                      -moz-osx-font-smoothing: grayscale;
                      -webkit-font-smoothing: antialiased;
                      border-radius: 50%;
                      border: 0px;
                      font-family: 'Segoe UI', 'Segoe UI Web (West European)', 'Segoe UI', -apple-system, BlinkMacSystemFont, 'Roboto', 'Helvetica Neue', sans-serif;
                      font-size: 14px;
                      font-weight: 400;
                      height: 24px;
                      left: 0px;
                      margin-right: 10px;
                      overflow: hidden;
                      perspective: 1px;
                      position: absolute;
                      top: 0px;
                      width: 24px;
                    }
                style={
                  Object {
                    "height": 24,
                    "width": 24,
                  }
                }
              >
                <img
                  alt=""
                  className=
                      ms-Image-image
                      ms-Image-image--cover
                      ms-Image-image--portrait
                      is-notLoaded
                      is-fadeIn
                      {
                        display: block;
                        height: 100%;
                        left: 50% /* @noflip */;
                        object-fit: cover;
                        opacity: 0;
                        position: absolute;
                        top: 50%;
                        transform: translate(-50%,-50%);
                        width: 100%;
                      }
                  onError={[Function]}
                  onLoad={[Function]}
                  src="https://static2.sharepointonline.com/files/fabric/office-ui-fabric-react-assets/persona-female.png"
                />
              </div>
              <div
                className=
                    ms-Persona-presence
                    {
                      -ms-high-contrast-adjust: none;
                      background-clip: content-box;
                      background-color: #ffffff;
                      border-radius: 50%;
                      border: 2px solid #ffffff;
                      bottom: -2px;
                      box-sizing: content-box;
                      height: 8px;
                      position: absolute;
                      right: -2px;
                      text-align: center;
                      top: auto;
                      width: 8px;
                    }
                    @media screen and (-ms-high-contrast: active){& {
                      background-color: WindowText;
                      border-color: Window;
                    }
                    &:before {
                      border-radius: 50%;
                      border: 1px solid #C43148;
                      box-sizing: border-box;
                      content: "";
                      height: 100%;
                      left: 0px;
                      position: absolute;
                      top: 0px;
                      width: 100%;
                    }
                    @media screen and (-ms-high-contrast: active){&:before {
                      border-color: Window;
                      height: calc(100% - 2px);
                      left: 1px;
                      top: 1px;
                      width: calc(100% - 2px);
                    }
              />
            </div>
          </div>
        </div>
        <div
          className=
              ms-Persona
              ms-Persona--size48
              ms-Persona--busy
              {
                -moz-osx-font-smoothing: grayscale;
                -webkit-font-smoothing: antialiased;
                align-items: center;
                box-shadow: none;
                box-sizing: border-box;
                color: #323130;
                display: flex;
                font-family: 'Segoe UI', 'Segoe UI Web (West European)', 'Segoe UI', -apple-system, BlinkMacSystemFont, 'Roboto', 'Helvetica Neue', sans-serif;
                font-size: 14px;
                font-weight: 400;
                height: 48px;
                margin-bottom: 0px;
                margin-left: 0px;
                margin-right: 0px;
                margin-top: 0px;
                min-width: 48px;
                padding-bottom: 0px;
                padding-left: 0px;
                padding-right: 0px;
                padding-top: 0px;
                position: relative;
              }
              & .contextualHost {
                display: none;
              }
<<<<<<< HEAD
              & .ms-Persona-primaryText {
                color: #201f1e;
              }
=======
>>>>>>> bcff13c6
        >
          <div
            className=
                ms-Persona-coin
                ms-Persona--size48
                {
                  -moz-osx-font-smoothing: grayscale;
                  -webkit-font-smoothing: antialiased;
                  font-family: 'Segoe UI', 'Segoe UI Web (West European)', 'Segoe UI', -apple-system, BlinkMacSystemFont, 'Roboto', 'Helvetica Neue', sans-serif;
                  font-size: 14px;
                  font-weight: 400;
                }
          >
            <div
              className=
                  ms-Persona-imageArea
                  {
                    flex: 0 0 auto;
                    height: 48px;
                    position: relative;
                    text-align: center;
                    width: 48px;
                  }
            >
              <div
                className=
                    ms-Image
                    ms-Persona-image
                    {
                      -moz-osx-font-smoothing: grayscale;
                      -webkit-font-smoothing: antialiased;
                      border-radius: 50%;
                      border: 0px;
                      font-family: 'Segoe UI', 'Segoe UI Web (West European)', 'Segoe UI', -apple-system, BlinkMacSystemFont, 'Roboto', 'Helvetica Neue', sans-serif;
                      font-size: 14px;
                      font-weight: 400;
                      height: 48px;
                      left: 0px;
                      margin-right: 10px;
                      overflow: hidden;
                      perspective: 1px;
                      position: absolute;
                      top: 0px;
                      width: 48px;
                    }
                style={
                  Object {
                    "height": 48,
                    "width": 48,
                  }
                }
              >
                <img
                  alt=""
                  className=
                      ms-Image-image
                      ms-Image-image--cover
                      ms-Image-image--portrait
                      is-notLoaded
                      is-fadeIn
                      {
                        display: block;
                        height: 100%;
                        left: 50% /* @noflip */;
                        object-fit: cover;
                        opacity: 0;
                        position: absolute;
                        top: 50%;
                        transform: translate(-50%,-50%);
                        width: 100%;
                      }
                  onError={[Function]}
                  onLoad={[Function]}
                  src="https://static2.sharepointonline.com/files/fabric/office-ui-fabric-react-assets/persona-female.png"
                />
              </div>
              <div
                className=
                    ms-Persona-presence
                    {
                      -ms-high-contrast-adjust: none;
                      background-clip: content-box;
                      background-color: #ffffff;
                      border-radius: 50%;
                      border: 2px solid #ffffff;
                      bottom: -2px;
                      box-sizing: content-box;
                      height: 12px;
                      position: absolute;
                      right: -2px;
                      text-align: center;
                      top: auto;
                      width: 12px;
                    }
                    @media screen and (-ms-high-contrast: active){& {
                      background-color: WindowText;
                      border-color: Window;
                    }
                    &:before {
                      border-radius: 50%;
                      border: 1px solid #C43148;
                      box-sizing: border-box;
                      content: "";
                      height: 100%;
                      left: 0px;
                      position: absolute;
                      top: 0px;
                      width: 100%;
                    }
                    @media screen and (-ms-high-contrast: active){&:before {
                      border-color: Window;
                      height: calc(100% - 2px);
                      left: 1px;
                      top: 1px;
                      width: calc(100% - 2px);
                    }
              >
                <i
                  aria-hidden={true}
                  className=
                      ms-Icon-placeHolder
                      ms-Persona-presenceIcon
                      {
                        border-color: #C43148;
                        color: #C43148;
                        display: inline-block;
                        font-size: 6px;
                        line-height: 12px;
                        vertical-align: top;
                        width: 1em;
                      }
                      @media screen and (-ms-high-contrast: active){& {
                        color: Window;
                      }
                  data-icon-name=""
                  role="presentation"
                />
              </div>
            </div>
          </div>
        </div>
        <div
          className=
              ms-Persona
              ms-Persona--size72
              ms-Persona--busy
              {
                -moz-osx-font-smoothing: grayscale;
                -webkit-font-smoothing: antialiased;
                align-items: center;
                box-shadow: none;
                box-sizing: border-box;
                color: #323130;
                display: flex;
                font-family: 'Segoe UI', 'Segoe UI Web (West European)', 'Segoe UI', -apple-system, BlinkMacSystemFont, 'Roboto', 'Helvetica Neue', sans-serif;
                font-size: 14px;
                font-weight: 400;
                height: 72px;
                margin-bottom: 0px;
                margin-left: 0px;
                margin-right: 0px;
                margin-top: 0px;
                min-width: 72px;
                padding-bottom: 0px;
                padding-left: 0px;
                padding-right: 0px;
                padding-top: 0px;
                position: relative;
              }
              & .contextualHost {
                display: none;
              }
<<<<<<< HEAD
              & .ms-Persona-primaryText {
                color: #201f1e;
              }
=======
>>>>>>> bcff13c6
        >
          <div
            className=
                ms-Persona-coin
                ms-Persona--size72
                {
                  -moz-osx-font-smoothing: grayscale;
                  -webkit-font-smoothing: antialiased;
                  font-family: 'Segoe UI', 'Segoe UI Web (West European)', 'Segoe UI', -apple-system, BlinkMacSystemFont, 'Roboto', 'Helvetica Neue', sans-serif;
                  font-size: 14px;
                  font-weight: 400;
                }
          >
            <div
              className=
                  ms-Persona-imageArea
                  {
                    flex: 0 0 auto;
                    height: 72px;
                    position: relative;
                    text-align: center;
                    width: 72px;
                  }
            >
              <div
                className=
                    ms-Image
                    ms-Persona-image
                    {
                      -moz-osx-font-smoothing: grayscale;
                      -webkit-font-smoothing: antialiased;
                      border-radius: 50%;
                      border: 0px;
                      font-family: 'Segoe UI', 'Segoe UI Web (West European)', 'Segoe UI', -apple-system, BlinkMacSystemFont, 'Roboto', 'Helvetica Neue', sans-serif;
                      font-size: 14px;
                      font-weight: 400;
                      height: 72px;
                      left: 0px;
                      margin-right: 10px;
                      overflow: hidden;
                      perspective: 1px;
                      position: absolute;
                      top: 0px;
                      width: 72px;
                    }
                style={
                  Object {
                    "height": 72,
                    "width": 72,
                  }
                }
              >
                <img
                  alt=""
                  className=
                      ms-Image-image
                      ms-Image-image--cover
                      ms-Image-image--portrait
                      is-notLoaded
                      is-fadeIn
                      {
                        display: block;
                        height: 100%;
                        left: 50% /* @noflip */;
                        object-fit: cover;
                        opacity: 0;
                        position: absolute;
                        top: 50%;
                        transform: translate(-50%,-50%);
                        width: 100%;
                      }
                  onError={[Function]}
                  onLoad={[Function]}
                  src="https://static2.sharepointonline.com/files/fabric/office-ui-fabric-react-assets/persona-female.png"
                />
              </div>
              <div
                className=
                    ms-Persona-presence
                    {
                      -ms-high-contrast-adjust: none;
                      background-clip: content-box;
                      background-color: #ffffff;
                      border-radius: 50%;
                      border: 2px solid #ffffff;
                      bottom: -2px;
                      box-sizing: content-box;
                      height: 20px;
                      position: absolute;
                      right: -2px;
                      text-align: center;
                      top: auto;
                      width: 20px;
                    }
                    @media screen and (-ms-high-contrast: active){& {
                      background-color: WindowText;
                      border-color: Window;
                    }
                    &:before {
                      border-radius: 50%;
                      border: 2px solid #C43148;
                      box-sizing: border-box;
                      content: "";
                      height: 100%;
                      left: 0px;
                      position: absolute;
                      top: 0px;
                      width: 100%;
                    }
                    @media screen and (-ms-high-contrast: active){&:before {
                      border-color: Window;
                      height: calc(100% - 2px);
                      left: 1px;
                      top: 1px;
                      width: calc(100% - 2px);
                    }
              >
                <i
                  aria-hidden={true}
                  className=
                      ms-Icon-placeHolder
                      ms-Persona-presenceIcon
                      {
                        border-color: #C43148;
                        color: #C43148;
                        display: inline-block;
                        font-size: 12px;
                        line-height: 20px;
                        vertical-align: top;
                        width: 1em;
                      }
                      @media screen and (-ms-high-contrast: active){& {
                        color: Window;
                      }
                  data-icon-name=""
                  role="presentation"
                />
              </div>
            </div>
          </div>
        </div>
      </div>
    </div>
  </div>
  <div
    className=
        ms-Stack
        {
          box-sizing: border-box;
          display: flex;
          flex-direction: row;
          flex-wrap: nowrap;
          height: auto;
          width: auto;
        }
        & > * {
          text-overflow: ellipsis;
        }
        & > *:not(:first-child) {
          margin-left: 0px;
        }
        & > *:not(.ms-StackItem) {
          flex-shrink: 1;
        }
  >
    <div
      className=
          ms-Stack
          {
            box-sizing: border-box;
            display: flex;
            flex-direction: column;
            flex-wrap: nowrap;
            height: auto;
            width: auto;
          }
          & > * {
            text-overflow: ellipsis;
          }
          & > *:not(:first-child) {
            margin-top: 0px;
          }
          & > *:not(.ms-StackItem) {
            flex-shrink: 1;
          }
    >
      <label
        className=
            ms-Label
            {
              -moz-osx-font-smoothing: grayscale;
              -webkit-font-smoothing: antialiased;
              box-shadow: none;
              box-sizing: border-box;
              color: #323130;
              display: block;
              font-family: 'Segoe UI', 'Segoe UI Web (West European)', 'Segoe UI', -apple-system, BlinkMacSystemFont, 'Roboto', 'Helvetica Neue', sans-serif;
              font-size: 14px;
              font-weight: 600;
              margin-bottom: 0px;
              margin-left: 0px;
              margin-right: 0px;
              margin-top: 0px;
              overflow-wrap: break-word;
              padding-bottom: 5px;
              padding-left: 0;
              padding-right: 0;
              padding-top: 5px;
              word-wrap: break-word;
            }
      >
        Do not Disturb
      </label>
      <div
        className=
            ms-Stack
            {
              box-sizing: border-box;
              display: flex;
              flex-direction: row;
              flex-wrap: nowrap;
              height: auto;
              width: auto;
            }
            & > * {
              text-overflow: ellipsis;
            }
            & > *:not(:first-child) {
              margin-left: 0px;
            }
            & > *:not(.ms-StackItem) {
              flex-shrink: 1;
            }
      >
        <div
          className=
              ms-Persona
              ms-Persona--size8
              ms-Persona--donotdisturb
              {
                -moz-osx-font-smoothing: grayscale;
                -webkit-font-smoothing: antialiased;
                align-items: center;
                box-shadow: none;
                box-sizing: border-box;
                color: #323130;
                display: flex;
                font-family: 'Segoe UI', 'Segoe UI Web (West European)', 'Segoe UI', -apple-system, BlinkMacSystemFont, 'Roboto', 'Helvetica Neue', sans-serif;
                font-size: 14px;
                font-weight: 400;
                height: 20px;
                margin-bottom: 0px;
                margin-left: 0px;
                margin-right: 0px;
                margin-top: 0px;
                min-width: 20px;
                padding-bottom: 0px;
                padding-left: 0px;
                padding-right: 0px;
                padding-top: 0px;
                position: relative;
              }
              & .contextualHost {
                display: none;
              }
<<<<<<< HEAD
              & .ms-Persona-primaryText {
                color: #201f1e;
              }
=======
>>>>>>> bcff13c6
        >
          <div
            className=
                ms-Persona-coin
                ms-Persona--size8
                {
                  -moz-osx-font-smoothing: grayscale;
                  -webkit-font-smoothing: antialiased;
                  font-family: 'Segoe UI', 'Segoe UI Web (West European)', 'Segoe UI', -apple-system, BlinkMacSystemFont, 'Roboto', 'Helvetica Neue', sans-serif;
                  font-size: 14px;
                  font-weight: 400;
                }
          >
            <div
              className=
                  ms-Persona-presence
                  {
                    -ms-high-contrast-adjust: none;
                    background-clip: content-box;
                    background-color: #C50F1F;
                    border-radius: 50%;
                    border: 0px;
                    bottom: -2px;
                    box-sizing: content-box;
                    height: 8px;
                    left: 0px;
                    position: absolute;
                    right: auto;
                    text-align: center;
                    top: 7px;
                    width: 8px;
                  }
                  @media screen and (-ms-high-contrast: active){& {
                    background-color: WindowText;
                    border-color: Window;
                    border: 1px solid WindowText;
                    top: 9px;
                  }
            />
          </div>
          <div
            className=
                ms-Persona-details
                {
                  display: flex;
                  flex-direction: column;
                  justify-content: space-around;
                  min-width: 0px;
                  padding-bottom: 0;
                  padding-left: 17px;
                  padding-right: 24px;
                  padding-top: 0;
                  text-align: left;
                  width: 100%;
                }
          >
            <div
              className=
                  ms-Persona-primaryText
                  {
                    color: #323130;
                    font-size: 12px;
                    font-weight: 400;
                    line-height: 20px;
                    overflow: hidden;
                    text-overflow: ellipsis;
                    white-space: nowrap;
                  }
                  &:hover {
                    color: #201f1e;
                  }
              dir="auto"
            />
            <div
              className=
                  ms-Persona-secondaryText
                  {
                    color: #605e5c;
                    display: none;
                    font-size: 12px;
                    font-weight: 400;
                    overflow: hidden;
                    text-overflow: ellipsis;
                    white-space: nowrap;
                  }
              dir="auto"
            />
            <div
              className=
                  ms-Persona-tertiaryText
                  {
                    color: #605e5c;
                    display: none;
                    font-size: 14px;
                    font-weight: 400;
                    overflow: hidden;
                    text-overflow: ellipsis;
                    white-space: nowrap;
                  }
              dir="auto"
            />
            <div
              className=
                  ms-Persona-optionalText
                  {
                    color: #605e5c;
                    display: none;
                    font-size: 14px;
                    font-weight: 400;
                    overflow: hidden;
                    text-overflow: ellipsis;
                    white-space: nowrap;
                  }
              dir="auto"
            />
          </div>
        </div>
        <div
          className=
              ms-Persona
              ms-Persona--size24
              ms-Persona--donotdisturb
              {
                -moz-osx-font-smoothing: grayscale;
                -webkit-font-smoothing: antialiased;
                align-items: center;
                box-shadow: none;
                box-sizing: border-box;
                color: #323130;
                display: flex;
                font-family: 'Segoe UI', 'Segoe UI Web (West European)', 'Segoe UI', -apple-system, BlinkMacSystemFont, 'Roboto', 'Helvetica Neue', sans-serif;
                font-size: 14px;
                font-weight: 400;
                height: 24px;
                margin-bottom: 0px;
                margin-left: 0px;
                margin-right: 0px;
                margin-top: 0px;
                min-width: 24px;
                padding-bottom: 0px;
                padding-left: 0px;
                padding-right: 0px;
                padding-top: 0px;
                position: relative;
              }
              & .contextualHost {
                display: none;
              }
<<<<<<< HEAD
              & .ms-Persona-primaryText {
                color: #201f1e;
              }
=======
>>>>>>> bcff13c6
        >
          <div
            className=
                ms-Persona-coin
                ms-Persona--size24
                {
                  -moz-osx-font-smoothing: grayscale;
                  -webkit-font-smoothing: antialiased;
                  font-family: 'Segoe UI', 'Segoe UI Web (West European)', 'Segoe UI', -apple-system, BlinkMacSystemFont, 'Roboto', 'Helvetica Neue', sans-serif;
                  font-size: 14px;
                  font-weight: 400;
                }
          >
            <div
              className=
                  ms-Persona-imageArea
                  {
                    flex: 0 0 auto;
                    height: 24px;
                    position: relative;
                    text-align: center;
                    width: 24px;
                  }
            >
              <div
                className=
                    ms-Image
                    ms-Persona-image
                    {
                      -moz-osx-font-smoothing: grayscale;
                      -webkit-font-smoothing: antialiased;
                      border-radius: 50%;
                      border: 0px;
                      font-family: 'Segoe UI', 'Segoe UI Web (West European)', 'Segoe UI', -apple-system, BlinkMacSystemFont, 'Roboto', 'Helvetica Neue', sans-serif;
                      font-size: 14px;
                      font-weight: 400;
                      height: 24px;
                      left: 0px;
                      margin-right: 10px;
                      overflow: hidden;
                      perspective: 1px;
                      position: absolute;
                      top: 0px;
                      width: 24px;
                    }
                style={
                  Object {
                    "height": 24,
                    "width": 24,
                  }
                }
              >
                <img
                  alt=""
                  className=
                      ms-Image-image
                      ms-Image-image--cover
                      ms-Image-image--portrait
                      is-notLoaded
                      is-fadeIn
                      {
                        display: block;
                        height: 100%;
                        left: 50% /* @noflip */;
                        object-fit: cover;
                        opacity: 0;
                        position: absolute;
                        top: 50%;
                        transform: translate(-50%,-50%);
                        width: 100%;
                      }
                  onError={[Function]}
                  onLoad={[Function]}
                  src="https://static2.sharepointonline.com/files/fabric/office-ui-fabric-react-assets/persona-female.png"
                />
              </div>
              <div
                className=
                    ms-Persona-presence
                    {
                      -ms-high-contrast-adjust: none;
                      background-clip: content-box;
                      background-color: #C50F1F;
                      border-radius: 50%;
                      border: 2px solid #ffffff;
                      bottom: -2px;
                      box-sizing: content-box;
                      height: 8px;
                      position: absolute;
                      right: -2px;
                      text-align: center;
                      top: auto;
                      width: 8px;
                    }
                    @media screen and (-ms-high-contrast: active){& {
                      background-color: WindowText;
                      border-color: Window;
                    }
              />
            </div>
          </div>
        </div>
        <div
          className=
              ms-Persona
              ms-Persona--size48
              ms-Persona--donotdisturb
              {
                -moz-osx-font-smoothing: grayscale;
                -webkit-font-smoothing: antialiased;
                align-items: center;
                box-shadow: none;
                box-sizing: border-box;
                color: #323130;
                display: flex;
                font-family: 'Segoe UI', 'Segoe UI Web (West European)', 'Segoe UI', -apple-system, BlinkMacSystemFont, 'Roboto', 'Helvetica Neue', sans-serif;
                font-size: 14px;
                font-weight: 400;
                height: 48px;
                margin-bottom: 0px;
                margin-left: 0px;
                margin-right: 0px;
                margin-top: 0px;
                min-width: 48px;
                padding-bottom: 0px;
                padding-left: 0px;
                padding-right: 0px;
                padding-top: 0px;
                position: relative;
              }
              & .contextualHost {
                display: none;
              }
<<<<<<< HEAD
              & .ms-Persona-primaryText {
                color: #201f1e;
              }
=======
>>>>>>> bcff13c6
        >
          <div
            className=
                ms-Persona-coin
                ms-Persona--size48
                {
                  -moz-osx-font-smoothing: grayscale;
                  -webkit-font-smoothing: antialiased;
                  font-family: 'Segoe UI', 'Segoe UI Web (West European)', 'Segoe UI', -apple-system, BlinkMacSystemFont, 'Roboto', 'Helvetica Neue', sans-serif;
                  font-size: 14px;
                  font-weight: 400;
                }
          >
            <div
              className=
                  ms-Persona-imageArea
                  {
                    flex: 0 0 auto;
                    height: 48px;
                    position: relative;
                    text-align: center;
                    width: 48px;
                  }
            >
              <div
                className=
                    ms-Image
                    ms-Persona-image
                    {
                      -moz-osx-font-smoothing: grayscale;
                      -webkit-font-smoothing: antialiased;
                      border-radius: 50%;
                      border: 0px;
                      font-family: 'Segoe UI', 'Segoe UI Web (West European)', 'Segoe UI', -apple-system, BlinkMacSystemFont, 'Roboto', 'Helvetica Neue', sans-serif;
                      font-size: 14px;
                      font-weight: 400;
                      height: 48px;
                      left: 0px;
                      margin-right: 10px;
                      overflow: hidden;
                      perspective: 1px;
                      position: absolute;
                      top: 0px;
                      width: 48px;
                    }
                style={
                  Object {
                    "height": 48,
                    "width": 48,
                  }
                }
              >
                <img
                  alt=""
                  className=
                      ms-Image-image
                      ms-Image-image--cover
                      ms-Image-image--portrait
                      is-notLoaded
                      is-fadeIn
                      {
                        display: block;
                        height: 100%;
                        left: 50% /* @noflip */;
                        object-fit: cover;
                        opacity: 0;
                        position: absolute;
                        top: 50%;
                        transform: translate(-50%,-50%);
                        width: 100%;
                      }
                  onError={[Function]}
                  onLoad={[Function]}
                  src="https://static2.sharepointonline.com/files/fabric/office-ui-fabric-react-assets/persona-female.png"
                />
              </div>
              <div
                className=
                    ms-Persona-presence
                    {
                      -ms-high-contrast-adjust: none;
                      background-clip: content-box;
                      background-color: #C50F1F;
                      border-radius: 50%;
                      border: 2px solid #ffffff;
                      bottom: -2px;
                      box-sizing: content-box;
                      height: 12px;
                      position: absolute;
                      right: -2px;
                      text-align: center;
                      top: auto;
                      width: 12px;
                    }
                    @media screen and (-ms-high-contrast: active){& {
                      background-color: WindowText;
                      border-color: Window;
                    }
              >
                <i
                  aria-hidden={true}
                  className=
                      ms-Persona-presenceIcon
                      {
                        -moz-osx-font-smoothing: grayscale;
                        -webkit-font-smoothing: antialiased;
                        color: #ffffff;
                        display: inline-block;
                        font-family: "FabricMDL2Icons";
                        font-size: 6px;
                        font-style: normal;
                        font-weight: normal;
                        line-height: 12px;
                        speak: none;
                        vertical-align: top;
                      }
                      @media screen and (-ms-high-contrast: active){& {
                        color: Window;
                      }
                  data-icon-name="SkypeMinus"
                  role="presentation"
                >
                  
                </i>
              </div>
            </div>
          </div>
        </div>
        <div
          className=
              ms-Persona
              ms-Persona--size72
              ms-Persona--donotdisturb
              {
                -moz-osx-font-smoothing: grayscale;
                -webkit-font-smoothing: antialiased;
                align-items: center;
                box-shadow: none;
                box-sizing: border-box;
                color: #323130;
                display: flex;
                font-family: 'Segoe UI', 'Segoe UI Web (West European)', 'Segoe UI', -apple-system, BlinkMacSystemFont, 'Roboto', 'Helvetica Neue', sans-serif;
                font-size: 14px;
                font-weight: 400;
                height: 72px;
                margin-bottom: 0px;
                margin-left: 0px;
                margin-right: 0px;
                margin-top: 0px;
                min-width: 72px;
                padding-bottom: 0px;
                padding-left: 0px;
                padding-right: 0px;
                padding-top: 0px;
                position: relative;
              }
              & .contextualHost {
                display: none;
              }
<<<<<<< HEAD
              & .ms-Persona-primaryText {
                color: #201f1e;
              }
=======
>>>>>>> bcff13c6
        >
          <div
            className=
                ms-Persona-coin
                ms-Persona--size72
                {
                  -moz-osx-font-smoothing: grayscale;
                  -webkit-font-smoothing: antialiased;
                  font-family: 'Segoe UI', 'Segoe UI Web (West European)', 'Segoe UI', -apple-system, BlinkMacSystemFont, 'Roboto', 'Helvetica Neue', sans-serif;
                  font-size: 14px;
                  font-weight: 400;
                }
          >
            <div
              className=
                  ms-Persona-imageArea
                  {
                    flex: 0 0 auto;
                    height: 72px;
                    position: relative;
                    text-align: center;
                    width: 72px;
                  }
            >
              <div
                className=
                    ms-Image
                    ms-Persona-image
                    {
                      -moz-osx-font-smoothing: grayscale;
                      -webkit-font-smoothing: antialiased;
                      border-radius: 50%;
                      border: 0px;
                      font-family: 'Segoe UI', 'Segoe UI Web (West European)', 'Segoe UI', -apple-system, BlinkMacSystemFont, 'Roboto', 'Helvetica Neue', sans-serif;
                      font-size: 14px;
                      font-weight: 400;
                      height: 72px;
                      left: 0px;
                      margin-right: 10px;
                      overflow: hidden;
                      perspective: 1px;
                      position: absolute;
                      top: 0px;
                      width: 72px;
                    }
                style={
                  Object {
                    "height": 72,
                    "width": 72,
                  }
                }
              >
                <img
                  alt=""
                  className=
                      ms-Image-image
                      ms-Image-image--cover
                      ms-Image-image--portrait
                      is-notLoaded
                      is-fadeIn
                      {
                        display: block;
                        height: 100%;
                        left: 50% /* @noflip */;
                        object-fit: cover;
                        opacity: 0;
                        position: absolute;
                        top: 50%;
                        transform: translate(-50%,-50%);
                        width: 100%;
                      }
                  onError={[Function]}
                  onLoad={[Function]}
                  src="https://static2.sharepointonline.com/files/fabric/office-ui-fabric-react-assets/persona-female.png"
                />
              </div>
              <div
                className=
                    ms-Persona-presence
                    {
                      -ms-high-contrast-adjust: none;
                      background-clip: content-box;
                      background-color: #C50F1F;
                      border-radius: 50%;
                      border: 2px solid #ffffff;
                      bottom: -2px;
                      box-sizing: content-box;
                      height: 20px;
                      position: absolute;
                      right: -2px;
                      text-align: center;
                      top: auto;
                      width: 20px;
                    }
                    @media screen and (-ms-high-contrast: active){& {
                      background-color: WindowText;
                      border-color: Window;
                    }
              >
                <i
                  aria-hidden={true}
                  className=
                      ms-Persona-presenceIcon
                      {
                        -moz-osx-font-smoothing: grayscale;
                        -webkit-font-smoothing: antialiased;
                        color: #ffffff;
                        display: inline-block;
                        font-family: "FabricMDL2Icons";
                        font-size: 12px;
                        font-style: normal;
                        font-weight: normal;
                        line-height: 20px;
                        speak: none;
                        vertical-align: top;
                      }
                      @media screen and (-ms-high-contrast: active){& {
                        color: Window;
                      }
                  data-icon-name="SkypeMinus"
                  role="presentation"
                >
                  
                </i>
              </div>
            </div>
          </div>
        </div>
      </div>
    </div>
    <div
      className=
          ms-Stack
          {
            box-sizing: border-box;
            display: flex;
            flex-direction: column;
            flex-wrap: nowrap;
            height: auto;
            width: auto;
          }
          & > * {
            text-overflow: ellipsis;
          }
          & > *:not(:first-child) {
            margin-top: 0px;
          }
          & > *:not(.ms-StackItem) {
            flex-shrink: 1;
          }
    >
      <label
        className=
            ms-Label
            {
              -moz-osx-font-smoothing: grayscale;
              -webkit-font-smoothing: antialiased;
              box-shadow: none;
              box-sizing: border-box;
              color: #323130;
              display: block;
              font-family: 'Segoe UI', 'Segoe UI Web (West European)', 'Segoe UI', -apple-system, BlinkMacSystemFont, 'Roboto', 'Helvetica Neue', sans-serif;
              font-size: 14px;
              font-weight: 600;
              margin-bottom: 0px;
              margin-left: 0px;
              margin-right: 0px;
              margin-top: 0px;
              overflow-wrap: break-word;
              padding-bottom: 5px;
              padding-left: 0;
              padding-right: 0;
              padding-top: 5px;
              word-wrap: break-word;
            }
      >
        Do not Disturb + Out of Office
      </label>
      <div
        className=
            ms-Stack
            {
              box-sizing: border-box;
              display: flex;
              flex-direction: row;
              flex-wrap: nowrap;
              height: auto;
              width: auto;
            }
            & > * {
              text-overflow: ellipsis;
            }
            & > *:not(:first-child) {
              margin-left: 0px;
            }
            & > *:not(.ms-StackItem) {
              flex-shrink: 1;
            }
      >
        <div
          className=
              ms-Persona
              ms-Persona--size8
              ms-Persona--donotdisturb
              {
                -moz-osx-font-smoothing: grayscale;
                -webkit-font-smoothing: antialiased;
                align-items: center;
                box-shadow: none;
                box-sizing: border-box;
                color: #323130;
                display: flex;
                font-family: 'Segoe UI', 'Segoe UI Web (West European)', 'Segoe UI', -apple-system, BlinkMacSystemFont, 'Roboto', 'Helvetica Neue', sans-serif;
                font-size: 14px;
                font-weight: 400;
                height: 20px;
                margin-bottom: 0px;
                margin-left: 0px;
                margin-right: 0px;
                margin-top: 0px;
                min-width: 20px;
                padding-bottom: 0px;
                padding-left: 0px;
                padding-right: 0px;
                padding-top: 0px;
                position: relative;
              }
              & .contextualHost {
                display: none;
              }
<<<<<<< HEAD
              & .ms-Persona-primaryText {
                color: #201f1e;
              }
=======
>>>>>>> bcff13c6
        >
          <div
            className=
                ms-Persona-coin
                ms-Persona--size8
                {
                  -moz-osx-font-smoothing: grayscale;
                  -webkit-font-smoothing: antialiased;
                  font-family: 'Segoe UI', 'Segoe UI Web (West European)', 'Segoe UI', -apple-system, BlinkMacSystemFont, 'Roboto', 'Helvetica Neue', sans-serif;
                  font-size: 14px;
                  font-weight: 400;
                }
          >
            <div
              className=
                  ms-Persona-presence
                  {
                    -ms-high-contrast-adjust: none;
                    background-clip: content-box;
                    background-color: #ffffff;
                    border-radius: 50%;
                    border: 0px;
                    bottom: -2px;
                    box-sizing: content-box;
                    height: 8px;
                    left: 0px;
                    position: absolute;
                    right: auto;
                    text-align: center;
                    top: 7px;
                    width: 8px;
                  }
                  @media screen and (-ms-high-contrast: active){& {
                    background-color: WindowText;
                    border-color: Window;
                    border: 1px solid WindowText;
                    top: 9px;
                  }
                  &:before {
                    border-radius: 50%;
                    border: 1px solid #C50F1F;
                    box-sizing: border-box;
                    content: "";
                    height: 100%;
                    left: 0px;
                    position: absolute;
                    top: 0px;
                    width: 100%;
                  }
                  @media screen and (-ms-high-contrast: active){&:before {
                    border-color: Window;
                    height: calc(100% - 2px);
                    left: 1px;
                    top: 1px;
                    width: calc(100% - 2px);
                  }
            />
          </div>
          <div
            className=
                ms-Persona-details
                {
                  display: flex;
                  flex-direction: column;
                  justify-content: space-around;
                  min-width: 0px;
                  padding-bottom: 0;
                  padding-left: 17px;
                  padding-right: 24px;
                  padding-top: 0;
                  text-align: left;
                  width: 100%;
                }
          >
            <div
              className=
                  ms-Persona-primaryText
                  {
                    color: #323130;
                    font-size: 12px;
                    font-weight: 400;
                    line-height: 20px;
                    overflow: hidden;
                    text-overflow: ellipsis;
                    white-space: nowrap;
                  }
                  &:hover {
                    color: #201f1e;
                  }
              dir="auto"
            />
            <div
              className=
                  ms-Persona-secondaryText
                  {
                    color: #605e5c;
                    display: none;
                    font-size: 12px;
                    font-weight: 400;
                    overflow: hidden;
                    text-overflow: ellipsis;
                    white-space: nowrap;
                  }
              dir="auto"
            />
            <div
              className=
                  ms-Persona-tertiaryText
                  {
                    color: #605e5c;
                    display: none;
                    font-size: 14px;
                    font-weight: 400;
                    overflow: hidden;
                    text-overflow: ellipsis;
                    white-space: nowrap;
                  }
              dir="auto"
            />
            <div
              className=
                  ms-Persona-optionalText
                  {
                    color: #605e5c;
                    display: none;
                    font-size: 14px;
                    font-weight: 400;
                    overflow: hidden;
                    text-overflow: ellipsis;
                    white-space: nowrap;
                  }
              dir="auto"
            />
          </div>
        </div>
        <div
          className=
              ms-Persona
              ms-Persona--size24
              ms-Persona--donotdisturb
              {
                -moz-osx-font-smoothing: grayscale;
                -webkit-font-smoothing: antialiased;
                align-items: center;
                box-shadow: none;
                box-sizing: border-box;
                color: #323130;
                display: flex;
                font-family: 'Segoe UI', 'Segoe UI Web (West European)', 'Segoe UI', -apple-system, BlinkMacSystemFont, 'Roboto', 'Helvetica Neue', sans-serif;
                font-size: 14px;
                font-weight: 400;
                height: 24px;
                margin-bottom: 0px;
                margin-left: 0px;
                margin-right: 0px;
                margin-top: 0px;
                min-width: 24px;
                padding-bottom: 0px;
                padding-left: 0px;
                padding-right: 0px;
                padding-top: 0px;
                position: relative;
              }
              & .contextualHost {
                display: none;
              }
<<<<<<< HEAD
              & .ms-Persona-primaryText {
                color: #201f1e;
              }
=======
>>>>>>> bcff13c6
        >
          <div
            className=
                ms-Persona-coin
                ms-Persona--size24
                {
                  -moz-osx-font-smoothing: grayscale;
                  -webkit-font-smoothing: antialiased;
                  font-family: 'Segoe UI', 'Segoe UI Web (West European)', 'Segoe UI', -apple-system, BlinkMacSystemFont, 'Roboto', 'Helvetica Neue', sans-serif;
                  font-size: 14px;
                  font-weight: 400;
                }
          >
            <div
              className=
                  ms-Persona-imageArea
                  {
                    flex: 0 0 auto;
                    height: 24px;
                    position: relative;
                    text-align: center;
                    width: 24px;
                  }
            >
              <div
                className=
                    ms-Image
                    ms-Persona-image
                    {
                      -moz-osx-font-smoothing: grayscale;
                      -webkit-font-smoothing: antialiased;
                      border-radius: 50%;
                      border: 0px;
                      font-family: 'Segoe UI', 'Segoe UI Web (West European)', 'Segoe UI', -apple-system, BlinkMacSystemFont, 'Roboto', 'Helvetica Neue', sans-serif;
                      font-size: 14px;
                      font-weight: 400;
                      height: 24px;
                      left: 0px;
                      margin-right: 10px;
                      overflow: hidden;
                      perspective: 1px;
                      position: absolute;
                      top: 0px;
                      width: 24px;
                    }
                style={
                  Object {
                    "height": 24,
                    "width": 24,
                  }
                }
              >
                <img
                  alt=""
                  className=
                      ms-Image-image
                      ms-Image-image--cover
                      ms-Image-image--portrait
                      is-notLoaded
                      is-fadeIn
                      {
                        display: block;
                        height: 100%;
                        left: 50% /* @noflip */;
                        object-fit: cover;
                        opacity: 0;
                        position: absolute;
                        top: 50%;
                        transform: translate(-50%,-50%);
                        width: 100%;
                      }
                  onError={[Function]}
                  onLoad={[Function]}
                  src="https://static2.sharepointonline.com/files/fabric/office-ui-fabric-react-assets/persona-female.png"
                />
              </div>
              <div
                className=
                    ms-Persona-presence
                    {
                      -ms-high-contrast-adjust: none;
                      background-clip: content-box;
                      background-color: #ffffff;
                      border-radius: 50%;
                      border: 2px solid #ffffff;
                      bottom: -2px;
                      box-sizing: content-box;
                      height: 8px;
                      position: absolute;
                      right: -2px;
                      text-align: center;
                      top: auto;
                      width: 8px;
                    }
                    @media screen and (-ms-high-contrast: active){& {
                      background-color: WindowText;
                      border-color: Window;
                    }
                    &:before {
                      border-radius: 50%;
                      border: 1px solid #C50F1F;
                      box-sizing: border-box;
                      content: "";
                      height: 100%;
                      left: 0px;
                      position: absolute;
                      top: 0px;
                      width: 100%;
                    }
                    @media screen and (-ms-high-contrast: active){&:before {
                      border-color: Window;
                      height: calc(100% - 2px);
                      left: 1px;
                      top: 1px;
                      width: calc(100% - 2px);
                    }
              />
            </div>
          </div>
        </div>
        <div
          className=
              ms-Persona
              ms-Persona--size48
              ms-Persona--donotdisturb
              {
                -moz-osx-font-smoothing: grayscale;
                -webkit-font-smoothing: antialiased;
                align-items: center;
                box-shadow: none;
                box-sizing: border-box;
                color: #323130;
                display: flex;
                font-family: 'Segoe UI', 'Segoe UI Web (West European)', 'Segoe UI', -apple-system, BlinkMacSystemFont, 'Roboto', 'Helvetica Neue', sans-serif;
                font-size: 14px;
                font-weight: 400;
                height: 48px;
                margin-bottom: 0px;
                margin-left: 0px;
                margin-right: 0px;
                margin-top: 0px;
                min-width: 48px;
                padding-bottom: 0px;
                padding-left: 0px;
                padding-right: 0px;
                padding-top: 0px;
                position: relative;
              }
              & .contextualHost {
                display: none;
              }
<<<<<<< HEAD
              & .ms-Persona-primaryText {
                color: #201f1e;
              }
=======
>>>>>>> bcff13c6
        >
          <div
            className=
                ms-Persona-coin
                ms-Persona--size48
                {
                  -moz-osx-font-smoothing: grayscale;
                  -webkit-font-smoothing: antialiased;
                  font-family: 'Segoe UI', 'Segoe UI Web (West European)', 'Segoe UI', -apple-system, BlinkMacSystemFont, 'Roboto', 'Helvetica Neue', sans-serif;
                  font-size: 14px;
                  font-weight: 400;
                }
          >
            <div
              className=
                  ms-Persona-imageArea
                  {
                    flex: 0 0 auto;
                    height: 48px;
                    position: relative;
                    text-align: center;
                    width: 48px;
                  }
            >
              <div
                className=
                    ms-Image
                    ms-Persona-image
                    {
                      -moz-osx-font-smoothing: grayscale;
                      -webkit-font-smoothing: antialiased;
                      border-radius: 50%;
                      border: 0px;
                      font-family: 'Segoe UI', 'Segoe UI Web (West European)', 'Segoe UI', -apple-system, BlinkMacSystemFont, 'Roboto', 'Helvetica Neue', sans-serif;
                      font-size: 14px;
                      font-weight: 400;
                      height: 48px;
                      left: 0px;
                      margin-right: 10px;
                      overflow: hidden;
                      perspective: 1px;
                      position: absolute;
                      top: 0px;
                      width: 48px;
                    }
                style={
                  Object {
                    "height": 48,
                    "width": 48,
                  }
                }
              >
                <img
                  alt=""
                  className=
                      ms-Image-image
                      ms-Image-image--cover
                      ms-Image-image--portrait
                      is-notLoaded
                      is-fadeIn
                      {
                        display: block;
                        height: 100%;
                        left: 50% /* @noflip */;
                        object-fit: cover;
                        opacity: 0;
                        position: absolute;
                        top: 50%;
                        transform: translate(-50%,-50%);
                        width: 100%;
                      }
                  onError={[Function]}
                  onLoad={[Function]}
                  src="https://static2.sharepointonline.com/files/fabric/office-ui-fabric-react-assets/persona-female.png"
                />
              </div>
              <div
                className=
                    ms-Persona-presence
                    {
                      -ms-high-contrast-adjust: none;
                      background-clip: content-box;
                      background-color: #ffffff;
                      border-radius: 50%;
                      border: 2px solid #ffffff;
                      bottom: -2px;
                      box-sizing: content-box;
                      height: 12px;
                      position: absolute;
                      right: -2px;
                      text-align: center;
                      top: auto;
                      width: 12px;
                    }
                    @media screen and (-ms-high-contrast: active){& {
                      background-color: WindowText;
                      border-color: Window;
                    }
                    &:before {
                      border-radius: 50%;
                      border: 1px solid #C50F1F;
                      box-sizing: border-box;
                      content: "";
                      height: 100%;
                      left: 0px;
                      position: absolute;
                      top: 0px;
                      width: 100%;
                    }
                    @media screen and (-ms-high-contrast: active){&:before {
                      border-color: Window;
                      height: calc(100% - 2px);
                      left: 1px;
                      top: 1px;
                      width: calc(100% - 2px);
                    }
              >
                <i
                  aria-hidden={true}
                  className=
                      ms-Persona-presenceIcon
                      {
                        -moz-osx-font-smoothing: grayscale;
                        -webkit-font-smoothing: antialiased;
                        border-color: #C50F1F;
                        color: #C50F1F;
                        display: inline-block;
                        font-family: "FabricMDL2Icons";
                        font-size: 6px;
                        font-style: normal;
                        font-weight: normal;
                        line-height: 12px;
                        speak: none;
                        vertical-align: top;
                      }
                      @media screen and (-ms-high-contrast: active){& {
                        color: Window;
                      }
                  data-icon-name="SkypeMinus"
                  role="presentation"
                >
                  
                </i>
              </div>
            </div>
          </div>
        </div>
        <div
          className=
              ms-Persona
              ms-Persona--size72
              ms-Persona--donotdisturb
              {
                -moz-osx-font-smoothing: grayscale;
                -webkit-font-smoothing: antialiased;
                align-items: center;
                box-shadow: none;
                box-sizing: border-box;
                color: #323130;
                display: flex;
                font-family: 'Segoe UI', 'Segoe UI Web (West European)', 'Segoe UI', -apple-system, BlinkMacSystemFont, 'Roboto', 'Helvetica Neue', sans-serif;
                font-size: 14px;
                font-weight: 400;
                height: 72px;
                margin-bottom: 0px;
                margin-left: 0px;
                margin-right: 0px;
                margin-top: 0px;
                min-width: 72px;
                padding-bottom: 0px;
                padding-left: 0px;
                padding-right: 0px;
                padding-top: 0px;
                position: relative;
              }
              & .contextualHost {
                display: none;
              }
<<<<<<< HEAD
              & .ms-Persona-primaryText {
                color: #201f1e;
              }
=======
>>>>>>> bcff13c6
        >
          <div
            className=
                ms-Persona-coin
                ms-Persona--size72
                {
                  -moz-osx-font-smoothing: grayscale;
                  -webkit-font-smoothing: antialiased;
                  font-family: 'Segoe UI', 'Segoe UI Web (West European)', 'Segoe UI', -apple-system, BlinkMacSystemFont, 'Roboto', 'Helvetica Neue', sans-serif;
                  font-size: 14px;
                  font-weight: 400;
                }
          >
            <div
              className=
                  ms-Persona-imageArea
                  {
                    flex: 0 0 auto;
                    height: 72px;
                    position: relative;
                    text-align: center;
                    width: 72px;
                  }
            >
              <div
                className=
                    ms-Image
                    ms-Persona-image
                    {
                      -moz-osx-font-smoothing: grayscale;
                      -webkit-font-smoothing: antialiased;
                      border-radius: 50%;
                      border: 0px;
                      font-family: 'Segoe UI', 'Segoe UI Web (West European)', 'Segoe UI', -apple-system, BlinkMacSystemFont, 'Roboto', 'Helvetica Neue', sans-serif;
                      font-size: 14px;
                      font-weight: 400;
                      height: 72px;
                      left: 0px;
                      margin-right: 10px;
                      overflow: hidden;
                      perspective: 1px;
                      position: absolute;
                      top: 0px;
                      width: 72px;
                    }
                style={
                  Object {
                    "height": 72,
                    "width": 72,
                  }
                }
              >
                <img
                  alt=""
                  className=
                      ms-Image-image
                      ms-Image-image--cover
                      ms-Image-image--portrait
                      is-notLoaded
                      is-fadeIn
                      {
                        display: block;
                        height: 100%;
                        left: 50% /* @noflip */;
                        object-fit: cover;
                        opacity: 0;
                        position: absolute;
                        top: 50%;
                        transform: translate(-50%,-50%);
                        width: 100%;
                      }
                  onError={[Function]}
                  onLoad={[Function]}
                  src="https://static2.sharepointonline.com/files/fabric/office-ui-fabric-react-assets/persona-female.png"
                />
              </div>
              <div
                className=
                    ms-Persona-presence
                    {
                      -ms-high-contrast-adjust: none;
                      background-clip: content-box;
                      background-color: #ffffff;
                      border-radius: 50%;
                      border: 2px solid #ffffff;
                      bottom: -2px;
                      box-sizing: content-box;
                      height: 20px;
                      position: absolute;
                      right: -2px;
                      text-align: center;
                      top: auto;
                      width: 20px;
                    }
                    @media screen and (-ms-high-contrast: active){& {
                      background-color: WindowText;
                      border-color: Window;
                    }
                    &:before {
                      border-radius: 50%;
                      border: 2px solid #C50F1F;
                      box-sizing: border-box;
                      content: "";
                      height: 100%;
                      left: 0px;
                      position: absolute;
                      top: 0px;
                      width: 100%;
                    }
                    @media screen and (-ms-high-contrast: active){&:before {
                      border-color: Window;
                      height: calc(100% - 2px);
                      left: 1px;
                      top: 1px;
                      width: calc(100% - 2px);
                    }
              >
                <i
                  aria-hidden={true}
                  className=
                      ms-Persona-presenceIcon
                      {
                        -moz-osx-font-smoothing: grayscale;
                        -webkit-font-smoothing: antialiased;
                        border-color: #C50F1F;
                        color: #C50F1F;
                        display: inline-block;
                        font-family: "FabricMDL2Icons";
                        font-size: 12px;
                        font-style: normal;
                        font-weight: normal;
                        line-height: 20px;
                        speak: none;
                        vertical-align: top;
                      }
                      @media screen and (-ms-high-contrast: active){& {
                        color: Window;
                      }
                  data-icon-name="SkypeMinus"
                  role="presentation"
                >
                  
                </i>
              </div>
            </div>
          </div>
        </div>
      </div>
    </div>
  </div>
  <label
    className=
        ms-Label
        {
          -moz-osx-font-smoothing: grayscale;
          -webkit-font-smoothing: antialiased;
          box-shadow: none;
          box-sizing: border-box;
          color: #323130;
          display: block;
          font-family: 'Segoe UI', 'Segoe UI Web (West European)', 'Segoe UI', -apple-system, BlinkMacSystemFont, 'Roboto', 'Helvetica Neue', sans-serif;
          font-size: 14px;
          font-weight: 600;
          margin-bottom: 0px;
          margin-left: 0px;
          margin-right: 0px;
          margin-top: 0px;
          overflow-wrap: break-word;
          padding-bottom: 5px;
          padding-left: 0;
          padding-right: 0;
          padding-top: 5px;
          word-wrap: break-word;
        }
  >
    Blocked
  </label>
  <div
    className=
        ms-Stack
        {
          box-sizing: border-box;
          display: flex;
          flex-direction: row;
          flex-wrap: nowrap;
          height: auto;
          width: auto;
        }
        & > * {
          text-overflow: ellipsis;
        }
        & > *:not(:first-child) {
          margin-left: 0px;
        }
        & > *:not(.ms-StackItem) {
          flex-shrink: 1;
        }
  >
    <div
      className=
          ms-Persona
          ms-Persona--size8
          ms-Persona--blocked
          {
            -moz-osx-font-smoothing: grayscale;
            -webkit-font-smoothing: antialiased;
            align-items: center;
            box-shadow: none;
            box-sizing: border-box;
            color: #323130;
            display: flex;
            font-family: 'Segoe UI', 'Segoe UI Web (West European)', 'Segoe UI', -apple-system, BlinkMacSystemFont, 'Roboto', 'Helvetica Neue', sans-serif;
            font-size: 14px;
            font-weight: 400;
            height: 20px;
            margin-bottom: 0px;
            margin-left: 0px;
            margin-right: 0px;
            margin-top: 0px;
            min-width: 20px;
            padding-bottom: 0px;
            padding-left: 0px;
            padding-right: 0px;
            padding-top: 0px;
            position: relative;
          }
          & .contextualHost {
            display: none;
          }
<<<<<<< HEAD
          & .ms-Persona-primaryText {
            color: #201f1e;
          }
=======
>>>>>>> bcff13c6
    >
      <div
        className=
            ms-Persona-coin
            ms-Persona--size8
            {
              -moz-osx-font-smoothing: grayscale;
              -webkit-font-smoothing: antialiased;
              font-family: 'Segoe UI', 'Segoe UI Web (West European)', 'Segoe UI', -apple-system, BlinkMacSystemFont, 'Roboto', 'Helvetica Neue', sans-serif;
              font-size: 14px;
              font-weight: 400;
            }
      >
        <div
          className=
              ms-Persona-presence
              {
                -ms-high-contrast-adjust: none;
                background-clip: content-box;
                background-color: #ffffff;
                border-radius: 50%;
                border: 0px;
                bottom: -2px;
                box-sizing: content-box;
                height: 8px;
                left: 0px;
                position: absolute;
                right: auto;
                text-align: center;
                top: 7px;
                width: 8px;
              }
              @media screen and (-ms-high-contrast: active){& {
                background-color: WindowText;
                border-color: Window;
                border: 1px solid WindowText;
                top: 9px;
              }
              @media screen and (-ms-high-contrast: active){&:after {
                background-color: Window;
                left: 2px;
                width: calc(100% - 4px);
              }
              &:before {
                border-radius: 50%;
                border: 1px solid #C43148;
                box-sizing: border-box;
                content: "";
                height: 100%;
                left: 0px;
                position: absolute;
                top: 0px;
                width: 100%;
              }
              @media screen and (-ms-high-contrast: active){&:before {
                border-color: Window;
                height: calc(100% - 2px);
                left: 1px;
                top: 1px;
                width: calc(100% - 2px);
              }
        />
      </div>
      <div
        className=
            ms-Persona-details
            {
              display: flex;
              flex-direction: column;
              justify-content: space-around;
              min-width: 0px;
              padding-bottom: 0;
              padding-left: 17px;
              padding-right: 24px;
              padding-top: 0;
              text-align: left;
              width: 100%;
            }
      >
        <div
          className=
              ms-Persona-primaryText
              {
                color: #323130;
                font-size: 12px;
                font-weight: 400;
                line-height: 20px;
                overflow: hidden;
                text-overflow: ellipsis;
                white-space: nowrap;
              }
              &:hover {
                color: #201f1e;
              }
          dir="auto"
        />
        <div
          className=
              ms-Persona-secondaryText
              {
                color: #605e5c;
                display: none;
                font-size: 12px;
                font-weight: 400;
                overflow: hidden;
                text-overflow: ellipsis;
                white-space: nowrap;
              }
          dir="auto"
        />
        <div
          className=
              ms-Persona-tertiaryText
              {
                color: #605e5c;
                display: none;
                font-size: 14px;
                font-weight: 400;
                overflow: hidden;
                text-overflow: ellipsis;
                white-space: nowrap;
              }
          dir="auto"
        />
        <div
          className=
              ms-Persona-optionalText
              {
                color: #605e5c;
                display: none;
                font-size: 14px;
                font-weight: 400;
                overflow: hidden;
                text-overflow: ellipsis;
                white-space: nowrap;
              }
          dir="auto"
        />
      </div>
    </div>
    <div
      className=
          ms-Persona
          ms-Persona--size24
          ms-Persona--blocked
          {
            -moz-osx-font-smoothing: grayscale;
            -webkit-font-smoothing: antialiased;
            align-items: center;
            box-shadow: none;
            box-sizing: border-box;
            color: #323130;
            display: flex;
            font-family: 'Segoe UI', 'Segoe UI Web (West European)', 'Segoe UI', -apple-system, BlinkMacSystemFont, 'Roboto', 'Helvetica Neue', sans-serif;
            font-size: 14px;
            font-weight: 400;
            height: 24px;
            margin-bottom: 0px;
            margin-left: 0px;
            margin-right: 0px;
            margin-top: 0px;
            min-width: 24px;
            padding-bottom: 0px;
            padding-left: 0px;
            padding-right: 0px;
            padding-top: 0px;
            position: relative;
          }
          & .contextualHost {
            display: none;
          }
<<<<<<< HEAD
          & .ms-Persona-primaryText {
            color: #201f1e;
          }
=======
>>>>>>> bcff13c6
    >
      <div
        className=
            ms-Persona-coin
            ms-Persona--size24
            {
              -moz-osx-font-smoothing: grayscale;
              -webkit-font-smoothing: antialiased;
              font-family: 'Segoe UI', 'Segoe UI Web (West European)', 'Segoe UI', -apple-system, BlinkMacSystemFont, 'Roboto', 'Helvetica Neue', sans-serif;
              font-size: 14px;
              font-weight: 400;
            }
      >
        <div
          className=
              ms-Persona-imageArea
              {
                flex: 0 0 auto;
                height: 24px;
                position: relative;
                text-align: center;
                width: 24px;
              }
        >
          <div
            className=
                ms-Image
                ms-Persona-image
                {
                  -moz-osx-font-smoothing: grayscale;
                  -webkit-font-smoothing: antialiased;
                  border-radius: 50%;
                  border: 0px;
                  font-family: 'Segoe UI', 'Segoe UI Web (West European)', 'Segoe UI', -apple-system, BlinkMacSystemFont, 'Roboto', 'Helvetica Neue', sans-serif;
                  font-size: 14px;
                  font-weight: 400;
                  height: 24px;
                  left: 0px;
                  margin-right: 10px;
                  overflow: hidden;
                  perspective: 1px;
                  position: absolute;
                  top: 0px;
                  width: 24px;
                }
            style={
              Object {
                "height": 24,
                "width": 24,
              }
            }
          >
            <img
              alt=""
              className=
                  ms-Image-image
                  ms-Image-image--cover
                  ms-Image-image--portrait
                  is-notLoaded
                  is-fadeIn
                  {
                    display: block;
                    height: 100%;
                    left: 50% /* @noflip */;
                    object-fit: cover;
                    opacity: 0;
                    position: absolute;
                    top: 50%;
                    transform: translate(-50%,-50%);
                    width: 100%;
                  }
              onError={[Function]}
              onLoad={[Function]}
              src="https://static2.sharepointonline.com/files/fabric/office-ui-fabric-react-assets/persona-female.png"
            />
          </div>
          <div
            className=
                ms-Persona-presence
                {
                  -ms-high-contrast-adjust: none;
                  background-clip: content-box;
                  background-color: #ffffff;
                  border-radius: 50%;
                  border: 2px solid #ffffff;
                  bottom: -2px;
                  box-sizing: content-box;
                  height: 8px;
                  position: absolute;
                  right: -2px;
                  text-align: center;
                  top: auto;
                  width: 8px;
                }
                @media screen and (-ms-high-contrast: active){& {
                  background-color: WindowText;
                  border-color: Window;
                }
                @media screen and (-ms-high-contrast: active){&:after {
                  background-color: Window;
                  left: 2px;
                  width: calc(100% - 4px);
                }
                &:before {
                  border-radius: 50%;
                  border: 1px solid #C43148;
                  box-sizing: border-box;
                  content: "";
                  height: 100%;
                  left: 0px;
                  position: absolute;
                  top: 0px;
                  width: 100%;
                }
                @media screen and (-ms-high-contrast: active){&:before {
                  border-color: Window;
                  height: calc(100% - 2px);
                  left: 1px;
                  top: 1px;
                  width: calc(100% - 2px);
                }
          />
        </div>
      </div>
    </div>
    <div
      className=
          ms-Persona
          ms-Persona--size48
          ms-Persona--blocked
          {
            -moz-osx-font-smoothing: grayscale;
            -webkit-font-smoothing: antialiased;
            align-items: center;
            box-shadow: none;
            box-sizing: border-box;
            color: #323130;
            display: flex;
            font-family: 'Segoe UI', 'Segoe UI Web (West European)', 'Segoe UI', -apple-system, BlinkMacSystemFont, 'Roboto', 'Helvetica Neue', sans-serif;
            font-size: 14px;
            font-weight: 400;
            height: 48px;
            margin-bottom: 0px;
            margin-left: 0px;
            margin-right: 0px;
            margin-top: 0px;
            min-width: 48px;
            padding-bottom: 0px;
            padding-left: 0px;
            padding-right: 0px;
            padding-top: 0px;
            position: relative;
          }
          & .contextualHost {
            display: none;
          }
<<<<<<< HEAD
          & .ms-Persona-primaryText {
            color: #201f1e;
          }
=======
>>>>>>> bcff13c6
    >
      <div
        className=
            ms-Persona-coin
            ms-Persona--size48
            {
              -moz-osx-font-smoothing: grayscale;
              -webkit-font-smoothing: antialiased;
              font-family: 'Segoe UI', 'Segoe UI Web (West European)', 'Segoe UI', -apple-system, BlinkMacSystemFont, 'Roboto', 'Helvetica Neue', sans-serif;
              font-size: 14px;
              font-weight: 400;
            }
      >
        <div
          className=
              ms-Persona-imageArea
              {
                flex: 0 0 auto;
                height: 48px;
                position: relative;
                text-align: center;
                width: 48px;
              }
        >
          <div
            className=
                ms-Image
                ms-Persona-image
                {
                  -moz-osx-font-smoothing: grayscale;
                  -webkit-font-smoothing: antialiased;
                  border-radius: 50%;
                  border: 0px;
                  font-family: 'Segoe UI', 'Segoe UI Web (West European)', 'Segoe UI', -apple-system, BlinkMacSystemFont, 'Roboto', 'Helvetica Neue', sans-serif;
                  font-size: 14px;
                  font-weight: 400;
                  height: 48px;
                  left: 0px;
                  margin-right: 10px;
                  overflow: hidden;
                  perspective: 1px;
                  position: absolute;
                  top: 0px;
                  width: 48px;
                }
            style={
              Object {
                "height": 48,
                "width": 48,
              }
            }
          >
            <img
              alt=""
              className=
                  ms-Image-image
                  ms-Image-image--cover
                  ms-Image-image--portrait
                  is-notLoaded
                  is-fadeIn
                  {
                    display: block;
                    height: 100%;
                    left: 50% /* @noflip */;
                    object-fit: cover;
                    opacity: 0;
                    position: absolute;
                    top: 50%;
                    transform: translate(-50%,-50%);
                    width: 100%;
                  }
              onError={[Function]}
              onLoad={[Function]}
              src="https://static2.sharepointonline.com/files/fabric/office-ui-fabric-react-assets/persona-female.png"
            />
          </div>
          <div
            className=
                ms-Persona-presence
                {
                  -ms-high-contrast-adjust: none;
                  background-clip: content-box;
                  background-color: #ffffff;
                  border-radius: 50%;
                  border: 2px solid #ffffff;
                  bottom: -2px;
                  box-sizing: content-box;
                  height: 12px;
                  position: absolute;
                  right: -2px;
                  text-align: center;
                  top: auto;
                  width: 12px;
                }
                @media screen and (-ms-high-contrast: active){& {
                  background-color: WindowText;
                  border-color: Window;
                }
                &:after {
                  background-color: #C43148;
                  content: "";
                  height: 1px;
                  left: 0px;
                  position: absolute;
                  top: 50%;
                  transform: translateY(-50%) rotate(-45deg);
                  width: 100%;
                }
                @media screen and (-ms-high-contrast: active){&:after {
                  background-color: Window;
                  left: 2px;
                  width: calc(100% - 4px);
                }
                &:before {
                  border-radius: 50%;
                  border: 1px solid #C43148;
                  box-sizing: border-box;
                  content: "";
                  height: 100%;
                  left: 0px;
                  position: absolute;
                  top: 0px;
                  width: 100%;
                }
                @media screen and (-ms-high-contrast: active){&:before {
                  border-color: Window;
                  height: calc(100% - 2px);
                  left: 1px;
                  top: 1px;
                  width: calc(100% - 2px);
                }
          >
            <i
              aria-hidden={true}
              className=
                  ms-Icon-placeHolder
                  ms-Persona-presenceIcon
                  {
                    color: #ffffff;
                    display: inline-block;
                    font-size: 6px;
                    line-height: 12px;
                    vertical-align: top;
                    width: 1em;
                  }
                  @media screen and (-ms-high-contrast: active){& {
                    color: Window;
                  }
              data-icon-name=""
              role="presentation"
            />
          </div>
        </div>
      </div>
    </div>
    <div
      className=
          ms-Persona
          ms-Persona--size72
          ms-Persona--blocked
          {
            -moz-osx-font-smoothing: grayscale;
            -webkit-font-smoothing: antialiased;
            align-items: center;
            box-shadow: none;
            box-sizing: border-box;
            color: #323130;
            display: flex;
            font-family: 'Segoe UI', 'Segoe UI Web (West European)', 'Segoe UI', -apple-system, BlinkMacSystemFont, 'Roboto', 'Helvetica Neue', sans-serif;
            font-size: 14px;
            font-weight: 400;
            height: 72px;
            margin-bottom: 0px;
            margin-left: 0px;
            margin-right: 0px;
            margin-top: 0px;
            min-width: 72px;
            padding-bottom: 0px;
            padding-left: 0px;
            padding-right: 0px;
            padding-top: 0px;
            position: relative;
          }
          & .contextualHost {
            display: none;
          }
<<<<<<< HEAD
          & .ms-Persona-primaryText {
            color: #201f1e;
          }
=======
>>>>>>> bcff13c6
    >
      <div
        className=
            ms-Persona-coin
            ms-Persona--size72
            {
              -moz-osx-font-smoothing: grayscale;
              -webkit-font-smoothing: antialiased;
              font-family: 'Segoe UI', 'Segoe UI Web (West European)', 'Segoe UI', -apple-system, BlinkMacSystemFont, 'Roboto', 'Helvetica Neue', sans-serif;
              font-size: 14px;
              font-weight: 400;
            }
      >
        <div
          className=
              ms-Persona-imageArea
              {
                flex: 0 0 auto;
                height: 72px;
                position: relative;
                text-align: center;
                width: 72px;
              }
        >
          <div
            className=
                ms-Image
                ms-Persona-image
                {
                  -moz-osx-font-smoothing: grayscale;
                  -webkit-font-smoothing: antialiased;
                  border-radius: 50%;
                  border: 0px;
                  font-family: 'Segoe UI', 'Segoe UI Web (West European)', 'Segoe UI', -apple-system, BlinkMacSystemFont, 'Roboto', 'Helvetica Neue', sans-serif;
                  font-size: 14px;
                  font-weight: 400;
                  height: 72px;
                  left: 0px;
                  margin-right: 10px;
                  overflow: hidden;
                  perspective: 1px;
                  position: absolute;
                  top: 0px;
                  width: 72px;
                }
            style={
              Object {
                "height": 72,
                "width": 72,
              }
            }
          >
            <img
              alt=""
              className=
                  ms-Image-image
                  ms-Image-image--cover
                  ms-Image-image--portrait
                  is-notLoaded
                  is-fadeIn
                  {
                    display: block;
                    height: 100%;
                    left: 50% /* @noflip */;
                    object-fit: cover;
                    opacity: 0;
                    position: absolute;
                    top: 50%;
                    transform: translate(-50%,-50%);
                    width: 100%;
                  }
              onError={[Function]}
              onLoad={[Function]}
              src="https://static2.sharepointonline.com/files/fabric/office-ui-fabric-react-assets/persona-female.png"
            />
          </div>
          <div
            className=
                ms-Persona-presence
                {
                  -ms-high-contrast-adjust: none;
                  background-clip: content-box;
                  background-color: #ffffff;
                  border-radius: 50%;
                  border: 2px solid #ffffff;
                  bottom: -2px;
                  box-sizing: content-box;
                  height: 20px;
                  position: absolute;
                  right: -2px;
                  text-align: center;
                  top: auto;
                  width: 20px;
                }
                @media screen and (-ms-high-contrast: active){& {
                  background-color: WindowText;
                  border-color: Window;
                }
                &:after {
                  background-color: #C43148;
                  content: "";
                  height: 2px;
                  left: 0px;
                  position: absolute;
                  top: 50%;
                  transform: translateY(-50%) rotate(-45deg);
                  width: 100%;
                }
                @media screen and (-ms-high-contrast: active){&:after {
                  background-color: Window;
                  left: 2px;
                  width: calc(100% - 4px);
                }
                &:before {
                  border-radius: 50%;
                  border: 2px solid #C43148;
                  box-sizing: border-box;
                  content: "";
                  height: 100%;
                  left: 0px;
                  position: absolute;
                  top: 0px;
                  width: 100%;
                }
                @media screen and (-ms-high-contrast: active){&:before {
                  border-color: Window;
                  height: calc(100% - 2px);
                  left: 1px;
                  top: 1px;
                  width: calc(100% - 2px);
                }
          >
            <i
              aria-hidden={true}
              className=
                  ms-Icon-placeHolder
                  ms-Persona-presenceIcon
                  {
                    color: #ffffff;
                    display: inline-block;
                    font-size: 12px;
                    line-height: 20px;
                    vertical-align: top;
                    width: 1em;
                  }
                  @media screen and (-ms-high-contrast: active){& {
                    color: Window;
                  }
              data-icon-name=""
              role="presentation"
            />
          </div>
        </div>
      </div>
    </div>
  </div>
  <div
    className=
        ms-Stack
        {
          box-sizing: border-box;
          display: flex;
          flex-direction: row;
          flex-wrap: nowrap;
          height: auto;
          width: auto;
        }
        & > * {
          text-overflow: ellipsis;
        }
        & > *:not(:first-child) {
          margin-left: 0px;
        }
        & > *:not(.ms-StackItem) {
          flex-shrink: 1;
        }
  >
    <div
      className=
          ms-Stack
          {
            box-sizing: border-box;
            display: flex;
            flex-direction: column;
            flex-wrap: nowrap;
            height: auto;
            width: auto;
          }
          & > * {
            text-overflow: ellipsis;
          }
          & > *:not(:first-child) {
            margin-top: 0px;
          }
          & > *:not(.ms-StackItem) {
            flex-shrink: 1;
          }
    >
      <label
        className=
            ms-Label
            {
              -moz-osx-font-smoothing: grayscale;
              -webkit-font-smoothing: antialiased;
              box-shadow: none;
              box-sizing: border-box;
              color: #323130;
              display: block;
              font-family: 'Segoe UI', 'Segoe UI Web (West European)', 'Segoe UI', -apple-system, BlinkMacSystemFont, 'Roboto', 'Helvetica Neue', sans-serif;
              font-size: 14px;
              font-weight: 600;
              margin-bottom: 0px;
              margin-left: 0px;
              margin-right: 0px;
              margin-top: 0px;
              overflow-wrap: break-word;
              padding-bottom: 5px;
              padding-left: 0;
              padding-right: 0;
              padding-top: 5px;
              word-wrap: break-word;
            }
      >
        Offline
      </label>
      <div
        className=
            ms-Stack
            {
              box-sizing: border-box;
              display: flex;
              flex-direction: row;
              flex-wrap: nowrap;
              height: auto;
              width: auto;
            }
            & > * {
              text-overflow: ellipsis;
            }
            & > *:not(:first-child) {
              margin-left: 0px;
            }
            & > *:not(.ms-StackItem) {
              flex-shrink: 1;
            }
      >
        <div
          className=
              ms-Persona
              ms-Persona--size8
              ms-Persona--offline
              {
                -moz-osx-font-smoothing: grayscale;
                -webkit-font-smoothing: antialiased;
                align-items: center;
                box-shadow: none;
                box-sizing: border-box;
                color: #323130;
                display: flex;
                font-family: 'Segoe UI', 'Segoe UI Web (West European)', 'Segoe UI', -apple-system, BlinkMacSystemFont, 'Roboto', 'Helvetica Neue', sans-serif;
                font-size: 14px;
                font-weight: 400;
                height: 20px;
                margin-bottom: 0px;
                margin-left: 0px;
                margin-right: 0px;
                margin-top: 0px;
                min-width: 20px;
                padding-bottom: 0px;
                padding-left: 0px;
                padding-right: 0px;
                padding-top: 0px;
                position: relative;
              }
              & .contextualHost {
                display: none;
              }
<<<<<<< HEAD
              & .ms-Persona-primaryText {
                color: #201f1e;
              }
=======
>>>>>>> bcff13c6
        >
          <div
            className=
                ms-Persona-coin
                ms-Persona--size8
                {
                  -moz-osx-font-smoothing: grayscale;
                  -webkit-font-smoothing: antialiased;
                  font-family: 'Segoe UI', 'Segoe UI Web (West European)', 'Segoe UI', -apple-system, BlinkMacSystemFont, 'Roboto', 'Helvetica Neue', sans-serif;
                  font-size: 14px;
                  font-weight: 400;
                }
          >
            <div
              className=
                  ms-Persona-presence
                  {
                    -ms-high-contrast-adjust: none;
                    background-clip: content-box;
                    background-color: #ffffff;
                    border-radius: 50%;
                    border: 0px;
                    bottom: -2px;
                    box-sizing: content-box;
                    height: 8px;
                    left: 0px;
                    position: absolute;
                    right: auto;
                    text-align: center;
                    top: 7px;
                    width: 8px;
                  }
                  @media screen and (-ms-high-contrast: active){& {
                    background-color: WindowText;
                    border-color: Window;
                    border: 1px solid WindowText;
                    top: 9px;
                  }
                  &:before {
                    border-radius: 50%;
                    border: 1px solid #8A8886;
                    box-sizing: border-box;
                    content: "";
                    height: 100%;
                    left: 0px;
                    position: absolute;
                    top: 0px;
                    width: 100%;
                  }
                  @media screen and (-ms-high-contrast: active){&:before {
                    border-color: Window;
                    height: calc(100% - 2px);
                    left: 1px;
                    top: 1px;
                    width: calc(100% - 2px);
                  }
            />
          </div>
          <div
            className=
                ms-Persona-details
                {
                  display: flex;
                  flex-direction: column;
                  justify-content: space-around;
                  min-width: 0px;
                  padding-bottom: 0;
                  padding-left: 17px;
                  padding-right: 24px;
                  padding-top: 0;
                  text-align: left;
                  width: 100%;
                }
          >
            <div
              className=
                  ms-Persona-primaryText
                  {
                    color: #323130;
                    font-size: 12px;
                    font-weight: 400;
                    line-height: 20px;
                    overflow: hidden;
                    text-overflow: ellipsis;
                    white-space: nowrap;
                  }
                  &:hover {
                    color: #201f1e;
                  }
              dir="auto"
            />
            <div
              className=
                  ms-Persona-secondaryText
                  {
                    color: #605e5c;
                    display: none;
                    font-size: 12px;
                    font-weight: 400;
                    overflow: hidden;
                    text-overflow: ellipsis;
                    white-space: nowrap;
                  }
              dir="auto"
            />
            <div
              className=
                  ms-Persona-tertiaryText
                  {
                    color: #605e5c;
                    display: none;
                    font-size: 14px;
                    font-weight: 400;
                    overflow: hidden;
                    text-overflow: ellipsis;
                    white-space: nowrap;
                  }
              dir="auto"
            />
            <div
              className=
                  ms-Persona-optionalText
                  {
                    color: #605e5c;
                    display: none;
                    font-size: 14px;
                    font-weight: 400;
                    overflow: hidden;
                    text-overflow: ellipsis;
                    white-space: nowrap;
                  }
              dir="auto"
            />
          </div>
        </div>
        <div
          className=
              ms-Persona
              ms-Persona--size24
              ms-Persona--offline
              {
                -moz-osx-font-smoothing: grayscale;
                -webkit-font-smoothing: antialiased;
                align-items: center;
                box-shadow: none;
                box-sizing: border-box;
                color: #323130;
                display: flex;
                font-family: 'Segoe UI', 'Segoe UI Web (West European)', 'Segoe UI', -apple-system, BlinkMacSystemFont, 'Roboto', 'Helvetica Neue', sans-serif;
                font-size: 14px;
                font-weight: 400;
                height: 24px;
                margin-bottom: 0px;
                margin-left: 0px;
                margin-right: 0px;
                margin-top: 0px;
                min-width: 24px;
                padding-bottom: 0px;
                padding-left: 0px;
                padding-right: 0px;
                padding-top: 0px;
                position: relative;
              }
              & .contextualHost {
                display: none;
              }
<<<<<<< HEAD
              & .ms-Persona-primaryText {
                color: #201f1e;
              }
=======
>>>>>>> bcff13c6
        >
          <div
            className=
                ms-Persona-coin
                ms-Persona--size24
                {
                  -moz-osx-font-smoothing: grayscale;
                  -webkit-font-smoothing: antialiased;
                  font-family: 'Segoe UI', 'Segoe UI Web (West European)', 'Segoe UI', -apple-system, BlinkMacSystemFont, 'Roboto', 'Helvetica Neue', sans-serif;
                  font-size: 14px;
                  font-weight: 400;
                }
          >
            <div
              className=
                  ms-Persona-imageArea
                  {
                    flex: 0 0 auto;
                    height: 24px;
                    position: relative;
                    text-align: center;
                    width: 24px;
                  }
            >
              <div
                className=
                    ms-Image
                    ms-Persona-image
                    {
                      -moz-osx-font-smoothing: grayscale;
                      -webkit-font-smoothing: antialiased;
                      border-radius: 50%;
                      border: 0px;
                      font-family: 'Segoe UI', 'Segoe UI Web (West European)', 'Segoe UI', -apple-system, BlinkMacSystemFont, 'Roboto', 'Helvetica Neue', sans-serif;
                      font-size: 14px;
                      font-weight: 400;
                      height: 24px;
                      left: 0px;
                      margin-right: 10px;
                      overflow: hidden;
                      perspective: 1px;
                      position: absolute;
                      top: 0px;
                      width: 24px;
                    }
                style={
                  Object {
                    "height": 24,
                    "width": 24,
                  }
                }
              >
                <img
                  alt=""
                  className=
                      ms-Image-image
                      ms-Image-image--cover
                      ms-Image-image--portrait
                      is-notLoaded
                      is-fadeIn
                      {
                        display: block;
                        height: 100%;
                        left: 50% /* @noflip */;
                        object-fit: cover;
                        opacity: 0;
                        position: absolute;
                        top: 50%;
                        transform: translate(-50%,-50%);
                        width: 100%;
                      }
                  onError={[Function]}
                  onLoad={[Function]}
                  src="https://static2.sharepointonline.com/files/fabric/office-ui-fabric-react-assets/persona-female.png"
                />
              </div>
              <div
                className=
                    ms-Persona-presence
                    {
                      -ms-high-contrast-adjust: none;
                      background-clip: content-box;
                      background-color: #ffffff;
                      border-radius: 50%;
                      border: 2px solid #ffffff;
                      bottom: -2px;
                      box-sizing: content-box;
                      height: 8px;
                      position: absolute;
                      right: -2px;
                      text-align: center;
                      top: auto;
                      width: 8px;
                    }
                    @media screen and (-ms-high-contrast: active){& {
                      background-color: WindowText;
                      border-color: Window;
                    }
                    &:before {
                      border-radius: 50%;
                      border: 1px solid #8A8886;
                      box-sizing: border-box;
                      content: "";
                      height: 100%;
                      left: 0px;
                      position: absolute;
                      top: 0px;
                      width: 100%;
                    }
                    @media screen and (-ms-high-contrast: active){&:before {
                      border-color: Window;
                      height: calc(100% - 2px);
                      left: 1px;
                      top: 1px;
                      width: calc(100% - 2px);
                    }
              />
            </div>
          </div>
        </div>
        <div
          className=
              ms-Persona
              ms-Persona--size48
              ms-Persona--offline
              {
                -moz-osx-font-smoothing: grayscale;
                -webkit-font-smoothing: antialiased;
                align-items: center;
                box-shadow: none;
                box-sizing: border-box;
                color: #323130;
                display: flex;
                font-family: 'Segoe UI', 'Segoe UI Web (West European)', 'Segoe UI', -apple-system, BlinkMacSystemFont, 'Roboto', 'Helvetica Neue', sans-serif;
                font-size: 14px;
                font-weight: 400;
                height: 48px;
                margin-bottom: 0px;
                margin-left: 0px;
                margin-right: 0px;
                margin-top: 0px;
                min-width: 48px;
                padding-bottom: 0px;
                padding-left: 0px;
                padding-right: 0px;
                padding-top: 0px;
                position: relative;
              }
              & .contextualHost {
                display: none;
              }
<<<<<<< HEAD
              & .ms-Persona-primaryText {
                color: #201f1e;
              }
=======
>>>>>>> bcff13c6
        >
          <div
            className=
                ms-Persona-coin
                ms-Persona--size48
                {
                  -moz-osx-font-smoothing: grayscale;
                  -webkit-font-smoothing: antialiased;
                  font-family: 'Segoe UI', 'Segoe UI Web (West European)', 'Segoe UI', -apple-system, BlinkMacSystemFont, 'Roboto', 'Helvetica Neue', sans-serif;
                  font-size: 14px;
                  font-weight: 400;
                }
          >
            <div
              className=
                  ms-Persona-imageArea
                  {
                    flex: 0 0 auto;
                    height: 48px;
                    position: relative;
                    text-align: center;
                    width: 48px;
                  }
            >
              <div
                className=
                    ms-Image
                    ms-Persona-image
                    {
                      -moz-osx-font-smoothing: grayscale;
                      -webkit-font-smoothing: antialiased;
                      border-radius: 50%;
                      border: 0px;
                      font-family: 'Segoe UI', 'Segoe UI Web (West European)', 'Segoe UI', -apple-system, BlinkMacSystemFont, 'Roboto', 'Helvetica Neue', sans-serif;
                      font-size: 14px;
                      font-weight: 400;
                      height: 48px;
                      left: 0px;
                      margin-right: 10px;
                      overflow: hidden;
                      perspective: 1px;
                      position: absolute;
                      top: 0px;
                      width: 48px;
                    }
                style={
                  Object {
                    "height": 48,
                    "width": 48,
                  }
                }
              >
                <img
                  alt=""
                  className=
                      ms-Image-image
                      ms-Image-image--cover
                      ms-Image-image--portrait
                      is-notLoaded
                      is-fadeIn
                      {
                        display: block;
                        height: 100%;
                        left: 50% /* @noflip */;
                        object-fit: cover;
                        opacity: 0;
                        position: absolute;
                        top: 50%;
                        transform: translate(-50%,-50%);
                        width: 100%;
                      }
                  onError={[Function]}
                  onLoad={[Function]}
                  src="https://static2.sharepointonline.com/files/fabric/office-ui-fabric-react-assets/persona-female.png"
                />
              </div>
              <div
                className=
                    ms-Persona-presence
                    {
                      -ms-high-contrast-adjust: none;
                      background-clip: content-box;
                      background-color: #ffffff;
                      border-radius: 50%;
                      border: 2px solid #ffffff;
                      bottom: -2px;
                      box-sizing: content-box;
                      height: 12px;
                      position: absolute;
                      right: -2px;
                      text-align: center;
                      top: auto;
                      width: 12px;
                    }
                    @media screen and (-ms-high-contrast: active){& {
                      background-color: WindowText;
                      border-color: Window;
                    }
                    &:before {
                      border-radius: 50%;
                      border: 1px solid #8A8886;
                      box-sizing: border-box;
                      content: "";
                      height: 100%;
                      left: 0px;
                      position: absolute;
                      top: 0px;
                      width: 100%;
                    }
                    @media screen and (-ms-high-contrast: active){&:before {
                      border-color: Window;
                      height: calc(100% - 2px);
                      left: 1px;
                      top: 1px;
                      width: calc(100% - 2px);
                    }
              >
                <i
                  aria-hidden={true}
                  className=
                      ms-Icon-placeHolder
                      ms-Persona-presenceIcon
                      {
                        border-color: #8A8886;
                        color: #8A8886;
                        display: inline-block;
                        font-size: 6px;
                        line-height: 12px;
                        vertical-align: top;
                        width: 1em;
                      }
                      @media screen and (-ms-high-contrast: active){& {
                        color: Window;
                      }
                  data-icon-name=""
                  role="presentation"
                />
              </div>
            </div>
          </div>
        </div>
        <div
          className=
              ms-Persona
              ms-Persona--size72
              ms-Persona--offline
              {
                -moz-osx-font-smoothing: grayscale;
                -webkit-font-smoothing: antialiased;
                align-items: center;
                box-shadow: none;
                box-sizing: border-box;
                color: #323130;
                display: flex;
                font-family: 'Segoe UI', 'Segoe UI Web (West European)', 'Segoe UI', -apple-system, BlinkMacSystemFont, 'Roboto', 'Helvetica Neue', sans-serif;
                font-size: 14px;
                font-weight: 400;
                height: 72px;
                margin-bottom: 0px;
                margin-left: 0px;
                margin-right: 0px;
                margin-top: 0px;
                min-width: 72px;
                padding-bottom: 0px;
                padding-left: 0px;
                padding-right: 0px;
                padding-top: 0px;
                position: relative;
              }
              & .contextualHost {
                display: none;
              }
<<<<<<< HEAD
              & .ms-Persona-primaryText {
                color: #201f1e;
              }
=======
>>>>>>> bcff13c6
        >
          <div
            className=
                ms-Persona-coin
                ms-Persona--size72
                {
                  -moz-osx-font-smoothing: grayscale;
                  -webkit-font-smoothing: antialiased;
                  font-family: 'Segoe UI', 'Segoe UI Web (West European)', 'Segoe UI', -apple-system, BlinkMacSystemFont, 'Roboto', 'Helvetica Neue', sans-serif;
                  font-size: 14px;
                  font-weight: 400;
                }
          >
            <div
              className=
                  ms-Persona-imageArea
                  {
                    flex: 0 0 auto;
                    height: 72px;
                    position: relative;
                    text-align: center;
                    width: 72px;
                  }
            >
              <div
                className=
                    ms-Image
                    ms-Persona-image
                    {
                      -moz-osx-font-smoothing: grayscale;
                      -webkit-font-smoothing: antialiased;
                      border-radius: 50%;
                      border: 0px;
                      font-family: 'Segoe UI', 'Segoe UI Web (West European)', 'Segoe UI', -apple-system, BlinkMacSystemFont, 'Roboto', 'Helvetica Neue', sans-serif;
                      font-size: 14px;
                      font-weight: 400;
                      height: 72px;
                      left: 0px;
                      margin-right: 10px;
                      overflow: hidden;
                      perspective: 1px;
                      position: absolute;
                      top: 0px;
                      width: 72px;
                    }
                style={
                  Object {
                    "height": 72,
                    "width": 72,
                  }
                }
              >
                <img
                  alt=""
                  className=
                      ms-Image-image
                      ms-Image-image--cover
                      ms-Image-image--portrait
                      is-notLoaded
                      is-fadeIn
                      {
                        display: block;
                        height: 100%;
                        left: 50% /* @noflip */;
                        object-fit: cover;
                        opacity: 0;
                        position: absolute;
                        top: 50%;
                        transform: translate(-50%,-50%);
                        width: 100%;
                      }
                  onError={[Function]}
                  onLoad={[Function]}
                  src="https://static2.sharepointonline.com/files/fabric/office-ui-fabric-react-assets/persona-female.png"
                />
              </div>
              <div
                className=
                    ms-Persona-presence
                    {
                      -ms-high-contrast-adjust: none;
                      background-clip: content-box;
                      background-color: #ffffff;
                      border-radius: 50%;
                      border: 2px solid #ffffff;
                      bottom: -2px;
                      box-sizing: content-box;
                      height: 20px;
                      position: absolute;
                      right: -2px;
                      text-align: center;
                      top: auto;
                      width: 20px;
                    }
                    @media screen and (-ms-high-contrast: active){& {
                      background-color: WindowText;
                      border-color: Window;
                    }
                    &:before {
                      border-radius: 50%;
                      border: 2px solid #8A8886;
                      box-sizing: border-box;
                      content: "";
                      height: 100%;
                      left: 0px;
                      position: absolute;
                      top: 0px;
                      width: 100%;
                    }
                    @media screen and (-ms-high-contrast: active){&:before {
                      border-color: Window;
                      height: calc(100% - 2px);
                      left: 1px;
                      top: 1px;
                      width: calc(100% - 2px);
                    }
              >
                <i
                  aria-hidden={true}
                  className=
                      ms-Icon-placeHolder
                      ms-Persona-presenceIcon
                      {
                        border-color: #8A8886;
                        color: #8A8886;
                        display: inline-block;
                        font-size: 12px;
                        line-height: 20px;
                        vertical-align: top;
                        width: 1em;
                      }
                      @media screen and (-ms-high-contrast: active){& {
                        color: Window;
                      }
                  data-icon-name=""
                  role="presentation"
                />
              </div>
            </div>
          </div>
        </div>
      </div>
    </div>
    <div
      className=
          ms-Stack
          {
            box-sizing: border-box;
            display: flex;
            flex-direction: column;
            flex-wrap: nowrap;
            height: auto;
            width: auto;
          }
          & > * {
            text-overflow: ellipsis;
          }
          & > *:not(:first-child) {
            margin-top: 0px;
          }
          & > *:not(.ms-StackItem) {
            flex-shrink: 1;
          }
    >
      <label
        className=
            ms-Label
            {
              -moz-osx-font-smoothing: grayscale;
              -webkit-font-smoothing: antialiased;
              box-shadow: none;
              box-sizing: border-box;
              color: #323130;
              display: block;
              font-family: 'Segoe UI', 'Segoe UI Web (West European)', 'Segoe UI', -apple-system, BlinkMacSystemFont, 'Roboto', 'Helvetica Neue', sans-serif;
              font-size: 14px;
              font-weight: 600;
              margin-bottom: 0px;
              margin-left: 0px;
              margin-right: 0px;
              margin-top: 0px;
              overflow-wrap: break-word;
              padding-bottom: 5px;
              padding-left: 0;
              padding-right: 0;
              padding-top: 5px;
              word-wrap: break-word;
            }
      >
        Offline + Out of Office
      </label>
      <div
        className=
            ms-Stack
            {
              box-sizing: border-box;
              display: flex;
              flex-direction: row;
              flex-wrap: nowrap;
              height: auto;
              width: auto;
            }
            & > * {
              text-overflow: ellipsis;
            }
            & > *:not(:first-child) {
              margin-left: 0px;
            }
            & > *:not(.ms-StackItem) {
              flex-shrink: 1;
            }
      >
        <div
          className=
              ms-Persona
              ms-Persona--size8
              ms-Persona--offline
              {
                -moz-osx-font-smoothing: grayscale;
                -webkit-font-smoothing: antialiased;
                align-items: center;
                box-shadow: none;
                box-sizing: border-box;
                color: #323130;
                display: flex;
                font-family: 'Segoe UI', 'Segoe UI Web (West European)', 'Segoe UI', -apple-system, BlinkMacSystemFont, 'Roboto', 'Helvetica Neue', sans-serif;
                font-size: 14px;
                font-weight: 400;
                height: 20px;
                margin-bottom: 0px;
                margin-left: 0px;
                margin-right: 0px;
                margin-top: 0px;
                min-width: 20px;
                padding-bottom: 0px;
                padding-left: 0px;
                padding-right: 0px;
                padding-top: 0px;
                position: relative;
              }
              & .contextualHost {
                display: none;
              }
<<<<<<< HEAD
              & .ms-Persona-primaryText {
                color: #201f1e;
              }
=======
>>>>>>> bcff13c6
        >
          <div
            className=
                ms-Persona-coin
                ms-Persona--size8
                {
                  -moz-osx-font-smoothing: grayscale;
                  -webkit-font-smoothing: antialiased;
                  font-family: 'Segoe UI', 'Segoe UI Web (West European)', 'Segoe UI', -apple-system, BlinkMacSystemFont, 'Roboto', 'Helvetica Neue', sans-serif;
                  font-size: 14px;
                  font-weight: 400;
                }
          >
            <div
              className=
                  ms-Persona-presence
                  {
                    -ms-high-contrast-adjust: none;
                    background-clip: content-box;
                    background-color: #ffffff;
                    border-radius: 50%;
                    border: 0px;
                    bottom: -2px;
                    box-sizing: content-box;
                    height: 8px;
                    left: 0px;
                    position: absolute;
                    right: auto;
                    text-align: center;
                    top: 7px;
                    width: 8px;
                  }
                  @media screen and (-ms-high-contrast: active){& {
                    background-color: WindowText;
                    border-color: Window;
                    border: 1px solid WindowText;
                    top: 9px;
                  }
                  &:before {
                    border-radius: 50%;
                    border: 1px solid #B4009E;
                    box-sizing: border-box;
                    content: "";
                    height: 100%;
                    left: 0px;
                    position: absolute;
                    top: 0px;
                    width: 100%;
                  }
                  @media screen and (-ms-high-contrast: active){&:before {
                    border-color: Window;
                    height: calc(100% - 2px);
                    left: 1px;
                    top: 1px;
                    width: calc(100% - 2px);
                  }
            />
          </div>
          <div
            className=
                ms-Persona-details
                {
                  display: flex;
                  flex-direction: column;
                  justify-content: space-around;
                  min-width: 0px;
                  padding-bottom: 0;
                  padding-left: 17px;
                  padding-right: 24px;
                  padding-top: 0;
                  text-align: left;
                  width: 100%;
                }
          >
            <div
              className=
                  ms-Persona-primaryText
                  {
                    color: #323130;
                    font-size: 12px;
                    font-weight: 400;
                    line-height: 20px;
                    overflow: hidden;
                    text-overflow: ellipsis;
                    white-space: nowrap;
                  }
                  &:hover {
                    color: #201f1e;
                  }
              dir="auto"
            />
            <div
              className=
                  ms-Persona-secondaryText
                  {
                    color: #605e5c;
                    display: none;
                    font-size: 12px;
                    font-weight: 400;
                    overflow: hidden;
                    text-overflow: ellipsis;
                    white-space: nowrap;
                  }
              dir="auto"
            />
            <div
              className=
                  ms-Persona-tertiaryText
                  {
                    color: #605e5c;
                    display: none;
                    font-size: 14px;
                    font-weight: 400;
                    overflow: hidden;
                    text-overflow: ellipsis;
                    white-space: nowrap;
                  }
              dir="auto"
            />
            <div
              className=
                  ms-Persona-optionalText
                  {
                    color: #605e5c;
                    display: none;
                    font-size: 14px;
                    font-weight: 400;
                    overflow: hidden;
                    text-overflow: ellipsis;
                    white-space: nowrap;
                  }
              dir="auto"
            />
          </div>
        </div>
        <div
          className=
              ms-Persona
              ms-Persona--size24
              ms-Persona--offline
              {
                -moz-osx-font-smoothing: grayscale;
                -webkit-font-smoothing: antialiased;
                align-items: center;
                box-shadow: none;
                box-sizing: border-box;
                color: #323130;
                display: flex;
                font-family: 'Segoe UI', 'Segoe UI Web (West European)', 'Segoe UI', -apple-system, BlinkMacSystemFont, 'Roboto', 'Helvetica Neue', sans-serif;
                font-size: 14px;
                font-weight: 400;
                height: 24px;
                margin-bottom: 0px;
                margin-left: 0px;
                margin-right: 0px;
                margin-top: 0px;
                min-width: 24px;
                padding-bottom: 0px;
                padding-left: 0px;
                padding-right: 0px;
                padding-top: 0px;
                position: relative;
              }
              & .contextualHost {
                display: none;
              }
<<<<<<< HEAD
              & .ms-Persona-primaryText {
                color: #201f1e;
              }
=======
>>>>>>> bcff13c6
        >
          <div
            className=
                ms-Persona-coin
                ms-Persona--size24
                {
                  -moz-osx-font-smoothing: grayscale;
                  -webkit-font-smoothing: antialiased;
                  font-family: 'Segoe UI', 'Segoe UI Web (West European)', 'Segoe UI', -apple-system, BlinkMacSystemFont, 'Roboto', 'Helvetica Neue', sans-serif;
                  font-size: 14px;
                  font-weight: 400;
                }
          >
            <div
              className=
                  ms-Persona-imageArea
                  {
                    flex: 0 0 auto;
                    height: 24px;
                    position: relative;
                    text-align: center;
                    width: 24px;
                  }
            >
              <div
                className=
                    ms-Image
                    ms-Persona-image
                    {
                      -moz-osx-font-smoothing: grayscale;
                      -webkit-font-smoothing: antialiased;
                      border-radius: 50%;
                      border: 0px;
                      font-family: 'Segoe UI', 'Segoe UI Web (West European)', 'Segoe UI', -apple-system, BlinkMacSystemFont, 'Roboto', 'Helvetica Neue', sans-serif;
                      font-size: 14px;
                      font-weight: 400;
                      height: 24px;
                      left: 0px;
                      margin-right: 10px;
                      overflow: hidden;
                      perspective: 1px;
                      position: absolute;
                      top: 0px;
                      width: 24px;
                    }
                style={
                  Object {
                    "height": 24,
                    "width": 24,
                  }
                }
              >
                <img
                  alt=""
                  className=
                      ms-Image-image
                      ms-Image-image--cover
                      ms-Image-image--portrait
                      is-notLoaded
                      is-fadeIn
                      {
                        display: block;
                        height: 100%;
                        left: 50% /* @noflip */;
                        object-fit: cover;
                        opacity: 0;
                        position: absolute;
                        top: 50%;
                        transform: translate(-50%,-50%);
                        width: 100%;
                      }
                  onError={[Function]}
                  onLoad={[Function]}
                  src="https://static2.sharepointonline.com/files/fabric/office-ui-fabric-react-assets/persona-female.png"
                />
              </div>
              <div
                className=
                    ms-Persona-presence
                    {
                      -ms-high-contrast-adjust: none;
                      background-clip: content-box;
                      background-color: #ffffff;
                      border-radius: 50%;
                      border: 2px solid #ffffff;
                      bottom: -2px;
                      box-sizing: content-box;
                      height: 8px;
                      position: absolute;
                      right: -2px;
                      text-align: center;
                      top: auto;
                      width: 8px;
                    }
                    @media screen and (-ms-high-contrast: active){& {
                      background-color: WindowText;
                      border-color: Window;
                    }
                    &:before {
                      border-radius: 50%;
                      border: 1px solid #B4009E;
                      box-sizing: border-box;
                      content: "";
                      height: 100%;
                      left: 0px;
                      position: absolute;
                      top: 0px;
                      width: 100%;
                    }
                    @media screen and (-ms-high-contrast: active){&:before {
                      border-color: Window;
                      height: calc(100% - 2px);
                      left: 1px;
                      top: 1px;
                      width: calc(100% - 2px);
                    }
              />
            </div>
          </div>
        </div>
        <div
          className=
              ms-Persona
              ms-Persona--size48
              ms-Persona--offline
              {
                -moz-osx-font-smoothing: grayscale;
                -webkit-font-smoothing: antialiased;
                align-items: center;
                box-shadow: none;
                box-sizing: border-box;
                color: #323130;
                display: flex;
                font-family: 'Segoe UI', 'Segoe UI Web (West European)', 'Segoe UI', -apple-system, BlinkMacSystemFont, 'Roboto', 'Helvetica Neue', sans-serif;
                font-size: 14px;
                font-weight: 400;
                height: 48px;
                margin-bottom: 0px;
                margin-left: 0px;
                margin-right: 0px;
                margin-top: 0px;
                min-width: 48px;
                padding-bottom: 0px;
                padding-left: 0px;
                padding-right: 0px;
                padding-top: 0px;
                position: relative;
              }
              & .contextualHost {
                display: none;
              }
<<<<<<< HEAD
              & .ms-Persona-primaryText {
                color: #201f1e;
              }
=======
>>>>>>> bcff13c6
        >
          <div
            className=
                ms-Persona-coin
                ms-Persona--size48
                {
                  -moz-osx-font-smoothing: grayscale;
                  -webkit-font-smoothing: antialiased;
                  font-family: 'Segoe UI', 'Segoe UI Web (West European)', 'Segoe UI', -apple-system, BlinkMacSystemFont, 'Roboto', 'Helvetica Neue', sans-serif;
                  font-size: 14px;
                  font-weight: 400;
                }
          >
            <div
              className=
                  ms-Persona-imageArea
                  {
                    flex: 0 0 auto;
                    height: 48px;
                    position: relative;
                    text-align: center;
                    width: 48px;
                  }
            >
              <div
                className=
                    ms-Image
                    ms-Persona-image
                    {
                      -moz-osx-font-smoothing: grayscale;
                      -webkit-font-smoothing: antialiased;
                      border-radius: 50%;
                      border: 0px;
                      font-family: 'Segoe UI', 'Segoe UI Web (West European)', 'Segoe UI', -apple-system, BlinkMacSystemFont, 'Roboto', 'Helvetica Neue', sans-serif;
                      font-size: 14px;
                      font-weight: 400;
                      height: 48px;
                      left: 0px;
                      margin-right: 10px;
                      overflow: hidden;
                      perspective: 1px;
                      position: absolute;
                      top: 0px;
                      width: 48px;
                    }
                style={
                  Object {
                    "height": 48,
                    "width": 48,
                  }
                }
              >
                <img
                  alt=""
                  className=
                      ms-Image-image
                      ms-Image-image--cover
                      ms-Image-image--portrait
                      is-notLoaded
                      is-fadeIn
                      {
                        display: block;
                        height: 100%;
                        left: 50% /* @noflip */;
                        object-fit: cover;
                        opacity: 0;
                        position: absolute;
                        top: 50%;
                        transform: translate(-50%,-50%);
                        width: 100%;
                      }
                  onError={[Function]}
                  onLoad={[Function]}
                  src="https://static2.sharepointonline.com/files/fabric/office-ui-fabric-react-assets/persona-female.png"
                />
              </div>
              <div
                className=
                    ms-Persona-presence
                    {
                      -ms-high-contrast-adjust: none;
                      background-clip: content-box;
                      background-color: #ffffff;
                      border-radius: 50%;
                      border: 2px solid #ffffff;
                      bottom: -2px;
                      box-sizing: content-box;
                      height: 12px;
                      position: absolute;
                      right: -2px;
                      text-align: center;
                      top: auto;
                      width: 12px;
                    }
                    @media screen and (-ms-high-contrast: active){& {
                      background-color: WindowText;
                      border-color: Window;
                    }
                    &:before {
                      border-radius: 50%;
                      border: 1px solid #B4009E;
                      box-sizing: border-box;
                      content: "";
                      height: 100%;
                      left: 0px;
                      position: absolute;
                      top: 0px;
                      width: 100%;
                    }
                    @media screen and (-ms-high-contrast: active){&:before {
                      border-color: Window;
                      height: calc(100% - 2px);
                      left: 1px;
                      top: 1px;
                      width: calc(100% - 2px);
                    }
              >
                <i
                  aria-hidden={true}
                  className=
                      ms-Persona-presenceIcon
                      {
                        -moz-osx-font-smoothing: grayscale;
                        -webkit-font-smoothing: antialiased;
                        border-color: #B4009E;
                        color: #B4009E;
                        display: inline-block;
                        font-family: "FabricMDL2Icons-15";
                        font-size: 6px;
                        font-style: normal;
                        font-weight: normal;
                        line-height: 12px;
                        speak: none;
                        vertical-align: top;
                      }
                      @media screen and (-ms-high-contrast: active){& {
                        color: Window;
                      }
                  data-icon-name="SkypeArrow"
                  role="presentation"
                >
                  
                </i>
              </div>
            </div>
          </div>
        </div>
        <div
          className=
              ms-Persona
              ms-Persona--size72
              ms-Persona--offline
              {
                -moz-osx-font-smoothing: grayscale;
                -webkit-font-smoothing: antialiased;
                align-items: center;
                box-shadow: none;
                box-sizing: border-box;
                color: #323130;
                display: flex;
                font-family: 'Segoe UI', 'Segoe UI Web (West European)', 'Segoe UI', -apple-system, BlinkMacSystemFont, 'Roboto', 'Helvetica Neue', sans-serif;
                font-size: 14px;
                font-weight: 400;
                height: 72px;
                margin-bottom: 0px;
                margin-left: 0px;
                margin-right: 0px;
                margin-top: 0px;
                min-width: 72px;
                padding-bottom: 0px;
                padding-left: 0px;
                padding-right: 0px;
                padding-top: 0px;
                position: relative;
              }
              & .contextualHost {
                display: none;
              }
<<<<<<< HEAD
              & .ms-Persona-primaryText {
                color: #201f1e;
              }
=======
>>>>>>> bcff13c6
        >
          <div
            className=
                ms-Persona-coin
                ms-Persona--size72
                {
                  -moz-osx-font-smoothing: grayscale;
                  -webkit-font-smoothing: antialiased;
                  font-family: 'Segoe UI', 'Segoe UI Web (West European)', 'Segoe UI', -apple-system, BlinkMacSystemFont, 'Roboto', 'Helvetica Neue', sans-serif;
                  font-size: 14px;
                  font-weight: 400;
                }
          >
            <div
              className=
                  ms-Persona-imageArea
                  {
                    flex: 0 0 auto;
                    height: 72px;
                    position: relative;
                    text-align: center;
                    width: 72px;
                  }
            >
              <div
                className=
                    ms-Image
                    ms-Persona-image
                    {
                      -moz-osx-font-smoothing: grayscale;
                      -webkit-font-smoothing: antialiased;
                      border-radius: 50%;
                      border: 0px;
                      font-family: 'Segoe UI', 'Segoe UI Web (West European)', 'Segoe UI', -apple-system, BlinkMacSystemFont, 'Roboto', 'Helvetica Neue', sans-serif;
                      font-size: 14px;
                      font-weight: 400;
                      height: 72px;
                      left: 0px;
                      margin-right: 10px;
                      overflow: hidden;
                      perspective: 1px;
                      position: absolute;
                      top: 0px;
                      width: 72px;
                    }
                style={
                  Object {
                    "height": 72,
                    "width": 72,
                  }
                }
              >
                <img
                  alt=""
                  className=
                      ms-Image-image
                      ms-Image-image--cover
                      ms-Image-image--portrait
                      is-notLoaded
                      is-fadeIn
                      {
                        display: block;
                        height: 100%;
                        left: 50% /* @noflip */;
                        object-fit: cover;
                        opacity: 0;
                        position: absolute;
                        top: 50%;
                        transform: translate(-50%,-50%);
                        width: 100%;
                      }
                  onError={[Function]}
                  onLoad={[Function]}
                  src="https://static2.sharepointonline.com/files/fabric/office-ui-fabric-react-assets/persona-female.png"
                />
              </div>
              <div
                className=
                    ms-Persona-presence
                    {
                      -ms-high-contrast-adjust: none;
                      background-clip: content-box;
                      background-color: #ffffff;
                      border-radius: 50%;
                      border: 2px solid #ffffff;
                      bottom: -2px;
                      box-sizing: content-box;
                      height: 20px;
                      position: absolute;
                      right: -2px;
                      text-align: center;
                      top: auto;
                      width: 20px;
                    }
                    @media screen and (-ms-high-contrast: active){& {
                      background-color: WindowText;
                      border-color: Window;
                    }
                    &:before {
                      border-radius: 50%;
                      border: 2px solid #B4009E;
                      box-sizing: border-box;
                      content: "";
                      height: 100%;
                      left: 0px;
                      position: absolute;
                      top: 0px;
                      width: 100%;
                    }
                    @media screen and (-ms-high-contrast: active){&:before {
                      border-color: Window;
                      height: calc(100% - 2px);
                      left: 1px;
                      top: 1px;
                      width: calc(100% - 2px);
                    }
              >
                <i
                  aria-hidden={true}
                  className=
                      ms-Persona-presenceIcon
                      {
                        -moz-osx-font-smoothing: grayscale;
                        -webkit-font-smoothing: antialiased;
                        border-color: #B4009E;
                        color: #B4009E;
                        display: inline-block;
                        font-family: "FabricMDL2Icons-15";
                        font-size: 12px;
                        font-style: normal;
                        font-weight: normal;
                        line-height: 20px;
                        speak: none;
                        vertical-align: top;
                      }
                      @media screen and (-ms-high-contrast: active){& {
                        color: Window;
                      }
                  data-icon-name="SkypeArrow"
                  role="presentation"
                >
                  
                </i>
              </div>
            </div>
          </div>
        </div>
      </div>
    </div>
  </div>
</div>
`;<|MERGE_RESOLUTION|>--- conflicted
+++ resolved
@@ -132,12 +132,9 @@
               & .contextualHost {
                 display: none;
               }
-<<<<<<< HEAD
               & .ms-Persona-primaryText {
                 color: #201f1e;
               }
-=======
->>>>>>> bcff13c6
         >
           <div
             className=
@@ -286,12 +283,9 @@
               & .contextualHost {
                 display: none;
               }
-<<<<<<< HEAD
               & .ms-Persona-primaryText {
                 color: #201f1e;
               }
-=======
->>>>>>> bcff13c6
         >
           <div
             className=
@@ -425,12 +419,9 @@
               & .contextualHost {
                 display: none;
               }
-<<<<<<< HEAD
               & .ms-Persona-primaryText {
                 color: #201f1e;
               }
-=======
->>>>>>> bcff13c6
         >
           <div
             className=
@@ -590,12 +581,9 @@
               & .contextualHost {
                 display: none;
               }
-<<<<<<< HEAD
               & .ms-Persona-primaryText {
                 color: #201f1e;
               }
-=======
->>>>>>> bcff13c6
         >
           <div
             className=
@@ -826,12 +814,9 @@
               & .contextualHost {
                 display: none;
               }
-<<<<<<< HEAD
               & .ms-Persona-primaryText {
                 color: #201f1e;
               }
-=======
->>>>>>> bcff13c6
         >
           <div
             className=
@@ -998,12 +983,9 @@
               & .contextualHost {
                 display: none;
               }
-<<<<<<< HEAD
               & .ms-Persona-primaryText {
                 color: #201f1e;
               }
-=======
->>>>>>> bcff13c6
         >
           <div
             className=
@@ -1155,12 +1137,9 @@
               & .contextualHost {
                 display: none;
               }
-<<<<<<< HEAD
               & .ms-Persona-primaryText {
                 color: #201f1e;
               }
-=======
->>>>>>> bcff13c6
         >
           <div
             className=
@@ -1339,12 +1318,9 @@
               & .contextualHost {
                 display: none;
               }
-<<<<<<< HEAD
               & .ms-Persona-primaryText {
                 color: #201f1e;
               }
-=======
->>>>>>> bcff13c6
         >
           <div
             className=
@@ -1616,12 +1592,9 @@
               & .contextualHost {
                 display: none;
               }
-<<<<<<< HEAD
               & .ms-Persona-primaryText {
                 color: #201f1e;
               }
-=======
->>>>>>> bcff13c6
         >
           <div
             className=
@@ -1770,12 +1743,9 @@
               & .contextualHost {
                 display: none;
               }
-<<<<<<< HEAD
               & .ms-Persona-primaryText {
                 color: #201f1e;
               }
-=======
->>>>>>> bcff13c6
         >
           <div
             className=
@@ -1909,12 +1879,9 @@
               & .contextualHost {
                 display: none;
               }
-<<<<<<< HEAD
               & .ms-Persona-primaryText {
                 color: #201f1e;
               }
-=======
->>>>>>> bcff13c6
         >
           <div
             className=
@@ -2076,12 +2043,9 @@
               & .contextualHost {
                 display: none;
               }
-<<<<<<< HEAD
               & .ms-Persona-primaryText {
                 color: #201f1e;
               }
-=======
->>>>>>> bcff13c6
         >
           <div
             className=
@@ -2314,12 +2278,9 @@
               & .contextualHost {
                 display: none;
               }
-<<<<<<< HEAD
               & .ms-Persona-primaryText {
                 color: #201f1e;
               }
-=======
->>>>>>> bcff13c6
         >
           <div
             className=
@@ -2486,12 +2447,9 @@
               & .contextualHost {
                 display: none;
               }
-<<<<<<< HEAD
               & .ms-Persona-primaryText {
                 color: #201f1e;
               }
-=======
->>>>>>> bcff13c6
         >
           <div
             className=
@@ -2643,12 +2601,9 @@
               & .contextualHost {
                 display: none;
               }
-<<<<<<< HEAD
               & .ms-Persona-primaryText {
                 color: #201f1e;
               }
-=======
->>>>>>> bcff13c6
         >
           <div
             className=
@@ -2828,12 +2783,9 @@
               & .contextualHost {
                 display: none;
               }
-<<<<<<< HEAD
               & .ms-Persona-primaryText {
                 color: #201f1e;
               }
-=======
->>>>>>> bcff13c6
         >
           <div
             className=
@@ -3106,12 +3058,9 @@
               & .contextualHost {
                 display: none;
               }
-<<<<<<< HEAD
               & .ms-Persona-primaryText {
                 color: #201f1e;
               }
-=======
->>>>>>> bcff13c6
         >
           <div
             className=
@@ -3260,12 +3209,9 @@
               & .contextualHost {
                 display: none;
               }
-<<<<<<< HEAD
               & .ms-Persona-primaryText {
                 color: #201f1e;
               }
-=======
->>>>>>> bcff13c6
         >
           <div
             className=
@@ -3399,12 +3345,9 @@
               & .contextualHost {
                 display: none;
               }
-<<<<<<< HEAD
               & .ms-Persona-primaryText {
                 color: #201f1e;
               }
-=======
->>>>>>> bcff13c6
         >
           <div
             className=
@@ -3558,12 +3501,9 @@
               & .contextualHost {
                 display: none;
               }
-<<<<<<< HEAD
               & .ms-Persona-primaryText {
                 color: #201f1e;
               }
-=======
->>>>>>> bcff13c6
         >
           <div
             className=
@@ -3788,12 +3728,9 @@
               & .contextualHost {
                 display: none;
               }
-<<<<<<< HEAD
               & .ms-Persona-primaryText {
                 color: #201f1e;
               }
-=======
->>>>>>> bcff13c6
         >
           <div
             className=
@@ -3960,12 +3897,9 @@
               & .contextualHost {
                 display: none;
               }
-<<<<<<< HEAD
               & .ms-Persona-primaryText {
                 color: #201f1e;
               }
-=======
->>>>>>> bcff13c6
         >
           <div
             className=
@@ -4117,12 +4051,9 @@
               & .contextualHost {
                 display: none;
               }
-<<<<<<< HEAD
               & .ms-Persona-primaryText {
                 color: #201f1e;
               }
-=======
->>>>>>> bcff13c6
         >
           <div
             className=
@@ -4295,12 +4226,9 @@
               & .contextualHost {
                 display: none;
               }
-<<<<<<< HEAD
               & .ms-Persona-primaryText {
                 color: #201f1e;
               }
-=======
->>>>>>> bcff13c6
         >
           <div
             className=
@@ -4566,12 +4494,9 @@
               & .contextualHost {
                 display: none;
               }
-<<<<<<< HEAD
               & .ms-Persona-primaryText {
                 color: #201f1e;
               }
-=======
->>>>>>> bcff13c6
         >
           <div
             className=
@@ -4720,12 +4645,9 @@
               & .contextualHost {
                 display: none;
               }
-<<<<<<< HEAD
               & .ms-Persona-primaryText {
                 color: #201f1e;
               }
-=======
->>>>>>> bcff13c6
         >
           <div
             className=
@@ -4859,12 +4781,9 @@
               & .contextualHost {
                 display: none;
               }
-<<<<<<< HEAD
               & .ms-Persona-primaryText {
                 color: #201f1e;
               }
-=======
->>>>>>> bcff13c6
         >
           <div
             className=
@@ -5024,12 +4943,9 @@
               & .contextualHost {
                 display: none;
               }
-<<<<<<< HEAD
               & .ms-Persona-primaryText {
                 color: #201f1e;
               }
-=======
->>>>>>> bcff13c6
         >
           <div
             className=
@@ -5260,12 +5176,9 @@
               & .contextualHost {
                 display: none;
               }
-<<<<<<< HEAD
               & .ms-Persona-primaryText {
                 color: #201f1e;
               }
-=======
->>>>>>> bcff13c6
         >
           <div
             className=
@@ -5432,12 +5345,9 @@
               & .contextualHost {
                 display: none;
               }
-<<<<<<< HEAD
               & .ms-Persona-primaryText {
                 color: #201f1e;
               }
-=======
->>>>>>> bcff13c6
         >
           <div
             className=
@@ -5589,12 +5499,9 @@
               & .contextualHost {
                 display: none;
               }
-<<<<<<< HEAD
               & .ms-Persona-primaryText {
                 color: #201f1e;
               }
-=======
->>>>>>> bcff13c6
         >
           <div
             className=
@@ -5773,12 +5680,9 @@
               & .contextualHost {
                 display: none;
               }
-<<<<<<< HEAD
               & .ms-Persona-primaryText {
                 color: #201f1e;
               }
-=======
->>>>>>> bcff13c6
         >
           <div
             className=
@@ -6008,12 +5912,9 @@
           & .contextualHost {
             display: none;
           }
-<<<<<<< HEAD
           & .ms-Persona-primaryText {
             color: #201f1e;
           }
-=======
->>>>>>> bcff13c6
     >
       <div
         className=
@@ -6185,12 +6086,9 @@
           & .contextualHost {
             display: none;
           }
-<<<<<<< HEAD
           & .ms-Persona-primaryText {
             color: #201f1e;
           }
-=======
->>>>>>> bcff13c6
     >
       <div
         className=
@@ -6347,12 +6245,9 @@
           & .contextualHost {
             display: none;
           }
-<<<<<<< HEAD
           & .ms-Persona-primaryText {
             color: #201f1e;
           }
-=======
->>>>>>> bcff13c6
     >
       <div
         className=
@@ -6539,12 +6434,9 @@
           & .contextualHost {
             display: none;
           }
-<<<<<<< HEAD
           & .ms-Persona-primaryText {
             color: #201f1e;
           }
-=======
->>>>>>> bcff13c6
     >
       <div
         className=
@@ -6822,12 +6714,9 @@
               & .contextualHost {
                 display: none;
               }
-<<<<<<< HEAD
               & .ms-Persona-primaryText {
                 color: #201f1e;
               }
-=======
->>>>>>> bcff13c6
         >
           <div
             className=
@@ -6994,12 +6883,9 @@
               & .contextualHost {
                 display: none;
               }
-<<<<<<< HEAD
               & .ms-Persona-primaryText {
                 color: #201f1e;
               }
-=======
->>>>>>> bcff13c6
         >
           <div
             className=
@@ -7151,12 +7037,9 @@
               & .contextualHost {
                 display: none;
               }
-<<<<<<< HEAD
               & .ms-Persona-primaryText {
                 color: #201f1e;
               }
-=======
->>>>>>> bcff13c6
         >
           <div
             className=
@@ -7329,12 +7212,9 @@
               & .contextualHost {
                 display: none;
               }
-<<<<<<< HEAD
               & .ms-Persona-primaryText {
                 color: #201f1e;
               }
-=======
->>>>>>> bcff13c6
         >
           <div
             className=
@@ -7578,12 +7458,9 @@
               & .contextualHost {
                 display: none;
               }
-<<<<<<< HEAD
               & .ms-Persona-primaryText {
                 color: #201f1e;
               }
-=======
->>>>>>> bcff13c6
         >
           <div
             className=
@@ -7750,12 +7627,9 @@
               & .contextualHost {
                 display: none;
               }
-<<<<<<< HEAD
               & .ms-Persona-primaryText {
                 color: #201f1e;
               }
-=======
->>>>>>> bcff13c6
         >
           <div
             className=
@@ -7907,12 +7781,9 @@
               & .contextualHost {
                 display: none;
               }
-<<<<<<< HEAD
               & .ms-Persona-primaryText {
                 color: #201f1e;
               }
-=======
->>>>>>> bcff13c6
         >
           <div
             className=
@@ -8091,12 +7962,9 @@
               & .contextualHost {
                 display: none;
               }
-<<<<<<< HEAD
               & .ms-Persona-primaryText {
                 color: #201f1e;
               }
-=======
->>>>>>> bcff13c6
         >
           <div
             className=
