// Jest Snapshot v1, https://goo.gl/fbAQLP

exports[`Component Examples renders DetailsList.Advanced.Example.tsx correctly 1`] = `
<div
  className=

<<<<<<< HEAD
      & .headerDivider-483:hover + .headerDividerBar-484 {
=======
      & .headerDivider-478:hover + .headerDividerBar-479 {
>>>>>>> 93d13a59
        display: inline;
      }
>
  <div>
    <div
      style={
        Object {
          "position": "relative",
        }
      }
    >
      <div
        data-automation-id="visibleContent"
        style={
          Object {
            "position": "fixed",
            "visibility": "hidden",
          }
        }
      >
        <div
          className=
              ms-FocusZone
              ms-CommandBar
              &:focus {
                outline: none;
              }
              {
                -moz-osx-font-smoothing: grayscale;
                -webkit-font-smoothing: antialiased;
                background-color: #ffffff;
                display: flex;
                font-family: 'Segoe UI', 'Segoe UI Web (West European)', 'Segoe UI', -apple-system, BlinkMacSystemFont, 'Roboto', 'Helvetica Neue', sans-serif;
                font-size: 14px;
                font-weight: 400;
                height: 44px;
                margin-bottom: 40px;
                padding-bottom: 0;
                padding-left: 24px;
                padding-right: 14px;
                padding-top: 0;
              }
          data-focuszone-id="FocusZone0"
          onFocus={[Function]}
          onKeyDown={[Function]}
          onMouseDownCapture={[Function]}
          role="menubar"
        >
          <div
            className=
                ms-OverflowSet
                ms-CommandBar-primaryCommand
                {
                  align-items: stretch;
                  display: flex;
                  flex-grow: 1;
                  flex-wrap: nowrap;
                  position: relative;
                }
            role="presentation"
          >
            <div
              className=
                  ms-OverflowSet-item
                  {
                    display: inherit;
                    flex-shrink: 0;
                  }
            >
              <button
                className=
                    ms-Button
                    ms-Button--commandBar
                    ms-CommandBarItem-link
                    {
                      -moz-osx-font-smoothing: grayscale;
                      -webkit-font-smoothing: antialiased;
                      background-color: #ffffff;
                      border-radius: 0px;
                      border: none;
                      box-sizing: border-box;
                      color: #323130;
                      cursor: pointer;
                      display: inline-block;
                      font-family: 'Segoe UI', 'Segoe UI Web (West European)', 'Segoe UI', -apple-system, BlinkMacSystemFont, 'Roboto', 'Helvetica Neue', sans-serif;
                      font-size: 14px;
                      font-weight: 400;
                      height: 100%;
                      min-width: 40px;
                      outline: transparent;
                      padding-bottom: 0;
                      padding-left: 4px;
                      padding-right: 4px;
                      padding-top: 0;
                      position: relative;
                      text-align: center;
                      text-decoration: none;
                      user-select: none;
                      vertical-align: top;
                    }
                    &::-moz-focus-inner {
                      border: 0;
                    }
                    .ms-Fabric--isFocusVisible &:focus:after {
                      border: 1px solid transparent;
                      bottom: 3px;
                      content: "";
                      left: 3px;
                      outline: 1px solid #605e5c;
                      position: absolute;
                      right: 3px;
                      top: 3px;
                      z-index: 1;
                    }
                    @media screen and (-ms-high-contrast: active){.ms-Fabric--isFocusVisible &:focus:after {
                      border: none;
                      bottom: 4px;
                      left: 4px;
                      outline-color: ButtonText;
                      right: 4px;
                      top: 4px;
                    }
                    &:active > * {
                      left: 0px;
                      position: relative;
                      top: 0px;
                    }
                    @media screen and (-ms-high-contrast: active){& {
                      border: none;
                    }
                    &:hover {
                      background-color: #f3f2f1;
                      color: #201f1e;
                    }
                    @media screen and (-ms-high-contrast: active){&:hover {
                      color: Highlight;
                    }
                    &:hover .ms-Button-icon {
                      color: #106ebe;
                    }
                    &:hover .ms-Button-menuIcon {
                      color: #323130;
                    }
                    &:active {
                      background-color: #edebe9;
                      color: #201f1e;
                    }
                    &:active .ms-Button-icon {
                      color: #005a9e;
                    }
                    &:active .ms-Button-menuIcon {
                      color: #323130;
                    }
                data-is-focusable={true}
                onClick={[Function]}
                onKeyDown={[Function]}
                onKeyPress={[Function]}
                onKeyUp={[Function]}
                onMouseDown={[Function]}
                onMouseUp={[Function]}
                role="menuitem"
                type="button"
              >
                <div
                  className=
                      ms-Button-flexContainer
                      {
                        align-items: center;
                        display: flex;
                        flex-wrap: nowrap;
                        height: 100%;
                        justify-content: center;
                      }
                >
                  <i
                    className=
                        ms-Button-icon
                        {
                          -moz-osx-font-smoothing: grayscale;
                          -webkit-font-smoothing: antialiased;
                          color: #0078d4;
                          display: inline-block;
                          flex-shrink: 0;
                          font-family: "FabricMDL2Icons";
                          font-size: 16px;
                          font-style: normal;
                          font-weight: normal;
                          height: 16px;
                          line-height: 16px;
                          margin-bottom: 0;
                          margin-left: 4px;
                          margin-right: 4px;
                          margin-top: 0;
                          speak: none;
                          text-align: center;
                          vertical-align: middle;
                        }
                    data-icon-name="Add"
                    role="presentation"
                  >
                    
                  </i>
                  <div
                    className=
                        ms-Button-textContainer
                        {
                          flex-grow: 1;
                        }
                  >
                    <div
                      className=
                          ms-Button-label
                          {
                            font-weight: normal;
                            line-height: 100%;
                            margin-bottom: 0;
                            margin-left: 4px;
                            margin-right: 4px;
                            margin-top: 0;
                            white-space: nowrap;
                          }
                      id="id__1"
                    >
                      Insert row
                    </div>
                  </div>
                </div>
              </button>
            </div>
            <div
              className=
                  ms-OverflowSet-item
                  {
                    display: inherit;
                    flex-shrink: 0;
                  }
            >
              <button
                className=
                    ms-Button
                    ms-Button--commandBar
                    ms-CommandBarItem-link
                    {
                      -moz-osx-font-smoothing: grayscale;
                      -webkit-font-smoothing: antialiased;
                      background-color: #ffffff;
                      border-radius: 0px;
                      border: none;
                      box-sizing: border-box;
                      color: #323130;
                      cursor: pointer;
                      display: inline-block;
                      font-family: 'Segoe UI', 'Segoe UI Web (West European)', 'Segoe UI', -apple-system, BlinkMacSystemFont, 'Roboto', 'Helvetica Neue', sans-serif;
                      font-size: 14px;
                      font-weight: 400;
                      height: 100%;
                      min-width: 40px;
                      outline: transparent;
                      padding-bottom: 0;
                      padding-left: 4px;
                      padding-right: 4px;
                      padding-top: 0;
                      position: relative;
                      text-align: center;
                      text-decoration: none;
                      user-select: none;
                      vertical-align: top;
                    }
                    &::-moz-focus-inner {
                      border: 0;
                    }
                    .ms-Fabric--isFocusVisible &:focus:after {
                      border: 1px solid transparent;
                      bottom: 3px;
                      content: "";
                      left: 3px;
                      outline: 1px solid #605e5c;
                      position: absolute;
                      right: 3px;
                      top: 3px;
                      z-index: 1;
                    }
                    @media screen and (-ms-high-contrast: active){.ms-Fabric--isFocusVisible &:focus:after {
                      border: none;
                      bottom: 4px;
                      left: 4px;
                      outline-color: ButtonText;
                      right: 4px;
                      top: 4px;
                    }
                    &:active > * {
                      left: 0px;
                      position: relative;
                      top: 0px;
                    }
                    @media screen and (-ms-high-contrast: active){& {
                      border: none;
                    }
                    &:hover {
                      background-color: #f3f2f1;
                      color: #201f1e;
                    }
                    @media screen and (-ms-high-contrast: active){&:hover {
                      color: Highlight;
                    }
                    &:hover .ms-Button-icon {
                      color: #106ebe;
                    }
                    &:hover .ms-Button-menuIcon {
                      color: #323130;
                    }
                    &:active {
                      background-color: #edebe9;
                      color: #201f1e;
                    }
                    &:active .ms-Button-icon {
                      color: #005a9e;
                    }
                    &:active .ms-Button-menuIcon {
                      color: #323130;
                    }
                data-is-focusable={true}
                onClick={[Function]}
                onKeyDown={[Function]}
                onKeyPress={[Function]}
                onKeyUp={[Function]}
                onMouseDown={[Function]}
                onMouseUp={[Function]}
                role="menuitem"
                type="button"
              >
                <div
                  className=
                      ms-Button-flexContainer
                      {
                        align-items: center;
                        display: flex;
                        flex-wrap: nowrap;
                        height: 100%;
                        justify-content: center;
                      }
                >
                  <i
                    className=
                        ms-Button-icon
                        {
                          -moz-osx-font-smoothing: grayscale;
                          -webkit-font-smoothing: antialiased;
                          color: #0078d4;
                          display: inline-block;
                          flex-shrink: 0;
                          font-family: "FabricMDL2Icons";
                          font-size: 16px;
                          font-style: normal;
                          font-weight: normal;
                          height: 16px;
                          line-height: 16px;
                          margin-bottom: 0;
                          margin-left: 4px;
                          margin-right: 4px;
                          margin-top: 0;
                          speak: none;
                          text-align: center;
                          vertical-align: middle;
                        }
                    data-icon-name="Delete"
                    role="presentation"
                  >
                    
                  </i>
                  <div
                    className=
                        ms-Button-textContainer
                        {
                          flex-grow: 1;
                        }
                  >
                    <div
                      className=
                          ms-Button-label
                          {
                            font-weight: normal;
                            line-height: 100%;
                            margin-bottom: 0;
                            margin-left: 4px;
                            margin-right: 4px;
                            margin-top: 0;
                            white-space: nowrap;
                          }
                      id="id__4"
                    >
                      Delete row
                    </div>
                  </div>
                </div>
              </button>
            </div>
            <div
              className=
                  ms-OverflowSet-item
                  {
                    display: inherit;
                    flex-shrink: 0;
                  }
            >
              <button
                aria-expanded={false}
                aria-haspopup={true}
                aria-owns={null}
                className=
                    ms-Button
                    ms-Button--commandBar
                    ms-CommandBarItem-link
                    {
                      -moz-osx-font-smoothing: grayscale;
                      -webkit-font-smoothing: antialiased;
                      background-color: #ffffff;
                      border-radius: 0px;
                      border: none;
                      box-sizing: border-box;
                      color: #323130;
                      cursor: pointer;
                      display: inline-block;
                      font-family: 'Segoe UI', 'Segoe UI Web (West European)', 'Segoe UI', -apple-system, BlinkMacSystemFont, 'Roboto', 'Helvetica Neue', sans-serif;
                      font-size: 14px;
                      font-weight: 400;
                      height: 100%;
                      min-width: 40px;
                      outline: transparent;
                      padding-bottom: 0;
                      padding-left: 4px;
                      padding-right: 4px;
                      padding-top: 0;
                      position: relative;
                      text-align: center;
                      text-decoration: none;
                      user-select: none;
                      vertical-align: top;
                    }
                    &::-moz-focus-inner {
                      border: 0;
                    }
                    .ms-Fabric--isFocusVisible &:focus:after {
                      border: 1px solid transparent;
                      bottom: 3px;
                      content: "";
                      left: 3px;
                      outline: 1px solid #605e5c;
                      position: absolute;
                      right: 3px;
                      top: 3px;
                      z-index: 1;
                    }
                    @media screen and (-ms-high-contrast: active){.ms-Fabric--isFocusVisible &:focus:after {
                      border: none;
                      bottom: 4px;
                      left: 4px;
                      outline-color: ButtonText;
                      right: 4px;
                      top: 4px;
                    }
                    &:active > * {
                      left: 0px;
                      position: relative;
                      top: 0px;
                    }
                    @media screen and (-ms-high-contrast: active){& {
                      border: none;
                    }
                    &:hover {
                      background-color: #f3f2f1;
                      color: #201f1e;
                    }
                    @media screen and (-ms-high-contrast: active){&:hover {
                      color: Highlight;
                    }
                    &:hover .ms-Button-icon {
                      color: #106ebe;
                    }
                    &:hover .ms-Button-menuIcon {
                      color: #323130;
                    }
                    &:active {
                      background-color: #edebe9;
                      color: #201f1e;
                    }
                    &:active .ms-Button-icon {
                      color: #005a9e;
                    }
                    &:active .ms-Button-menuIcon {
                      color: #323130;
                    }
                data-is-focusable={true}
                onClick={[Function]}
                onKeyDown={[Function]}
                onKeyPress={[Function]}
                onKeyUp={[Function]}
                onMouseDown={[Function]}
                onMouseUp={[Function]}
                role="menuitem"
                type="button"
              >
                <div
                  className=
                      ms-Button-flexContainer
                      {
                        align-items: center;
                        display: flex;
                        flex-wrap: nowrap;
                        height: 100%;
                        justify-content: center;
                      }
                >
                  <i
                    className=
                        ms-Button-icon
                        {
                          -moz-osx-font-smoothing: grayscale;
                          -webkit-font-smoothing: antialiased;
                          color: #0078d4;
                          display: inline-block;
                          flex-shrink: 0;
                          font-family: "FabricMDL2Icons";
                          font-size: 16px;
                          font-style: normal;
                          font-weight: normal;
                          height: 16px;
                          line-height: 16px;
                          margin-bottom: 0;
                          margin-left: 4px;
                          margin-right: 4px;
                          margin-top: 0;
                          speak: none;
                          text-align: center;
                          vertical-align: middle;
                        }
                    data-icon-name="Settings"
                    role="presentation"
                  >
                    
                  </i>
                  <div
                    className=
                        ms-Button-textContainer
                        {
                          flex-grow: 1;
                        }
                  >
                    <div
                      className=
                          ms-Button-label
                          {
                            font-weight: normal;
                            line-height: 100%;
                            margin-bottom: 0;
                            margin-left: 4px;
                            margin-right: 4px;
                            margin-top: 0;
                            white-space: nowrap;
                          }
                      id="id__7"
                    >
                      Configure
                    </div>
                  </div>
                  <i
                    className=
                        ms-Button-menuIcon
                        {
                          -moz-osx-font-smoothing: grayscale;
                          -webkit-font-smoothing: antialiased;
                          color: #605e5c;
                          display: inline-block;
                          flex-shrink: 0;
                          font-family: "FabricMDL2Icons";
                          font-size: 12px;
                          font-style: normal;
                          font-weight: normal;
                          height: 16px;
                          line-height: 16px;
                          margin-bottom: 0;
                          margin-left: 4px;
                          margin-right: 4px;
                          margin-top: 0;
                          speak: none;
                          text-align: center;
                          vertical-align: middle;
                        }
                    data-icon-name="ChevronDown"
                    role="presentation"
                  >
                    
                  </i>
                </div>
              </button>
            </div>
          </div>
          <div
            className=
                ms-OverflowSet
                ms-CommandBar-secondaryCommand
                {
                  align-items: stretch;
                  display: flex;
                  flex-shrink: 0;
                  flex-wrap: nowrap;
                  position: relative;
                }
            role="presentation"
          >
            <div
              className=
                  ms-OverflowSet-item
                  {
                    display: inherit;
                    flex-shrink: 0;
                  }
            >
              <button
                className=
                    ms-Button
                    ms-Button--commandBar
                    ms-CommandBarItem-link
                    {
                      -moz-osx-font-smoothing: grayscale;
                      -webkit-font-smoothing: antialiased;
                      background-color: #ffffff;
                      border-radius: 0px;
                      border: none;
                      box-sizing: border-box;
                      color: #323130;
                      cursor: pointer;
                      display: inline-block;
                      font-family: 'Segoe UI', 'Segoe UI Web (West European)', 'Segoe UI', -apple-system, BlinkMacSystemFont, 'Roboto', 'Helvetica Neue', sans-serif;
                      font-size: 14px;
                      font-weight: 400;
                      height: 100%;
                      min-width: 40px;
                      outline: transparent;
                      padding-bottom: 0;
                      padding-left: 4px;
                      padding-right: 4px;
                      padding-top: 0;
                      position: relative;
                      text-align: center;
                      text-decoration: none;
                      user-select: none;
                      vertical-align: top;
                    }
                    &::-moz-focus-inner {
                      border: 0;
                    }
                    .ms-Fabric--isFocusVisible &:focus:after {
                      border: 1px solid transparent;
                      bottom: 3px;
                      content: "";
                      left: 3px;
                      outline: 1px solid #605e5c;
                      position: absolute;
                      right: 3px;
                      top: 3px;
                      z-index: 1;
                    }
                    @media screen and (-ms-high-contrast: active){.ms-Fabric--isFocusVisible &:focus:after {
                      border: none;
                      bottom: 4px;
                      left: 4px;
                      outline-color: ButtonText;
                      right: 4px;
                      top: 4px;
                    }
                    &:active > * {
                      left: 0px;
                      position: relative;
                      top: 0px;
                    }
                    @media screen and (-ms-high-contrast: active){& {
                      border: none;
                    }
                    &:hover {
                      background-color: #f3f2f1;
                      color: #201f1e;
                    }
                    @media screen and (-ms-high-contrast: active){&:hover {
                      color: Highlight;
                    }
                    &:hover .ms-Button-icon {
                      color: #106ebe;
                    }
                    &:hover .ms-Button-menuIcon {
                      color: #323130;
                    }
                    &:active {
                      background-color: #edebe9;
                      color: #201f1e;
                    }
                    &:active .ms-Button-icon {
                      color: #005a9e;
                    }
                    &:active .ms-Button-menuIcon {
                      color: #323130;
                    }
                data-is-focusable={true}
                onClick={[Function]}
                onKeyDown={[Function]}
                onKeyPress={[Function]}
                onKeyUp={[Function]}
                onMouseDown={[Function]}
                onMouseUp={[Function]}
                role="menuitem"
                type="button"
              >
                <div
                  className=
                      ms-Button-flexContainer
                      {
                        align-items: center;
                        display: flex;
                        flex-wrap: nowrap;
                        height: 100%;
                        justify-content: center;
                      }
                >
                  <div
                    className=
                        ms-Button-textContainer
                        {
                          flex-grow: 1;
                        }
                  >
                    <div
                      className=
                          ms-Button-label
                          {
                            font-weight: normal;
                            line-height: 100%;
                            margin-bottom: 0;
                            margin-left: 4px;
                            margin-right: 4px;
                            margin-top: 0;
                            white-space: nowrap;
                          }
                      id="id__10"
                    >
                      0 selected
                    </div>
                  </div>
                </div>
              </button>
            </div>
          </div>
        </div>
      </div>
    </div>
  </div>
  <div
    className="ms-Viewport"
    style={
      Object {
        "minHeight": 1,
        "minWidth": 1,
      }
    }
  />
</div>
`;<|MERGE_RESOLUTION|>--- conflicted
+++ resolved
@@ -4,11 +4,7 @@
 <div
   className=
 
-<<<<<<< HEAD
-      & .headerDivider-483:hover + .headerDividerBar-484 {
-=======
-      & .headerDivider-478:hover + .headerDividerBar-479 {
->>>>>>> 93d13a59
+      & .headerDivider-484:hover + .headerDividerBar-485 {
         display: inline;
       }
 >
