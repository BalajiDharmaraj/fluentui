--- conflicted
+++ resolved
@@ -4,11 +4,7 @@
 <div
   className=
 
-<<<<<<< HEAD
-      & .headerDivider-490:hover + .headerDividerBar-491 {
-=======
-      & .headerDivider-452:hover + .headerDividerBar-453 {
->>>>>>> 3b8bf83c
+      & .headerDivider-459:hover + .headerDividerBar-460 {
         display: inline;
       }
 >
