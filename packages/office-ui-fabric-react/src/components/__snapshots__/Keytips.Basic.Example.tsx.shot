// Jest Snapshot v1, https://goo.gl/fbAQLP

exports[`Component Examples renders Keytips.Basic.Example.tsx correctly 1`] = `
<div>
  <p>
    For Pivots, keytips will first show for each of the pivots. After selecting a pivot, the Keytips for its content are shown.
  </p>
  <div>
    <div
      className="ms-FocusZone"
      data-focuszone-id="FocusZone1"
      onFocus={[Function]}
      onKeyDown={[Function]}
      onMouseDownCapture={[Function]}
      role="presentation"
    >
      <div
        className=
            ms-Pivot
            {
              -moz-osx-font-smoothing: grayscale;
              -webkit-font-smoothing: antialiased;
              box-shadow: none;
              box-sizing: border-box;
              color: #0078d4;
              font-family: 'Segoe UI', 'Segoe UI Web (West European)', 'Segoe UI', -apple-system, BlinkMacSystemFont, 'Roboto', 'Helvetica Neue', sans-serif;
              font-size: 14px;
              font-weight: 400;
              margin-bottom: 0px;
              margin-left: 0px;
              margin-right: 0px;
              margin-top: 0px;
              padding-bottom: 0px;
              padding-left: 0px;
              padding-right: 0px;
              padding-top: 0px;
              position: relative;
              white-space: nowrap;
            }
        role="tablist"
      >
        <button
          aria-describedby="ktp-layer-id ktp-a"
          aria-selected={true}
          className=
              ms-Button
              ms-Button--action
              ms-Button--command
              ms-Pivot-link
              is-selected
              {
                -moz-osx-font-smoothing: grayscale;
                -webkit-font-smoothing: antialiased;
                background-color: transparent;
                border-radius: 2px;
                border: 0px;
                box-sizing: border-box;
                color: #323130;
                cursor: pointer;
                display: inline-block;
                font-family: 'Segoe UI', 'Segoe UI Web (West European)', 'Segoe UI', -apple-system, BlinkMacSystemFont, 'Roboto', 'Helvetica Neue', sans-serif;
                font-size: 14px;
                font-weight: 600;
                height: 40px;
                line-height: 40px;
                margin-right: 8px;
                outline: transparent;
                padding-bottom: 0;
                padding-left: 8px;
                padding-right: 8px;
                padding-top: 0;
                position: relative;
                text-align: center;
                text-decoration: none;
                user-select: none;
                vertical-align: top;
              }
              &::-moz-focus-inner {
                border: 0;
              }
              .ms-Fabric--isFocusVisible &:focus:after {
                border: 1px solid transparent;
                bottom: 2px;
                content: "";
                left: 2px;
                outline: 1px solid #605e5c;
                position: absolute;
                right: 2px;
                top: 2px;
                z-index: 1;
              }
              @media screen and (-ms-high-contrast: active){.ms-Fabric--isFocusVisible &:focus:after {
                border: none;
                bottom: -2px;
                left: -2px;
                outline-color: ButtonText;
                right: -2px;
                top: -2px;
              }
              &:active > * {
                left: 0px;
                position: relative;
                top: 0px;
              }
              &:hover {
                color: #201f1e;
                cursor: pointer;
              }
              @media screen and (-ms-high-contrast: active){&:hover {
                border-color: Highlight;
                color: Highlight;
              }
              &:hover .ms-Button-icon {
                color: #0078d4;
              }
              &:focus {
                outline: none;
              }
              &:active {
                color: #000000;
              }
              &:active .ms-Button-icon {
                color: #004578;
              }
              &:before {
                background-color: transparent;
                border-bottom: 2px solid #0078d4;
                bottom: 0px;
                box-sizing: border-box;
                content: "";
                height: 2px;
                left: 8px;
                position: absolute;
                right: 8px;
                transition: background-color 0.267s cubic-bezier(.1,.25,.75,.9);
              }
              &:after {
                color: transparent;
                content: attr(title);
                display: block;
                font-weight: 700;
                height: 1px;
                overflow: hidden;
                visibility: hidden;
              }
              .ms-Fabric--isFocusVisible &:focus {
                outline: 1px solid #605e5c;
              }
              @media screen and (-ms-high-contrast: active){&:before {
                border-bottom-color: Highlight;
              }
              @media screen and (-ms-high-contrast: active){& {
                color: Highlight;
              }
          data-is-focusable={true}
          data-ktp-execute-target="ktp-a"
          data-ktp-target="ktp-a"
          id="Pivot0-Tab0"
          name="Pivot 1"
          onClick={[Function]}
          onKeyDown={[Function]}
          onKeyPress={[Function]}
          onKeyUp={[Function]}
          onMouseDown={[Function]}
          onMouseUp={[Function]}
          role="tab"
          type="button"
        >
          <div
            className=
                ms-Button-flexContainer
                {
                  align-items: center;
                  display: flex;
                  flex-wrap: nowrap;
                  height: 100%;
                  justify-content: flex-start;
                }
          >
            <span
              className=
                  ms-Pivot-linkContent

            >
              <span
                className=
                    ms-Pivot-text
                    {
                      display: inline-block;
                      vertical-align: top;
                    }
              >
                 
                Pivot 1
              </span>
            </span>
          </div>
        </button>
        <button
          aria-describedby="ktp-layer-id ktp-b"
          aria-selected={false}
          className=
              ms-Button
              ms-Button--action
              ms-Button--command
              ms-Pivot-link
              {
                -moz-osx-font-smoothing: grayscale;
                -webkit-font-smoothing: antialiased;
                background-color: transparent;
                border-radius: 2px;
                border: 0px;
                box-sizing: border-box;
                color: #323130;
                cursor: pointer;
                display: inline-block;
                font-family: 'Segoe UI', 'Segoe UI Web (West European)', 'Segoe UI', -apple-system, BlinkMacSystemFont, 'Roboto', 'Helvetica Neue', sans-serif;
                font-size: 14px;
                font-weight: 400;
                height: 40px;
                line-height: 40px;
                margin-right: 8px;
                outline: transparent;
                padding-bottom: 0;
                padding-left: 8px;
                padding-right: 8px;
                padding-top: 0;
                position: relative;
                text-align: center;
                text-decoration: none;
                user-select: none;
                vertical-align: top;
              }
              &::-moz-focus-inner {
                border: 0;
              }
              .ms-Fabric--isFocusVisible &:focus:after {
                border: 1px solid transparent;
                bottom: 2px;
                content: "";
                left: 2px;
                outline: 1px solid #605e5c;
                position: absolute;
                right: 2px;
                top: 2px;
                z-index: 1;
              }
              @media screen and (-ms-high-contrast: active){.ms-Fabric--isFocusVisible &:focus:after {
                border: none;
                bottom: -2px;
                left: -2px;
                outline-color: ButtonText;
                right: -2px;
                top: -2px;
              }
              &:active > * {
                left: 0px;
                position: relative;
                top: 0px;
              }
              &:hover {
                color: #201f1e;
                cursor: pointer;
              }
              @media screen and (-ms-high-contrast: active){&:hover {
                border-color: Highlight;
                color: Highlight;
              }
              &:hover .ms-Button-icon {
                color: #0078d4;
              }
              &:focus {
                outline: none;
              }
              &:active {
                color: #000000;
              }
              &:active .ms-Button-icon {
                color: #004578;
              }
              &:before {
                background-color: transparent;
                bottom: 0px;
                content: "";
                height: 2px;
                left: 8px;
                position: absolute;
                right: 8px;
                transition: background-color 0.267s cubic-bezier(.1,.25,.75,.9);
              }
              &:after {
                color: transparent;
                content: attr(title);
                display: block;
                font-weight: 700;
                height: 1px;
                overflow: hidden;
                visibility: hidden;
              }
              .ms-Fabric--isFocusVisible &:focus {
                outline: 1px solid #605e5c;
              }
              &:hover::before {
                border-bottom: 2px solid transparent;
                box-sizing: border-box;
              }
          data-is-focusable={true}
          data-ktp-execute-target="ktp-b"
          data-ktp-target="ktp-b"
          id="Pivot0-Tab1"
          name="Pivot 2"
          onClick={[Function]}
          onKeyDown={[Function]}
          onKeyPress={[Function]}
          onKeyUp={[Function]}
          onMouseDown={[Function]}
          onMouseUp={[Function]}
          role="tab"
          type="button"
        >
          <div
            className=
                ms-Button-flexContainer
                {
                  align-items: center;
                  display: flex;
                  flex-wrap: nowrap;
                  height: 100%;
                  justify-content: flex-start;
                }
          >
            <span
              className=
                  ms-Pivot-linkContent

            >
              <span
                className=
                    ms-Pivot-text
                    {
                      display: inline-block;
                      vertical-align: top;
                    }
              >
                 
                Pivot 2
              </span>
            </span>
          </div>
        </button>
        <button
          aria-describedby="ktp-layer-id ktp-c"
          aria-selected={false}
          className=
              ms-Button
              ms-Button--action
              ms-Button--command
              ms-Pivot-link
              {
                -moz-osx-font-smoothing: grayscale;
                -webkit-font-smoothing: antialiased;
                background-color: transparent;
                border-radius: 2px;
                border: 0px;
                box-sizing: border-box;
                color: #323130;
                cursor: pointer;
                display: inline-block;
                font-family: 'Segoe UI', 'Segoe UI Web (West European)', 'Segoe UI', -apple-system, BlinkMacSystemFont, 'Roboto', 'Helvetica Neue', sans-serif;
                font-size: 14px;
                font-weight: 400;
                height: 40px;
                line-height: 40px;
                margin-right: 8px;
                outline: transparent;
                padding-bottom: 0;
                padding-left: 8px;
                padding-right: 8px;
                padding-top: 0;
                position: relative;
                text-align: center;
                text-decoration: none;
                user-select: none;
                vertical-align: top;
              }
              &::-moz-focus-inner {
                border: 0;
              }
              .ms-Fabric--isFocusVisible &:focus:after {
                border: 1px solid transparent;
                bottom: 2px;
                content: "";
                left: 2px;
                outline: 1px solid #605e5c;
                position: absolute;
                right: 2px;
                top: 2px;
                z-index: 1;
              }
              @media screen and (-ms-high-contrast: active){.ms-Fabric--isFocusVisible &:focus:after {
                border: none;
                bottom: -2px;
                left: -2px;
                outline-color: ButtonText;
                right: -2px;
                top: -2px;
              }
              &:active > * {
                left: 0px;
                position: relative;
                top: 0px;
              }
              &:hover {
                color: #201f1e;
                cursor: pointer;
              }
              @media screen and (-ms-high-contrast: active){&:hover {
                border-color: Highlight;
                color: Highlight;
              }
              &:hover .ms-Button-icon {
                color: #0078d4;
              }
              &:focus {
                outline: none;
              }
              &:active {
                color: #000000;
              }
              &:active .ms-Button-icon {
                color: #004578;
              }
              &:before {
                background-color: transparent;
                bottom: 0px;
                content: "";
                height: 2px;
                left: 8px;
                position: absolute;
                right: 8px;
                transition: background-color 0.267s cubic-bezier(.1,.25,.75,.9);
              }
              &:after {
                color: transparent;
                content: attr(title);
                display: block;
                font-weight: 700;
                height: 1px;
                overflow: hidden;
                visibility: hidden;
              }
              .ms-Fabric--isFocusVisible &:focus {
                outline: 1px solid #605e5c;
              }
              &:hover::before {
                border-bottom: 2px solid transparent;
                box-sizing: border-box;
              }
          data-is-focusable={true}
          data-ktp-execute-target="ktp-c"
          data-ktp-target="ktp-c"
          id="Pivot0-Tab2"
          name="Pivot 3"
          onClick={[Function]}
          onKeyDown={[Function]}
          onKeyPress={[Function]}
          onKeyUp={[Function]}
          onMouseDown={[Function]}
          onMouseUp={[Function]}
          role="tab"
          type="button"
        >
          <div
            className=
                ms-Button-flexContainer
                {
                  align-items: center;
                  display: flex;
                  flex-wrap: nowrap;
                  height: 100%;
                  justify-content: flex-start;
                }
          >
            <span
              className=
                  ms-Pivot-linkContent

            >
              <span
                className=
                    ms-Pivot-text
                    {
                      display: inline-block;
                      vertical-align: top;
                    }
              >
                 
                Pivot 3
              </span>
            </span>
          </div>
        </button>
      </div>
    </div>
    <div
      aria-labelledby="Pivot0-Tab0"
      role="tabpanel"
    >
      <div
        style={
          Object {
            "paddingTop": 20,
            "width": 500,
          }
        }
      >
        <div
          className=
              ms-Stack
              {
                box-sizing: border-box;
                display: flex;
                flex-direction: column;
                flex-wrap: nowrap;
                height: auto;
                width: auto;
              }
              & > * {
                text-overflow: ellipsis;
              }
              & > *:not(:first-child) {
                margin-top: 20px;
              }
              & > *:not(.ms-StackItem) {
                flex-shrink: 1;
              }
        >
          <div
            className=

                {
<<<<<<< HEAD
                  align-items: center;
                  display: inline-flex;
                  float: left;
                  height: 32px;
                  margin-right: 10px;
                }
          >
            <label
              className=
                  ms-Label
                  {
                    -moz-osx-font-smoothing: grayscale;
                    -webkit-font-smoothing: antialiased;
                    box-shadow: none;
                    box-sizing: border-box;
                    color: #323130;
                    display: block;
                    font-family: 'Segoe UI', 'Segoe UI Web (West European)', 'Segoe UI', -apple-system, BlinkMacSystemFont, 'Roboto', 'Helvetica Neue', sans-serif;
                    font-size: 14px;
                    font-weight: 600;
                    line-height: 20px;
                    margin-bottom: 0px;
                    margin-left: 0px;
                    margin-right: 0px;
                    margin-top: 0px;
                    overflow-wrap: break-word;
                    padding-bottom: 0px;
                    padding-left: 0px;
                    padding-right: 0px;
                    padding-top: 0px;
                    pointer-events: none;
                    word-wrap: break-word;
                  }
              htmlFor="input12"
              id="Label11"
            >
              Spin Button
            </label>
          </div>
          <div
            className=

                {
                  border-radius: 2px;
                  border: 1px solid #a19f9d;
                  box-sizing: border-box;
                  display: flex;
                  height: 32px;
                  min-width: 86px;
                }
                &:hover {
                  border-color: #323130;
                }
                @media screen and (-ms-high-contrast: active){&:hover {
                  border-color: Highlight;
=======
                  font-size: 14px;
                  max-width: 200px;
                  min-width: 86px;
                  outline: none;
                  width: 100%;
>>>>>>> ac9cc960
                }
          >
<<<<<<< HEAD
            <input
              aria-describedby="ktp-layer-id ktp-a-3"
              aria-disabled={false}
              aria-labelledby="Label11"
              aria-valuemax={100}
              aria-valuemin={0}
              aria-valuenow={0}
              autoComplete="off"
              className=
                  ms-spinButton-input
                  {
                    border-radius: 2px 0 0 2px;
                    border-style: none;
                    box-shadow: none;
                    box-sizing: border-box;
                    color: #323130;
                    cursor: text;
                    display: block;
                    flex: 1;
                    font-size: 14px;
                    height: 100%;
                    margin-bottom: 0px;
                    margin-left: 0px;
                    margin-right: 0px;
                    margin-top: 0px;
                    min-width: 72px;
                    outline: 0px;
                    overflow: hidden;
                    padding-bottom: 0;
                    padding-left: 8px;
                    padding-right: 8px;
                    padding-top: 0;
                    text-overflow: ellipsis;
                    user-select: text;
                    white-space: nowrap;
                  }
                  &::selection {
                    background-color: #0078d4;
                    color: #ffffff;
                  }
                  @media screen and (-ms-high-contrast: active){&::selection {
                    background-color: Highlight;
                    border-color: Highlight;
                    color: HighlightText;
                  }
              data-ktp-execute-target="ktp-a-3"
              data-lpignore={true}
              id="input12"
              onBlur={[Function]}
              onChange={[Function]}
              onFocus={[Function]}
              onInput={[Function]}
              onKeyDown={[Function]}
              onKeyUp={[Function]}
              readOnly={false}
              role="spinbutton"
              type="text"
              value="0"
            />
            <span
              className=

                  {
                    cursor: default;
                    display: block;
                    height: 100%;
=======
            <div
              className=

                  {
                    display: inline-flex;
                    float: left;
                    margin-right: 10px;
>>>>>>> ac9cc960
                  }
            >
              <label
                className=
                    ms-Label
                    {
                      -moz-osx-font-smoothing: grayscale;
                      -webkit-font-smoothing: antialiased;
<<<<<<< HEAD
                      background-color: transparent;
                      border-radius: 2px;
                      border: none;
                      box-sizing: border-box;
                      color: #605e5c;
                      cursor: default;
=======
                      box-shadow: none;
                      box-sizing: border-box;
                      color: #333333;
>>>>>>> ac9cc960
                      display: block;
                      font-family: 'Segoe UI', 'Segoe UI Web (West European)', 'Segoe UI', -apple-system, BlinkMacSystemFont, 'Roboto', 'Helvetica Neue', sans-serif;
                      font-size: 14px;
                      font-weight: 400;
<<<<<<< HEAD
                      height: 50%;
                      outline: none;
                      padding-bottom: 0px;
                      padding-left: 0px;
                      padding-right: 0px;
                      padding-top: 0px;
                      position: relative;
                      text-align: center;
                      text-decoration: none;
                      user-select: none;
                      vertical-align: top;
                      width: 23px;
                    }
                    &::-moz-focus-inner {
                      border: 0;
                    }
                    .ms-Fabric--isFocusVisible &:focus:after {
                      border: 1px solid transparent;
                      bottom: 2px;
                      content: "";
                      left: 2px;
                      outline: 1px solid #605e5c;
                      position: absolute;
                      right: 2px;
                      top: 2px;
                      z-index: 1;
                    }
                    @media screen and (-ms-high-contrast: active){.ms-Fabric--isFocusVisible &:focus:after {
                      border: none;
                      bottom: -2px;
                      left: -2px;
                      outline-color: ButtonText;
                      right: -2px;
                      top: -2px;
                    }
                    &:active > * {
                      left: 0px;
                      position: relative;
                      top: 0px;
                    }
                    &.ms-DownButton {
                      border-radius: 0 0 2px 0;
                    }
                    &.ms-UpButton {
                      border-radius: 0 2px 0 0;
                    }
                    &:hover {
                      background-color: #f3f2f1;
                      color: #323130;
                    }
                    @media screen and (-ms-high-contrast: active){&:hover {
                      border-color: Highlight;
                      color: Highlight;
                    }
                    &:active {
                      background-color: #edebe9;
                      color: #323130;
=======
                      margin-bottom: 0px;
                      margin-left: 0px;
                      margin-right: 0px;
                      margin-top: 0px;
                      overflow-wrap: break-word;
                      padding-bottom: 2px;
                      padding-left: 0;
                      padding-right: 0;
                      padding-top: 2px;
                      pointer-events: none;
                      word-wrap: break-word;
                    }
                htmlFor="input12"
                id="Label11"
              >
                Spin Button
              </label>
            </div>
            <div
              className=

                  {
                    border-color: #a6a6a6;
                    border-style: solid;
                    border-width: 1px;
                    box-sizing: border-box;
                    display: flex;
                    height: 32px;
                    min-width: 86px;
                  }
                  &:hover {
                    border-color: #333333;
                    outline: 2px dashed transparent;
                  }
                  @media screen and (-ms-high-contrast: active){&:hover {
                    border-color: Highlight;
                    outline: none;
                  }
              data-ktp-target="ktp-a-3"
            >
              <input
                aria-describedby="ktp-layer-id ktp-a-3"
                aria-disabled={false}
                aria-labelledby="Label11"
                aria-valuemax={100}
                aria-valuemin={0}
                aria-valuenow={0}
                autoComplete="off"
                className=
                    ms-spinButton-input
                    {
                      border-style: none;
                      box-shadow: none;
                      box-sizing: border-box;
                      color: #333333;
                      cursor: text;
                      display: block;
                      float: left;
                      font-size: 14px;
                      height: 100%;
                      margin-bottom: 0;
                      margin-left: 0;
                      margin-right: 0;
                      margin-top: 0;
                      min-width: 72px;
                      outline: 0;
                      overflow: hidden;
                      padding-bottom: 0;
                      padding-left: 12px;
                      padding-right: 12px;
                      padding-top: 0;
                      text-overflow: ellipsis;
                      user-select: text;
                      width: calc(100% - 14px);
                    }
                    &::selection {
                      background-color: #0078d4;
                      color: #ffffff;
>>>>>>> ac9cc960
                    }
                    @media screen and (-ms-high-contrast: active){&::selection {
                      background-color: Highlight;
                      border-color: Highlight;
                      color: HighlightText;
                    }
                data-ktp-execute-target="ktp-a-3"
                data-lpignore={true}
                id="input12"
                onBlur={[Function]}
                onChange={[Function]}
                onFocus={[Function]}
                onInput={[Function]}
                onKeyDown={[Function]}
                onKeyUp={[Function]}
                readOnly={false}
                role="spinbutton"
                type="text"
                value="0"
              />
              <span
                className=

                    {
                      box-sizing: border-box;
                      cursor: default;
                      display: block;
                      float: left;
                      font-size: 12px;
                      height: 100%;
                      outline: none;
                      padding-bottom: 0;
                      padding-left: 0;
                      padding-right: 0;
                      padding-top: 0;
                    }
              >
                <button
                  checked={false}
                  className=
                      ms-Button
                      ms-Button--icon
                      ms-UpButton
                      {
                        -moz-osx-font-smoothing: grayscale;
                        -webkit-font-smoothing: antialiased;
                        background-color: transparent;
                        border-radius: 0px;
                        border: none;
                        box-sizing: border-box;
                        color: #333333;
                        cursor: default;
                        display: block;
                        font-family: 'Segoe UI', 'Segoe UI Web (West European)', 'Segoe UI', -apple-system, BlinkMacSystemFont, 'Roboto', 'Helvetica Neue', sans-serif;
                        font-size: 14px;
                        font-weight: 400;
                        height: 50%;
                        outline: none;
                        padding-bottom: 0;
                        padding-left: 0;
                        padding-right: 0;
                        padding-top: 0;
                        position: relative;
                        text-align: center;
                        text-decoration: none;
                        user-select: none;
                        vertical-align: top;
                        width: 14px;
                      }
                      &::-moz-focus-inner {
                        border: 0;
                      }
                      .ms-Fabric--isFocusVisible &:focus:after {
                        border: 1px solid #ffffff;
                        bottom: 0px;
                        content: "";
                        left: 0px;
                        outline: 1px solid #666666;
                        position: absolute;
                        right: 0px;
                        top: 0px;
                        z-index: 1;
                      }
                      @media screen and (-ms-high-contrast: active){.ms-Fabric--isFocusVisible &:focus:after {
                        border: none;
                        bottom: -2px;
                        left: -2px;
                        outline-color: ButtonText;
                        right: -2px;
                        top: -2px;
                      }
                      &:active > * {
                        left: 0px;
                        position: relative;
                        top: 0px;
                      }
                      &:hover {
                        background-color: #eaeaea;
                        color: #212121;
                      }
                      @media screen and (-ms-high-contrast: active){&:hover {
                        border-color: Highlight;
                        color: Highlight;
                      }
                      &:active {
                        background-color: #c8c8c8;
                        color: #212121;
                      }
                      @media screen and (-ms-high-contrast: active){&:active {
                        background-color: Highlight;
                        color: HighlightText;
                      }
                  data-is-focusable={false}
                  onClick={[Function]}
                  onKeyDown={[Function]}
                  onKeyPress={[Function]}
                  onKeyUp={[Function]}
                  onMouseDown={[Function]}
                  onMouseLeave={[Function]}
                  onMouseUp={[Function]}
                  tabIndex={-1}
                  type="button"
                >
                  <div
                    className=
                        ms-Button-flexContainer
                        {
<<<<<<< HEAD
                          -moz-osx-font-smoothing: grayscale;
                          -webkit-font-smoothing: antialiased;
                          display: inline-block;
                          flex-shrink: 0;
                          font-family: "FabricMDL2Icons-2";
                          font-size: 8px;
                          font-style: normal;
                          font-weight: normal;
                          height: 16px;
                          line-height: 16px;
                          margin-bottom: 0px;
                          margin-left: 0px;
                          margin-right: 0px;
                          margin-top: 0px;
                          speak: none;
                          text-align: center;
                          vertical-align: middle;
=======
                          align-items: center;
                          display: flex;
                          flex-wrap: nowrap;
                          height: 100%;
                          justify-content: center;
>>>>>>> ac9cc960
                        }
                  >
                    <i
                      className=
                          ms-Button-icon
                          {
                            -moz-osx-font-smoothing: grayscale;
                            -webkit-font-smoothing: antialiased;
                            display: inline-block;
                            flex-shrink: 0;
                            font-family: "FabricMDL2Icons-2";
                            font-size: 6px;
                            font-style: normal;
                            font-weight: normal;
                            height: 16px;
                            line-height: 16px;
                            margin-bottom: 0;
                            margin-left: 0;
                            margin-right: 0;
                            margin-top: 0;
                            speak: none;
                            text-align: center;
                            vertical-align: middle;
                          }
                      data-icon-name="ChevronUpSmall"
                      role="presentation"
                    >
                      
                    </i>
                  </div>
                </button>
                <button
                  checked={false}
                  className=
                      ms-Button
                      ms-Button--icon
                      ms-DownButton
                      {
                        -moz-osx-font-smoothing: grayscale;
                        -webkit-font-smoothing: antialiased;
                        background-color: transparent;
                        border-radius: 0px;
                        border: none;
                        box-sizing: border-box;
                        color: #333333;
                        cursor: default;
                        display: block;
                        font-family: 'Segoe UI', 'Segoe UI Web (West European)', 'Segoe UI', -apple-system, BlinkMacSystemFont, 'Roboto', 'Helvetica Neue', sans-serif;
                        font-size: 14px;
                        font-weight: 400;
                        height: 50%;
                        outline: none;
                        padding-bottom: 0;
                        padding-left: 0;
                        padding-right: 0;
                        padding-top: 0;
                        position: relative;
                        text-align: center;
                        text-decoration: none;
                        user-select: none;
                        vertical-align: top;
                        width: 14px;
                      }
                      &::-moz-focus-inner {
                        border: 0;
                      }
                      .ms-Fabric--isFocusVisible &:focus:after {
                        border: 1px solid #ffffff;
                        bottom: 0px;
                        content: "";
                        left: 0px;
                        outline: 1px solid #666666;
                        position: absolute;
                        right: 0px;
                        top: 0px;
                        z-index: 1;
                      }
                      @media screen and (-ms-high-contrast: active){.ms-Fabric--isFocusVisible &:focus:after {
                        border: none;
                        bottom: -2px;
                        left: -2px;
                        outline-color: ButtonText;
                        right: -2px;
                        top: -2px;
                      }
                      &:active > * {
                        left: 0px;
                        position: relative;
                        top: 0px;
                      }
                      &:hover {
                        background-color: #eaeaea;
                        color: #212121;
                      }
                      @media screen and (-ms-high-contrast: active){&:hover {
                        border-color: Highlight;
                        color: Highlight;
                      }
                      &:active {
                        background-color: #c8c8c8;
                        color: #212121;
                      }
                      @media screen and (-ms-high-contrast: active){&:active {
                        background-color: Highlight;
                        color: HighlightText;
                      }
                  data-is-focusable={false}
                  onClick={[Function]}
                  onKeyDown={[Function]}
                  onKeyPress={[Function]}
                  onKeyUp={[Function]}
                  onMouseDown={[Function]}
                  onMouseLeave={[Function]}
                  onMouseUp={[Function]}
                  tabIndex={-1}
                  type="button"
                >
                  <div
                    className=
                        ms-Button-flexContainer
                        {
                          align-items: center;
                          display: flex;
                          flex-wrap: nowrap;
                          height: 100%;
                          justify-content: center;
                        }
                  >
                    <i
                      className=
                          ms-Button-icon
                          {
                            -moz-osx-font-smoothing: grayscale;
                            -webkit-font-smoothing: antialiased;
                            display: inline-block;
                            flex-shrink: 0;
                            font-family: "FabricMDL2Icons-2";
                            font-size: 6px;
                            font-style: normal;
                            font-weight: normal;
                            height: 16px;
                            line-height: 16px;
                            margin-bottom: 0;
                            margin-left: 0;
                            margin-right: 0;
                            margin-top: 0;
                            speak: none;
                            text-align: center;
                            vertical-align: middle;
                          }
                      data-icon-name="ChevronDownSmall"
                      role="presentation"
                    >
                      
                    </i>
                  </div>
                </button>
              </span>
            </div>
          </div>
          <div
            className=
                ms-Toggle
                is-enabled
                {
                  -moz-osx-font-smoothing: grayscale;
                  -webkit-font-smoothing: antialiased;
                  font-family: 'Segoe UI', 'Segoe UI Web (West European)', 'Segoe UI', -apple-system, BlinkMacSystemFont, 'Roboto', 'Helvetica Neue', sans-serif;
                  font-size: 14px;
                  font-weight: 400;
                  margin-bottom: 8px;
                }
          >
            <div
              className=
                  ms-Toggle-innerContainer
                  {
                    display: inline-flex;
                    position: relative;
                  }
            >
              <button
                aria-checked={false}
                aria-describedby="ktp-layer-id ktp-a-1"
                className=
                    ms-Toggle-background
                    {
<<<<<<< HEAD
                      -moz-osx-font-smoothing: grayscale;
                      -webkit-font-smoothing: antialiased;
                      background-color: transparent;
                      border-radius: 2px;
                      border: none;
                      box-sizing: border-box;
                      color: #605e5c;
                      cursor: default;
                      display: block;
                      font-family: 'Segoe UI', 'Segoe UI Web (West European)', 'Segoe UI', -apple-system, BlinkMacSystemFont, 'Roboto', 'Helvetica Neue', sans-serif;
                      font-size: 14px;
                      font-weight: 400;
                      height: 50%;
                      outline: none;
                      padding-bottom: 0px;
                      padding-left: 0px;
                      padding-right: 0px;
                      padding-top: 0px;
                      position: relative;
                      text-align: center;
                      text-decoration: none;
                      user-select: none;
                      vertical-align: top;
                      width: 23px;
=======
                      align-items: center;
                      background: #ffffff;
                      border-color: #666666;
                      border-radius: 1em;
                      border-style: solid;
                      border-width: 1px;
                      box-sizing: border-box;
                      cursor: pointer;
                      display: flex;
                      font-size: 20px;
                      height: 1em;
                      outline: transparent;
                      padding-bottom: 0;
                      padding-left: .2em;
                      padding-right: .2em;
                      padding-top: 0;
                      position: relative;
                      transition: all 0.1s ease;
                      width: 2.2em;
>>>>>>> ac9cc960
                    }
                    &::-moz-focus-inner {
                      border: 0;
                    }
                    .ms-Fabric--isFocusVisible &:focus:after {
<<<<<<< HEAD
                      border: 1px solid transparent;
                      bottom: 2px;
                      content: "";
                      left: 2px;
                      outline: 1px solid #605e5c;
                      position: absolute;
                      right: 2px;
                      top: 2px;
                      z-index: 1;
                    }
                    @media screen and (-ms-high-contrast: active){.ms-Fabric--isFocusVisible &:focus:after {
                      border: none;
                      bottom: -2px;
                      left: -2px;
                      outline-color: ButtonText;
=======
                      border: 1px solid #ffffff;
                      bottom: -2px;
                      content: "";
                      left: -2px;
                      outline: 1px solid #666666;
                      position: absolute;
>>>>>>> ac9cc960
                      right: -2px;
                      top: -2px;
                      z-index: 1;
                    }
                    &.ms-DownButton {
                      border-radius: 0 0 2px 0;
                    }
                    &.ms-UpButton {
                      border-radius: 0 2px 0 0;
                    }
                    &:hover {
<<<<<<< HEAD
                      background-color: #f3f2f1;
                      color: #323130;
=======
                      border-color: #333333;
>>>>>>> ac9cc960
                    }
                    @media screen and (-ms-high-contrast: active){&:hover .ms-Toggle-thumb {
                      border-color: Highlight;
                    }
<<<<<<< HEAD
                    &:active {
                      background-color: #edebe9;
                      color: #323130;
                    }
                    @media screen and (-ms-high-contrast: active){&:active {
                      background-color: Highlight;
                      color: HighlightText;
=======
                    @media screen and (-ms-high-contrast: active){&:hover {
                      border-color: Highlight;
>>>>>>> ac9cc960
                    }
                data-is-focusable={true}
                data-ktp-execute-target="ktp-a-1"
                data-ktp-target="ktp-a-1"
                id="Toggle19"
                onChange={[Function]}
                onClick={[Function]}
                role="switch"
                type="button"
              >
                <div
                  className=
                      ms-Toggle-thumb
                      {
                        background-color: #333333;
                        border-color: transparent;
                        border-radius: .5em;
                        border-style: solid;
                        border-width: .28em;
                        box-sizing: border-box;
                        height: .5em;
                        transition: all 0.1s ease;
                        width: .5em;
                      }
<<<<<<< HEAD
                >
                  <i
                    className=
                        ms-Button-icon
                        {
                          -moz-osx-font-smoothing: grayscale;
                          -webkit-font-smoothing: antialiased;
                          display: inline-block;
                          flex-shrink: 0;
                          font-family: "FabricMDL2Icons-2";
                          font-size: 8px;
                          font-style: normal;
                          font-weight: normal;
                          height: 16px;
                          line-height: 16px;
                          margin-bottom: 0px;
                          margin-left: 0px;
                          margin-right: 0px;
                          margin-top: 0px;
                          speak: none;
                          text-align: center;
                          vertical-align: middle;
                        }
                    data-icon-name="ChevronDownSmall"
                    role="presentation"
                  >
                    
                  </i>
                </div>
              </button>
            </span>
          </div>
        </div>
        <div
          className=
              ms-Toggle
              is-enabled
              u-marginBottom
              {
                -moz-osx-font-smoothing: grayscale;
                -webkit-font-smoothing: antialiased;
                font-family: 'Segoe UI', 'Segoe UI Web (West European)', 'Segoe UI', -apple-system, BlinkMacSystemFont, 'Roboto', 'Helvetica Neue', sans-serif;
                font-size: 14px;
                font-weight: 400;
                margin-bottom: 8px;
              }
        >
          <div
            className=
                ms-Toggle-innerContainer
                {
                  display: inline-flex;
                  position: relative;
                }
          >
            <button
              aria-checked={false}
              aria-describedby="ktp-layer-id ktp-a-1"
              className=
                  ms-Toggle-background
                  {
                    align-items: center;
                    background: #ffffff;
                    border-radius: 10px;
                    border: 1px solid #605e5c;
                    box-sizing: border-box;
                    cursor: pointer;
                    display: flex;
                    font-size: 20px;
                    height: 20px;
                    outline: transparent;
                    padding-bottom: 0;
                    padding-left: 3px;
                    padding-right: 3px;
                    padding-top: 0;
                    position: relative;
                    transition: all 0.1s ease;
                    width: 40px;
                  }
                  &::-moz-focus-inner {
                    border: 0;
                  }
                  .ms-Fabric--isFocusVisible &:focus:after {
                    border: 1px solid #ffffff;
                    bottom: -2px;
                    content: "";
                    left: -2px;
                    outline: 1px solid #605e5c;
                    position: absolute;
                    right: -2px;
                    top: -2px;
                    z-index: 1;
                  }
                  &:hover {
                    border-color: #323130;
                  }
                  &:hover .ms-Toggle-thumb {
                    background-color: #201f1e;
                  }
                  @media screen and (-ms-high-contrast: active){&:hover .ms-Toggle-thumb {
                    border-color: Highlight;
                  }
                  @media screen and (-ms-high-contrast: active){&:hover {
                    border-color: Highlight;
                  }
              data-is-focusable={true}
              data-ktp-execute-target="ktp-a-1"
              data-ktp-target="ktp-a-1"
              id="Toggle19"
              onChange={[Function]}
              onClick={[Function]}
              role="switch"
              type="button"
            >
              <div
=======
                />
              </button>
              <label
>>>>>>> ac9cc960
                className=
                    ms-Label
                    ms-Toggle-stateText
                    {
<<<<<<< HEAD
                      background-color: #605e5c;
                      border-color: transparent;
                      border-radius: 50%;
                      border-style: solid;
                      border-width: .28em;
                      box-sizing: border-box;
                      height: 12px;
                      transition: all 0.1s ease;
                      width: 12px;
=======
                      -moz-osx-font-smoothing: grayscale;
                      -webkit-font-smoothing: antialiased;
                      box-shadow: none;
                      box-sizing: border-box;
                      color: #333333;
                      display: block;
                      font-family: 'Segoe UI', 'Segoe UI Web (West European)', 'Segoe UI', -apple-system, BlinkMacSystemFont, 'Roboto', 'Helvetica Neue', sans-serif;
                      font-size: 14px;
                      font-weight: 400;
                      margin-bottom: 0px;
                      margin-left: 0px;
                      margin-right: 0px;
                      margin-top: 0px;
                      overflow-wrap: break-word;
                      padding-bottom: 5px;
                      padding-left: 0;
                      padding-right: 0;
                      padding-top: 5px;
                      word-wrap: break-word;
>>>>>>> ac9cc960
                    }
                    && {
                      margin-bottom: 0;
                      margin-left: 8px;
                      margin-right: 8px;
                      margin-top: 0;
                      padding-bottom: 0;
                      padding-left: 0;
                      padding-right: 0;
                      padding-top: 0;
                      user-select: none;
                    }
              >
                No
              </label>
            </div>
          </div>
          <span>
            Go to
             
            <a
              aria-describedby="ktp-layer-id ktp-a-2"
              className=
                  ms-Link
                  {
                    -moz-osx-font-smoothing: grayscale;
                    -webkit-font-smoothing: antialiased;
<<<<<<< HEAD
                    box-shadow: none;
                    box-sizing: border-box;
                    color: #323130;
                    display: block;
                    font-family: 'Segoe UI', 'Segoe UI Web (West European)', 'Segoe UI', -apple-system, BlinkMacSystemFont, 'Roboto', 'Helvetica Neue', sans-serif;
                    font-size: 14px;
                    font-weight: 600;
                    margin-bottom: 0px;
                    margin-left: 0px;
                    margin-right: 0px;
                    margin-top: 0px;
                    overflow-wrap: break-word;
                    padding-bottom: 5px;
                    padding-left: 0;
                    padding-right: 0;
                    padding-top: 5px;
                    word-wrap: break-word;
                  }
                  && {
                    font-weight: 400;
                    margin-bottom: 0;
                    margin-left: 8px;
                    margin-right: 8px;
                    margin-top: 0;
                    padding-bottom: 0;
                    padding-left: 0;
                    padding-right: 0;
                    padding-top: 0;
                    user-select: none;
                  }
            >
              No
            </label>
          </div>
        </div>
        <p>
          Go to
           
          <a
            aria-describedby="ktp-layer-id ktp-a-2"
            className=
                ms-Link
                {
                  -moz-osx-font-smoothing: grayscale;
                  -webkit-font-smoothing: antialiased;
                  color: #0078d4;
                  font-family: 'Segoe UI', 'Segoe UI Web (West European)', 'Segoe UI', -apple-system, BlinkMacSystemFont, 'Roboto', 'Helvetica Neue', sans-serif;
                  font-size: inherit;
                  font-weight: inherit;
                  outline: none;
                  text-decoration: none;
                }
                .ms-Fabric--isFocusVisible &:focus {
                  box-shadow: 0 0 0 1px #605e5c inset;
                }
                @media screen and (-ms-high-contrast: active){.ms-Fabric--isFocusVisible &:focus {
                  outline: 1px solid WindowText;
                }
                @media screen and (-ms-high-contrast: active){& {
                  border-bottom: none;
                }
                &:active, &:hover, &:active:hover {
                  color: #004578;
                  text-decoration: underline;
                }
                &:focus {
                  color: #0078d4;
=======
                    color: #0078d4;
                    font-family: 'Segoe UI', 'Segoe UI Web (West European)', 'Segoe UI', -apple-system, BlinkMacSystemFont, 'Roboto', 'Helvetica Neue', sans-serif;
                    font-size: inherit;
                    font-weight: inherit;
                    outline: none;
                    text-decoration: none;
                  }
                  .ms-Fabric--isFocusVisible &:focus {
                    box-shadow: 0 0 0 1px #666666 inset;
                  }
                  @media screen and (-ms-high-contrast: active){.ms-Fabric--isFocusVisible &:focus {
                    outline: 1px solid WindowText;
                  }
                  @media screen and (-ms-high-contrast: active){& {
                    border-bottom: none;
                  }
                  &:active, &:hover, &:active:hover {
                    color: #004578;
                  }
                  @media screen and (-ms-high-contrast: active){&:active, &:hover, &:active:hover {
                    text-decoration: underline;
                  }
                  &:focus {
                    color: #0078d4;
                  }
              data-ktp-execute-target="ktp-a-2"
              data-ktp-target="ktp-a-2"
              href="http://www.bing.com"
              keytipProps={
                Object {
                  "content": "2",
                  "keySequences": Array [
                    "a",
                    "2",
                  ],
                  "onExecute": [Function],
>>>>>>> ac9cc960
                }
              }
              onClick={[Function]}
              target="_blank"
            >
              Bing
            </a>
          </span>
        </div>
      </div>
    </div>
  </div>
</div>
`;<|MERGE_RESOLUTION|>--- conflicted
+++ resolved
@@ -539,147 +539,22 @@
             className=
 
                 {
-<<<<<<< HEAD
-                  align-items: center;
-                  display: inline-flex;
-                  float: left;
-                  height: 32px;
-                  margin-right: 10px;
-                }
-          >
-            <label
-              className=
-                  ms-Label
-                  {
-                    -moz-osx-font-smoothing: grayscale;
-                    -webkit-font-smoothing: antialiased;
-                    box-shadow: none;
-                    box-sizing: border-box;
-                    color: #323130;
-                    display: block;
-                    font-family: 'Segoe UI', 'Segoe UI Web (West European)', 'Segoe UI', -apple-system, BlinkMacSystemFont, 'Roboto', 'Helvetica Neue', sans-serif;
-                    font-size: 14px;
-                    font-weight: 600;
-                    line-height: 20px;
-                    margin-bottom: 0px;
-                    margin-left: 0px;
-                    margin-right: 0px;
-                    margin-top: 0px;
-                    overflow-wrap: break-word;
-                    padding-bottom: 0px;
-                    padding-left: 0px;
-                    padding-right: 0px;
-                    padding-top: 0px;
-                    pointer-events: none;
-                    word-wrap: break-word;
-                  }
-              htmlFor="input12"
-              id="Label11"
-            >
-              Spin Button
-            </label>
-          </div>
-          <div
-            className=
-
-                {
-                  border-radius: 2px;
-                  border: 1px solid #a19f9d;
-                  box-sizing: border-box;
-                  display: flex;
-                  height: 32px;
-                  min-width: 86px;
-                }
-                &:hover {
-                  border-color: #323130;
-                }
-                @media screen and (-ms-high-contrast: active){&:hover {
-                  border-color: Highlight;
-=======
                   font-size: 14px;
                   max-width: 200px;
                   min-width: 86px;
                   outline: none;
                   width: 100%;
->>>>>>> ac9cc960
                 }
           >
-<<<<<<< HEAD
-            <input
-              aria-describedby="ktp-layer-id ktp-a-3"
-              aria-disabled={false}
-              aria-labelledby="Label11"
-              aria-valuemax={100}
-              aria-valuemin={0}
-              aria-valuenow={0}
-              autoComplete="off"
-              className=
-                  ms-spinButton-input
-                  {
-                    border-radius: 2px 0 0 2px;
-                    border-style: none;
-                    box-shadow: none;
-                    box-sizing: border-box;
-                    color: #323130;
-                    cursor: text;
-                    display: block;
-                    flex: 1;
-                    font-size: 14px;
-                    height: 100%;
-                    margin-bottom: 0px;
-                    margin-left: 0px;
-                    margin-right: 0px;
-                    margin-top: 0px;
-                    min-width: 72px;
-                    outline: 0px;
-                    overflow: hidden;
-                    padding-bottom: 0;
-                    padding-left: 8px;
-                    padding-right: 8px;
-                    padding-top: 0;
-                    text-overflow: ellipsis;
-                    user-select: text;
-                    white-space: nowrap;
-                  }
-                  &::selection {
-                    background-color: #0078d4;
-                    color: #ffffff;
-                  }
-                  @media screen and (-ms-high-contrast: active){&::selection {
-                    background-color: Highlight;
-                    border-color: Highlight;
-                    color: HighlightText;
-                  }
-              data-ktp-execute-target="ktp-a-3"
-              data-lpignore={true}
-              id="input12"
-              onBlur={[Function]}
-              onChange={[Function]}
-              onFocus={[Function]}
-              onInput={[Function]}
-              onKeyDown={[Function]}
-              onKeyUp={[Function]}
-              readOnly={false}
-              role="spinbutton"
-              type="text"
-              value="0"
-            />
-            <span
-              className=
-
-                  {
-                    cursor: default;
-                    display: block;
-                    height: 100%;
-=======
             <div
               className=
 
                   {
+                    align-items: center;
                     display: inline-flex;
                     float: left;
+                    height: 32px;
                     margin-right: 10px;
->>>>>>> ac9cc960
                   }
             >
               <label
@@ -688,90 +563,23 @@
                     {
                       -moz-osx-font-smoothing: grayscale;
                       -webkit-font-smoothing: antialiased;
-<<<<<<< HEAD
-                      background-color: transparent;
-                      border-radius: 2px;
-                      border: none;
-                      box-sizing: border-box;
-                      color: #605e5c;
-                      cursor: default;
-=======
                       box-shadow: none;
                       box-sizing: border-box;
-                      color: #333333;
->>>>>>> ac9cc960
+                      color: #323130;
                       display: block;
                       font-family: 'Segoe UI', 'Segoe UI Web (West European)', 'Segoe UI', -apple-system, BlinkMacSystemFont, 'Roboto', 'Helvetica Neue', sans-serif;
                       font-size: 14px;
-                      font-weight: 400;
-<<<<<<< HEAD
-                      height: 50%;
-                      outline: none;
-                      padding-bottom: 0px;
-                      padding-left: 0px;
-                      padding-right: 0px;
-                      padding-top: 0px;
-                      position: relative;
-                      text-align: center;
-                      text-decoration: none;
-                      user-select: none;
-                      vertical-align: top;
-                      width: 23px;
-                    }
-                    &::-moz-focus-inner {
-                      border: 0;
-                    }
-                    .ms-Fabric--isFocusVisible &:focus:after {
-                      border: 1px solid transparent;
-                      bottom: 2px;
-                      content: "";
-                      left: 2px;
-                      outline: 1px solid #605e5c;
-                      position: absolute;
-                      right: 2px;
-                      top: 2px;
-                      z-index: 1;
-                    }
-                    @media screen and (-ms-high-contrast: active){.ms-Fabric--isFocusVisible &:focus:after {
-                      border: none;
-                      bottom: -2px;
-                      left: -2px;
-                      outline-color: ButtonText;
-                      right: -2px;
-                      top: -2px;
-                    }
-                    &:active > * {
-                      left: 0px;
-                      position: relative;
-                      top: 0px;
-                    }
-                    &.ms-DownButton {
-                      border-radius: 0 0 2px 0;
-                    }
-                    &.ms-UpButton {
-                      border-radius: 0 2px 0 0;
-                    }
-                    &:hover {
-                      background-color: #f3f2f1;
-                      color: #323130;
-                    }
-                    @media screen and (-ms-high-contrast: active){&:hover {
-                      border-color: Highlight;
-                      color: Highlight;
-                    }
-                    &:active {
-                      background-color: #edebe9;
-                      color: #323130;
-=======
+                      font-weight: 600;
+                      line-height: 20px;
                       margin-bottom: 0px;
                       margin-left: 0px;
                       margin-right: 0px;
                       margin-top: 0px;
                       overflow-wrap: break-word;
-                      padding-bottom: 2px;
-                      padding-left: 0;
-                      padding-right: 0;
-                      padding-top: 2px;
+                      padding-bottom: 0px;
+                      padding-left: 0px;
+                      padding-right: 0px;
+                      padding-top: 0px;
                       pointer-events: none;
                       word-wrap: break-word;
                     }
@@ -785,21 +593,18 @@
               className=
 
                   {
-                    border-color: #a6a6a6;
-                    border-style: solid;
-                    border-width: 1px;
+                    border-radius: 2px;
+                    border: 1px solid #a19f9d;
                     box-sizing: border-box;
                     display: flex;
                     height: 32px;
                     min-width: 86px;
                   }
                   &:hover {
-                    border-color: #333333;
-                    outline: 2px dashed transparent;
+                    border-color: #323130;
                   }
                   @media screen and (-ms-high-contrast: active){&:hover {
                     border-color: Highlight;
-                    outline: none;
                   }
               data-ktp-target="ktp-a-3"
             >
@@ -814,34 +619,34 @@
                 className=
                     ms-spinButton-input
                     {
+                      border-radius: 2px 0 0 2px;
                       border-style: none;
                       box-shadow: none;
                       box-sizing: border-box;
-                      color: #333333;
+                      color: #323130;
                       cursor: text;
                       display: block;
-                      float: left;
+                      flex: 1;
                       font-size: 14px;
                       height: 100%;
-                      margin-bottom: 0;
-                      margin-left: 0;
-                      margin-right: 0;
-                      margin-top: 0;
+                      margin-bottom: 0px;
+                      margin-left: 0px;
+                      margin-right: 0px;
+                      margin-top: 0px;
                       min-width: 72px;
-                      outline: 0;
+                      outline: 0px;
                       overflow: hidden;
                       padding-bottom: 0;
-                      padding-left: 12px;
-                      padding-right: 12px;
+                      padding-left: 8px;
+                      padding-right: 8px;
                       padding-top: 0;
                       text-overflow: ellipsis;
                       user-select: text;
-                      width: calc(100% - 14px);
+                      white-space: nowrap;
                     }
                     &::selection {
                       background-color: #0078d4;
                       color: #ffffff;
->>>>>>> ac9cc960
                     }
                     @media screen and (-ms-high-contrast: active){&::selection {
                       background-color: Highlight;
@@ -866,17 +671,9 @@
                 className=
 
                     {
-                      box-sizing: border-box;
                       cursor: default;
                       display: block;
-                      float: left;
-                      font-size: 12px;
                       height: 100%;
-                      outline: none;
-                      padding-bottom: 0;
-                      padding-left: 0;
-                      padding-right: 0;
-                      padding-top: 0;
                     }
               >
                 <button
@@ -889,10 +686,10 @@
                         -moz-osx-font-smoothing: grayscale;
                         -webkit-font-smoothing: antialiased;
                         background-color: transparent;
-                        border-radius: 0px;
+                        border-radius: 2px;
                         border: none;
                         box-sizing: border-box;
-                        color: #333333;
+                        color: #605e5c;
                         cursor: default;
                         display: block;
                         font-family: 'Segoe UI', 'Segoe UI Web (West European)', 'Segoe UI', -apple-system, BlinkMacSystemFont, 'Roboto', 'Helvetica Neue', sans-serif;
@@ -900,29 +697,29 @@
                         font-weight: 400;
                         height: 50%;
                         outline: none;
-                        padding-bottom: 0;
-                        padding-left: 0;
-                        padding-right: 0;
-                        padding-top: 0;
+                        padding-bottom: 0px;
+                        padding-left: 0px;
+                        padding-right: 0px;
+                        padding-top: 0px;
                         position: relative;
                         text-align: center;
                         text-decoration: none;
                         user-select: none;
                         vertical-align: top;
-                        width: 14px;
+                        width: 23px;
                       }
                       &::-moz-focus-inner {
                         border: 0;
                       }
                       .ms-Fabric--isFocusVisible &:focus:after {
-                        border: 1px solid #ffffff;
-                        bottom: 0px;
+                        border: 1px solid transparent;
+                        bottom: 2px;
                         content: "";
-                        left: 0px;
-                        outline: 1px solid #666666;
+                        left: 2px;
+                        outline: 1px solid #605e5c;
                         position: absolute;
-                        right: 0px;
-                        top: 0px;
+                        right: 2px;
+                        top: 2px;
                         z-index: 1;
                       }
                       @media screen and (-ms-high-contrast: active){.ms-Fabric--isFocusVisible &:focus:after {
@@ -938,163 +735,23 @@
                         position: relative;
                         top: 0px;
                       }
+                      &.ms-DownButton {
+                        border-radius: 0 0 2px 0;
+                      }
+                      &.ms-UpButton {
+                        border-radius: 0 2px 0 0;
+                      }
                       &:hover {
-                        background-color: #eaeaea;
-                        color: #212121;
+                        background-color: #f3f2f1;
+                        color: #323130;
                       }
                       @media screen and (-ms-high-contrast: active){&:hover {
                         border-color: Highlight;
                         color: Highlight;
                       }
                       &:active {
-                        background-color: #c8c8c8;
-                        color: #212121;
-                      }
-                      @media screen and (-ms-high-contrast: active){&:active {
-                        background-color: Highlight;
-                        color: HighlightText;
-                      }
-                  data-is-focusable={false}
-                  onClick={[Function]}
-                  onKeyDown={[Function]}
-                  onKeyPress={[Function]}
-                  onKeyUp={[Function]}
-                  onMouseDown={[Function]}
-                  onMouseLeave={[Function]}
-                  onMouseUp={[Function]}
-                  tabIndex={-1}
-                  type="button"
-                >
-                  <div
-                    className=
-                        ms-Button-flexContainer
-                        {
-<<<<<<< HEAD
-                          -moz-osx-font-smoothing: grayscale;
-                          -webkit-font-smoothing: antialiased;
-                          display: inline-block;
-                          flex-shrink: 0;
-                          font-family: "FabricMDL2Icons-2";
-                          font-size: 8px;
-                          font-style: normal;
-                          font-weight: normal;
-                          height: 16px;
-                          line-height: 16px;
-                          margin-bottom: 0px;
-                          margin-left: 0px;
-                          margin-right: 0px;
-                          margin-top: 0px;
-                          speak: none;
-                          text-align: center;
-                          vertical-align: middle;
-=======
-                          align-items: center;
-                          display: flex;
-                          flex-wrap: nowrap;
-                          height: 100%;
-                          justify-content: center;
->>>>>>> ac9cc960
-                        }
-                  >
-                    <i
-                      className=
-                          ms-Button-icon
-                          {
-                            -moz-osx-font-smoothing: grayscale;
-                            -webkit-font-smoothing: antialiased;
-                            display: inline-block;
-                            flex-shrink: 0;
-                            font-family: "FabricMDL2Icons-2";
-                            font-size: 6px;
-                            font-style: normal;
-                            font-weight: normal;
-                            height: 16px;
-                            line-height: 16px;
-                            margin-bottom: 0;
-                            margin-left: 0;
-                            margin-right: 0;
-                            margin-top: 0;
-                            speak: none;
-                            text-align: center;
-                            vertical-align: middle;
-                          }
-                      data-icon-name="ChevronUpSmall"
-                      role="presentation"
-                    >
-                      
-                    </i>
-                  </div>
-                </button>
-                <button
-                  checked={false}
-                  className=
-                      ms-Button
-                      ms-Button--icon
-                      ms-DownButton
-                      {
-                        -moz-osx-font-smoothing: grayscale;
-                        -webkit-font-smoothing: antialiased;
-                        background-color: transparent;
-                        border-radius: 0px;
-                        border: none;
-                        box-sizing: border-box;
-                        color: #333333;
-                        cursor: default;
-                        display: block;
-                        font-family: 'Segoe UI', 'Segoe UI Web (West European)', 'Segoe UI', -apple-system, BlinkMacSystemFont, 'Roboto', 'Helvetica Neue', sans-serif;
-                        font-size: 14px;
-                        font-weight: 400;
-                        height: 50%;
-                        outline: none;
-                        padding-bottom: 0;
-                        padding-left: 0;
-                        padding-right: 0;
-                        padding-top: 0;
-                        position: relative;
-                        text-align: center;
-                        text-decoration: none;
-                        user-select: none;
-                        vertical-align: top;
-                        width: 14px;
-                      }
-                      &::-moz-focus-inner {
-                        border: 0;
-                      }
-                      .ms-Fabric--isFocusVisible &:focus:after {
-                        border: 1px solid #ffffff;
-                        bottom: 0px;
-                        content: "";
-                        left: 0px;
-                        outline: 1px solid #666666;
-                        position: absolute;
-                        right: 0px;
-                        top: 0px;
-                        z-index: 1;
-                      }
-                      @media screen and (-ms-high-contrast: active){.ms-Fabric--isFocusVisible &:focus:after {
-                        border: none;
-                        bottom: -2px;
-                        left: -2px;
-                        outline-color: ButtonText;
-                        right: -2px;
-                        top: -2px;
-                      }
-                      &:active > * {
-                        left: 0px;
-                        position: relative;
-                        top: 0px;
-                      }
-                      &:hover {
-                        background-color: #eaeaea;
-                        color: #212121;
-                      }
-                      @media screen and (-ms-high-contrast: active){&:hover {
-                        border-color: Highlight;
-                        color: Highlight;
-                      }
-                      &:active {
-                        background-color: #c8c8c8;
-                        color: #212121;
+                        background-color: #edebe9;
+                        color: #323130;
                       }
                       @media screen and (-ms-high-contrast: active){&:active {
                         background-color: Highlight;
@@ -1131,15 +788,147 @@
                             display: inline-block;
                             flex-shrink: 0;
                             font-family: "FabricMDL2Icons-2";
-                            font-size: 6px;
+                            font-size: 8px;
                             font-style: normal;
                             font-weight: normal;
                             height: 16px;
                             line-height: 16px;
-                            margin-bottom: 0;
-                            margin-left: 0;
-                            margin-right: 0;
-                            margin-top: 0;
+                            margin-bottom: 0px;
+                            margin-left: 0px;
+                            margin-right: 0px;
+                            margin-top: 0px;
+                            speak: none;
+                            text-align: center;
+                            vertical-align: middle;
+                          }
+                      data-icon-name="ChevronUpSmall"
+                      role="presentation"
+                    >
+                      
+                    </i>
+                  </div>
+                </button>
+                <button
+                  checked={false}
+                  className=
+                      ms-Button
+                      ms-Button--icon
+                      ms-DownButton
+                      {
+                        -moz-osx-font-smoothing: grayscale;
+                        -webkit-font-smoothing: antialiased;
+                        background-color: transparent;
+                        border-radius: 2px;
+                        border: none;
+                        box-sizing: border-box;
+                        color: #605e5c;
+                        cursor: default;
+                        display: block;
+                        font-family: 'Segoe UI', 'Segoe UI Web (West European)', 'Segoe UI', -apple-system, BlinkMacSystemFont, 'Roboto', 'Helvetica Neue', sans-serif;
+                        font-size: 14px;
+                        font-weight: 400;
+                        height: 50%;
+                        outline: none;
+                        padding-bottom: 0px;
+                        padding-left: 0px;
+                        padding-right: 0px;
+                        padding-top: 0px;
+                        position: relative;
+                        text-align: center;
+                        text-decoration: none;
+                        user-select: none;
+                        vertical-align: top;
+                        width: 23px;
+                      }
+                      &::-moz-focus-inner {
+                        border: 0;
+                      }
+                      .ms-Fabric--isFocusVisible &:focus:after {
+                        border: 1px solid transparent;
+                        bottom: 2px;
+                        content: "";
+                        left: 2px;
+                        outline: 1px solid #605e5c;
+                        position: absolute;
+                        right: 2px;
+                        top: 2px;
+                        z-index: 1;
+                      }
+                      @media screen and (-ms-high-contrast: active){.ms-Fabric--isFocusVisible &:focus:after {
+                        border: none;
+                        bottom: -2px;
+                        left: -2px;
+                        outline-color: ButtonText;
+                        right: -2px;
+                        top: -2px;
+                      }
+                      &:active > * {
+                        left: 0px;
+                        position: relative;
+                        top: 0px;
+                      }
+                      &.ms-DownButton {
+                        border-radius: 0 0 2px 0;
+                      }
+                      &.ms-UpButton {
+                        border-radius: 0 2px 0 0;
+                      }
+                      &:hover {
+                        background-color: #f3f2f1;
+                        color: #323130;
+                      }
+                      @media screen and (-ms-high-contrast: active){&:hover {
+                        border-color: Highlight;
+                        color: Highlight;
+                      }
+                      &:active {
+                        background-color: #edebe9;
+                        color: #323130;
+                      }
+                      @media screen and (-ms-high-contrast: active){&:active {
+                        background-color: Highlight;
+                        color: HighlightText;
+                      }
+                  data-is-focusable={false}
+                  onClick={[Function]}
+                  onKeyDown={[Function]}
+                  onKeyPress={[Function]}
+                  onKeyUp={[Function]}
+                  onMouseDown={[Function]}
+                  onMouseLeave={[Function]}
+                  onMouseUp={[Function]}
+                  tabIndex={-1}
+                  type="button"
+                >
+                  <div
+                    className=
+                        ms-Button-flexContainer
+                        {
+                          align-items: center;
+                          display: flex;
+                          flex-wrap: nowrap;
+                          height: 100%;
+                          justify-content: center;
+                        }
+                  >
+                    <i
+                      className=
+                          ms-Button-icon
+                          {
+                            -moz-osx-font-smoothing: grayscale;
+                            -webkit-font-smoothing: antialiased;
+                            display: inline-block;
+                            flex-shrink: 0;
+                            font-family: "FabricMDL2Icons-2";
+                            font-size: 8px;
+                            font-style: normal;
+                            font-weight: normal;
+                            height: 16px;
+                            line-height: 16px;
+                            margin-bottom: 0px;
+                            margin-left: 0px;
+                            margin-right: 0px;
+                            margin-top: 0px;
                             speak: none;
                             text-align: center;
                             vertical-align: middle;
@@ -1181,114 +970,49 @@
                 className=
                     ms-Toggle-background
                     {
-<<<<<<< HEAD
-                      -moz-osx-font-smoothing: grayscale;
-                      -webkit-font-smoothing: antialiased;
-                      background-color: transparent;
-                      border-radius: 2px;
-                      border: none;
-                      box-sizing: border-box;
-                      color: #605e5c;
-                      cursor: default;
-                      display: block;
-                      font-family: 'Segoe UI', 'Segoe UI Web (West European)', 'Segoe UI', -apple-system, BlinkMacSystemFont, 'Roboto', 'Helvetica Neue', sans-serif;
-                      font-size: 14px;
-                      font-weight: 400;
-                      height: 50%;
-                      outline: none;
-                      padding-bottom: 0px;
-                      padding-left: 0px;
-                      padding-right: 0px;
-                      padding-top: 0px;
-                      position: relative;
-                      text-align: center;
-                      text-decoration: none;
-                      user-select: none;
-                      vertical-align: top;
-                      width: 23px;
-=======
                       align-items: center;
                       background: #ffffff;
-                      border-color: #666666;
-                      border-radius: 1em;
-                      border-style: solid;
-                      border-width: 1px;
+                      border-radius: 10px;
+                      border: 1px solid #605e5c;
                       box-sizing: border-box;
                       cursor: pointer;
                       display: flex;
                       font-size: 20px;
-                      height: 1em;
+                      height: 20px;
                       outline: transparent;
                       padding-bottom: 0;
-                      padding-left: .2em;
-                      padding-right: .2em;
+                      padding-left: 3px;
+                      padding-right: 3px;
                       padding-top: 0;
                       position: relative;
                       transition: all 0.1s ease;
-                      width: 2.2em;
->>>>>>> ac9cc960
+                      width: 40px;
                     }
                     &::-moz-focus-inner {
                       border: 0;
                     }
                     .ms-Fabric--isFocusVisible &:focus:after {
-<<<<<<< HEAD
-                      border: 1px solid transparent;
-                      bottom: 2px;
-                      content: "";
-                      left: 2px;
-                      outline: 1px solid #605e5c;
-                      position: absolute;
-                      right: 2px;
-                      top: 2px;
-                      z-index: 1;
-                    }
-                    @media screen and (-ms-high-contrast: active){.ms-Fabric--isFocusVisible &:focus:after {
-                      border: none;
-                      bottom: -2px;
-                      left: -2px;
-                      outline-color: ButtonText;
-=======
                       border: 1px solid #ffffff;
                       bottom: -2px;
                       content: "";
                       left: -2px;
-                      outline: 1px solid #666666;
+                      outline: 1px solid #605e5c;
                       position: absolute;
->>>>>>> ac9cc960
                       right: -2px;
                       top: -2px;
                       z-index: 1;
                     }
-                    &.ms-DownButton {
-                      border-radius: 0 0 2px 0;
-                    }
-                    &.ms-UpButton {
-                      border-radius: 0 2px 0 0;
-                    }
                     &:hover {
-<<<<<<< HEAD
-                      background-color: #f3f2f1;
-                      color: #323130;
-=======
-                      border-color: #333333;
->>>>>>> ac9cc960
+                      border-color: #323130;
+                    }
+                    &:hover .ms-Toggle-thumb {
+                      background-color: #201f1e;
                     }
                     @media screen and (-ms-high-contrast: active){&:hover .ms-Toggle-thumb {
                       border-color: Highlight;
                     }
-<<<<<<< HEAD
-                    &:active {
-                      background-color: #edebe9;
-                      color: #323130;
-                    }
-                    @media screen and (-ms-high-contrast: active){&:active {
-                      background-color: Highlight;
-                      color: HighlightText;
-=======
                     @media screen and (-ms-high-contrast: active){&:hover {
                       border-color: Highlight;
->>>>>>> ac9cc960
                     }
                 data-is-focusable={true}
                 data-ktp-execute-target="ktp-a-1"
@@ -1303,161 +1027,32 @@
                   className=
                       ms-Toggle-thumb
                       {
-                        background-color: #333333;
+                        background-color: #605e5c;
                         border-color: transparent;
-                        border-radius: .5em;
+                        border-radius: 50%;
                         border-style: solid;
                         border-width: .28em;
                         box-sizing: border-box;
-                        height: .5em;
+                        height: 12px;
                         transition: all 0.1s ease;
-                        width: .5em;
-                      }
-<<<<<<< HEAD
-                >
-                  <i
-                    className=
-                        ms-Button-icon
-                        {
-                          -moz-osx-font-smoothing: grayscale;
-                          -webkit-font-smoothing: antialiased;
-                          display: inline-block;
-                          flex-shrink: 0;
-                          font-family: "FabricMDL2Icons-2";
-                          font-size: 8px;
-                          font-style: normal;
-                          font-weight: normal;
-                          height: 16px;
-                          line-height: 16px;
-                          margin-bottom: 0px;
-                          margin-left: 0px;
-                          margin-right: 0px;
-                          margin-top: 0px;
-                          speak: none;
-                          text-align: center;
-                          vertical-align: middle;
-                        }
-                    data-icon-name="ChevronDownSmall"
-                    role="presentation"
-                  >
-                    
-                  </i>
-                </div>
-              </button>
-            </span>
-          </div>
-        </div>
-        <div
-          className=
-              ms-Toggle
-              is-enabled
-              u-marginBottom
-              {
-                -moz-osx-font-smoothing: grayscale;
-                -webkit-font-smoothing: antialiased;
-                font-family: 'Segoe UI', 'Segoe UI Web (West European)', 'Segoe UI', -apple-system, BlinkMacSystemFont, 'Roboto', 'Helvetica Neue', sans-serif;
-                font-size: 14px;
-                font-weight: 400;
-                margin-bottom: 8px;
-              }
-        >
-          <div
-            className=
-                ms-Toggle-innerContainer
-                {
-                  display: inline-flex;
-                  position: relative;
-                }
-          >
-            <button
-              aria-checked={false}
-              aria-describedby="ktp-layer-id ktp-a-1"
-              className=
-                  ms-Toggle-background
-                  {
-                    align-items: center;
-                    background: #ffffff;
-                    border-radius: 10px;
-                    border: 1px solid #605e5c;
-                    box-sizing: border-box;
-                    cursor: pointer;
-                    display: flex;
-                    font-size: 20px;
-                    height: 20px;
-                    outline: transparent;
-                    padding-bottom: 0;
-                    padding-left: 3px;
-                    padding-right: 3px;
-                    padding-top: 0;
-                    position: relative;
-                    transition: all 0.1s ease;
-                    width: 40px;
-                  }
-                  &::-moz-focus-inner {
-                    border: 0;
-                  }
-                  .ms-Fabric--isFocusVisible &:focus:after {
-                    border: 1px solid #ffffff;
-                    bottom: -2px;
-                    content: "";
-                    left: -2px;
-                    outline: 1px solid #605e5c;
-                    position: absolute;
-                    right: -2px;
-                    top: -2px;
-                    z-index: 1;
-                  }
-                  &:hover {
-                    border-color: #323130;
-                  }
-                  &:hover .ms-Toggle-thumb {
-                    background-color: #201f1e;
-                  }
-                  @media screen and (-ms-high-contrast: active){&:hover .ms-Toggle-thumb {
-                    border-color: Highlight;
-                  }
-                  @media screen and (-ms-high-contrast: active){&:hover {
-                    border-color: Highlight;
-                  }
-              data-is-focusable={true}
-              data-ktp-execute-target="ktp-a-1"
-              data-ktp-target="ktp-a-1"
-              id="Toggle19"
-              onChange={[Function]}
-              onClick={[Function]}
-              role="switch"
-              type="button"
-            >
-              <div
-=======
+                        width: 12px;
+                      }
                 />
               </button>
               <label
->>>>>>> ac9cc960
                 className=
                     ms-Label
                     ms-Toggle-stateText
                     {
-<<<<<<< HEAD
-                      background-color: #605e5c;
-                      border-color: transparent;
-                      border-radius: 50%;
-                      border-style: solid;
-                      border-width: .28em;
-                      box-sizing: border-box;
-                      height: 12px;
-                      transition: all 0.1s ease;
-                      width: 12px;
-=======
                       -moz-osx-font-smoothing: grayscale;
                       -webkit-font-smoothing: antialiased;
                       box-shadow: none;
                       box-sizing: border-box;
-                      color: #333333;
+                      color: #323130;
                       display: block;
                       font-family: 'Segoe UI', 'Segoe UI Web (West European)', 'Segoe UI', -apple-system, BlinkMacSystemFont, 'Roboto', 'Helvetica Neue', sans-serif;
                       font-size: 14px;
-                      font-weight: 400;
+                      font-weight: 600;
                       margin-bottom: 0px;
                       margin-left: 0px;
                       margin-right: 0px;
@@ -1468,9 +1063,9 @@
                       padding-right: 0;
                       padding-top: 5px;
                       word-wrap: break-word;
->>>>>>> ac9cc960
                     }
                     && {
+                      font-weight: 400;
                       margin-bottom: 0;
                       margin-left: 8px;
                       margin-right: 8px;
@@ -1496,75 +1091,6 @@
                   {
                     -moz-osx-font-smoothing: grayscale;
                     -webkit-font-smoothing: antialiased;
-<<<<<<< HEAD
-                    box-shadow: none;
-                    box-sizing: border-box;
-                    color: #323130;
-                    display: block;
-                    font-family: 'Segoe UI', 'Segoe UI Web (West European)', 'Segoe UI', -apple-system, BlinkMacSystemFont, 'Roboto', 'Helvetica Neue', sans-serif;
-                    font-size: 14px;
-                    font-weight: 600;
-                    margin-bottom: 0px;
-                    margin-left: 0px;
-                    margin-right: 0px;
-                    margin-top: 0px;
-                    overflow-wrap: break-word;
-                    padding-bottom: 5px;
-                    padding-left: 0;
-                    padding-right: 0;
-                    padding-top: 5px;
-                    word-wrap: break-word;
-                  }
-                  && {
-                    font-weight: 400;
-                    margin-bottom: 0;
-                    margin-left: 8px;
-                    margin-right: 8px;
-                    margin-top: 0;
-                    padding-bottom: 0;
-                    padding-left: 0;
-                    padding-right: 0;
-                    padding-top: 0;
-                    user-select: none;
-                  }
-            >
-              No
-            </label>
-          </div>
-        </div>
-        <p>
-          Go to
-           
-          <a
-            aria-describedby="ktp-layer-id ktp-a-2"
-            className=
-                ms-Link
-                {
-                  -moz-osx-font-smoothing: grayscale;
-                  -webkit-font-smoothing: antialiased;
-                  color: #0078d4;
-                  font-family: 'Segoe UI', 'Segoe UI Web (West European)', 'Segoe UI', -apple-system, BlinkMacSystemFont, 'Roboto', 'Helvetica Neue', sans-serif;
-                  font-size: inherit;
-                  font-weight: inherit;
-                  outline: none;
-                  text-decoration: none;
-                }
-                .ms-Fabric--isFocusVisible &:focus {
-                  box-shadow: 0 0 0 1px #605e5c inset;
-                }
-                @media screen and (-ms-high-contrast: active){.ms-Fabric--isFocusVisible &:focus {
-                  outline: 1px solid WindowText;
-                }
-                @media screen and (-ms-high-contrast: active){& {
-                  border-bottom: none;
-                }
-                &:active, &:hover, &:active:hover {
-                  color: #004578;
-                  text-decoration: underline;
-                }
-                &:focus {
-                  color: #0078d4;
-=======
                     color: #0078d4;
                     font-family: 'Segoe UI', 'Segoe UI Web (West European)', 'Segoe UI', -apple-system, BlinkMacSystemFont, 'Roboto', 'Helvetica Neue', sans-serif;
                     font-size: inherit;
@@ -1573,7 +1099,7 @@
                     text-decoration: none;
                   }
                   .ms-Fabric--isFocusVisible &:focus {
-                    box-shadow: 0 0 0 1px #666666 inset;
+                    box-shadow: 0 0 0 1px #605e5c inset;
                   }
                   @media screen and (-ms-high-contrast: active){.ms-Fabric--isFocusVisible &:focus {
                     outline: 1px solid WindowText;
@@ -1583,8 +1109,6 @@
                   }
                   &:active, &:hover, &:active:hover {
                     color: #004578;
-                  }
-                  @media screen and (-ms-high-contrast: active){&:active, &:hover, &:active:hover {
                     text-decoration: underline;
                   }
                   &:focus {
@@ -1601,7 +1125,6 @@
                     "2",
                   ],
                   "onExecute": [Function],
->>>>>>> ac9cc960
                 }
               }
               onClick={[Function]}
