// Jest Snapshot v1, https://goo.gl/fbAQLP

exports[`Component Examples renders FocusTrapZone.Nested.Example.tsx correctly 1`] = `
<div>
  <button
    className=
        ms-Button
        ms-Button--default
        {
          -moz-osx-font-smoothing: grayscale;
          -webkit-font-smoothing: antialiased;
          background-color: #f4f4f4;
          border-radius: 0px;
          border: 1px solid transparent;
          box-sizing: border-box;
          color: #333333;
          cursor: pointer;
          display: inline-block;
          font-family: 'Segoe UI', 'Segoe UI Web (West European)', 'Segoe UI', -apple-system, BlinkMacSystemFont, 'Roboto', 'Helvetica Neue', sans-serif;
          font-size: 14px;
          font-weight: 400;
          height: 32px;
          margin-bottom: 10px;
          min-width: 80px;
          outline: transparent;
          padding-bottom: 0;
          padding-left: 16px;
          padding-right: 16px;
          padding-top: 0;
          position: relative;
          text-align: center;
          text-decoration: none;
          user-select: none;
          vertical-align: top;
        }
        &::-moz-focus-inner {
          border: 0;
        }
        .ms-Fabric--isFocusVisible &:focus:after {
          border: 1px solid #ffffff;
          bottom: 0px;
          content: "";
          left: 0px;
          outline: 1px solid #666666;
          position: absolute;
          right: 0px;
          top: 0px;
          z-index: 1;
        }
        @media screen and (-ms-high-contrast: active){.ms-Fabric--isFocusVisible &:focus:after {
          border: none;
          bottom: -2px;
          left: -2px;
          outline-color: ButtonText;
          right: -2px;
          top: -2px;
        }
        &:active > * {
          left: 0px;
          position: relative;
          top: 0px;
        }
        &:hover {
          background-color: #eaeaea;
          color: #212121;
        }
        @media screen and (-ms-high-contrast: active){&:hover {
          border-color: Highlight;
          color: Highlight;
        }
        &:active {
          background-color: #c8c8c8;
          color: #212121;
        }
    data-is-focusable={true}
    onClick={[Function]}
    onKeyDown={[Function]}
    onKeyPress={[Function]}
    onKeyUp={[Function]}
    onMouseDown={[Function]}
    onMouseUp={[Function]}
    type="button"
  >
    <div
      className=
          ms-Button-flexContainer
          {
<<<<<<< HEAD
            -moz-osx-font-smoothing: grayscale;
            -webkit-font-smoothing: antialiased;
            background-color: #ffffff;
            border-radius: 2px;
            border: 1px solid #8a8886;
            box-sizing: border-box;
            color: #323130;
            cursor: pointer;
            display: inline-block;
            font-family: 'Segoe UI', 'Segoe UI Web (West European)', 'Segoe UI', -apple-system, BlinkMacSystemFont, 'Roboto', 'Helvetica Neue', sans-serif;
            font-size: 14px;
            font-weight: 400;
            height: 32px;
            min-width: 80px;
            outline: transparent;
            padding-bottom: 0;
            padding-left: 16px;
            padding-right: 16px;
            padding-top: 0;
            position: relative;
            text-align: center;
            text-decoration: none;
            user-select: none;
            vertical-align: top;
          }
          &::-moz-focus-inner {
            border: 0;
          }
          .ms-Fabric--isFocusVisible &:focus:after {
            border: 1px solid transparent;
            bottom: 2px;
            content: "";
            left: 2px;
            outline: 1px solid #605e5c;
            position: absolute;
            right: 2px;
            top: 2px;
            z-index: 1;
          }
          @media screen and (-ms-high-contrast: active){.ms-Fabric--isFocusVisible &:focus:after {
            border: none;
            bottom: -2px;
            left: -2px;
            outline-color: ButtonText;
            right: -2px;
            top: -2px;
          }
          &:active > * {
            left: 0px;
            position: relative;
            top: 0px;
          }
          &:hover {
            background-color: #f3f2f1;
            color: #201f1e;
          }
          @media screen and (-ms-high-contrast: active){&:hover {
            border-color: Highlight;
            color: Highlight;
          }
          &:active {
            background-color: #edebe9;
            color: #201f1e;
=======
            align-items: center;
            display: flex;
            flex-wrap: nowrap;
            height: 100%;
            justify-content: center;
>>>>>>> ee9b6edf
          }
    >
      <div
        className=
            ms-Button-textContainer
            {
              flex-grow: 1;
            }
      >
        <div
          className=
              ms-Button-label
              {
                font-weight: 600;
                line-height: 100%;
                margin-bottom: 0;
                margin-left: 4px;
                margin-right: 4px;
                margin-top: 0;
              }
          id="id__0"
        >
          Randomize
        </div>
      </div>
    </div>
  </button>
  <div
    className=
        ms-Stack
        {
          align-items: flex-start;
          border: 2px solid transparent;
          box-sizing: border-box;
          display: flex;
          flex-direction: column;
          flex-wrap: nowrap;
          height: auto;
          padding-bottom: 10px;
          padding-left: 10px;
          padding-right: 10px;
          padding-top: 10px;
          width: auto;
        }
        & > * {
          text-overflow: ellipsis;
        }
        & > *:not(:first-child) {
          margin-top: 10px;
        }
        & > *:not(.ms-StackItem) {
          flex-shrink: 1;
        }
  >
    <div
      className=
          ms-Toggle
          is-enabled
          {
            -moz-osx-font-smoothing: grayscale;
            -webkit-font-smoothing: antialiased;
            font-family: 'Segoe UI', 'Segoe UI Web (West European)', 'Segoe UI', -apple-system, BlinkMacSystemFont, 'Roboto', 'Helvetica Neue', sans-serif;
            font-size: 14px;
            font-weight: 400;
            margin-bottom: 8px;
          }
    >
      <label
        className=
            ms-Label
            ms-Toggle-label
            {
              -moz-osx-font-smoothing: grayscale;
              -webkit-font-smoothing: antialiased;
              box-shadow: none;
              box-sizing: border-box;
              color: #323130;
              display: block;
              font-family: 'Segoe UI', 'Segoe UI Web (West European)', 'Segoe UI', -apple-system, BlinkMacSystemFont, 'Roboto', 'Helvetica Neue', sans-serif;
              font-size: 14px;
              font-weight: 600;
              margin-bottom: 0px;
              margin-left: 0px;
              margin-right: 0px;
              margin-top: 0px;
              overflow-wrap: break-word;
              padding-bottom: 5px;
              padding-left: 0;
              padding-right: 0;
              padding-top: 5px;
              word-wrap: break-word;
            }
        htmlFor="Toggle3"
      >
        Enable trap zone 1
      </label>
      <div
        className=
            ms-Toggle-innerContainer
            {
              display: inline-flex;
              position: relative;
            }
      >
        <button
          aria-checked={false}
          className=
              ms-Toggle-background
              {
                align-items: center;
                background: #ffffff;
                border-radius: 10px;
                border: 1px solid #605e5c;
                box-sizing: border-box;
                cursor: pointer;
                display: flex;
                font-size: 20px;
                height: 20px;
                outline: transparent;
                padding-bottom: 0;
                padding-left: 3px;
                padding-right: 3px;
                padding-top: 0;
                position: relative;
                transition: all 0.1s ease;
                width: 40px;
              }
              &::-moz-focus-inner {
                border: 0;
              }
              .ms-Fabric--isFocusVisible &:focus:after {
                border: 1px solid #ffffff;
                bottom: -2px;
                content: "";
                left: -2px;
                outline: 1px solid #605e5c;
                position: absolute;
                right: -2px;
                top: -2px;
                z-index: 1;
              }
              &:hover {
                border-color: #323130;
              }
              &:hover .ms-Toggle-thumb {
                background-color: #201f1e;
              }
              @media screen and (-ms-high-contrast: active){&:hover .ms-Toggle-thumb {
                border-color: Highlight;
              }
              @media screen and (-ms-high-contrast: active){&:hover {
                border-color: Highlight;
              }
          data-is-focusable={true}
          id="Toggle3"
          onChange={[Function]}
          onClick={[Function]}
          role="switch"
          type="button"
        >
          <div
            className=
                ms-Toggle-thumb
                {
                  background-color: #605e5c;
                  border-color: transparent;
                  border-radius: 50%;
                  border-style: solid;
                  border-width: .28em;
                  box-sizing: border-box;
                  height: 12px;
                  transition: all 0.1s ease;
                  width: 12px;
                }
          />
        </button>
        <label
          className=
              ms-Label
              ms-Toggle-stateText
              {
                -moz-osx-font-smoothing: grayscale;
                -webkit-font-smoothing: antialiased;
                box-shadow: none;
                box-sizing: border-box;
                color: #323130;
                display: block;
                font-family: 'Segoe UI', 'Segoe UI Web (West European)', 'Segoe UI', -apple-system, BlinkMacSystemFont, 'Roboto', 'Helvetica Neue', sans-serif;
                font-size: 14px;
                font-weight: 600;
                margin-bottom: 0px;
                margin-left: 0px;
                margin-right: 0px;
                margin-top: 0px;
                overflow-wrap: break-word;
                padding-bottom: 5px;
                padding-left: 0;
                padding-right: 0;
                padding-top: 5px;
                word-wrap: break-word;
              }
              && {
                font-weight: 400;
                margin-bottom: 0;
                margin-left: 8px;
                margin-right: 8px;
                margin-top: 0;
                padding-bottom: 0;
                padding-left: 0;
                padding-right: 0;
                padding-top: 0;
                user-select: none;
              }
        >
          Off
        </label>
      </div>
    </div>
    <button
      className=
          ms-Button
          ms-Button--default
          {
            -moz-osx-font-smoothing: grayscale;
            -webkit-font-smoothing: antialiased;
            background-color: #f4f4f4;
            border-radius: 0px;
            border: 1px solid transparent;
            box-sizing: border-box;
            color: #333333;
            cursor: pointer;
            display: inline-block;
            font-family: 'Segoe UI', 'Segoe UI Web (West European)', 'Segoe UI', -apple-system, BlinkMacSystemFont, 'Roboto', 'Helvetica Neue', sans-serif;
            font-size: 14px;
            font-weight: 400;
            height: 32px;
            min-width: 80px;
            outline: transparent;
            padding-bottom: 0;
            padding-left: 16px;
            padding-right: 16px;
            padding-top: 0;
            position: relative;
            text-align: center;
            text-decoration: none;
            user-select: none;
            vertical-align: top;
          }
          &::-moz-focus-inner {
            border: 0;
          }
          .ms-Fabric--isFocusVisible &:focus:after {
            border: 1px solid #ffffff;
            bottom: 0px;
            content: "";
            left: 0px;
            outline: 1px solid #666666;
            position: absolute;
            right: 0px;
            top: 0px;
            z-index: 1;
          }
          @media screen and (-ms-high-contrast: active){.ms-Fabric--isFocusVisible &:focus:after {
            border: none;
            bottom: -2px;
            left: -2px;
            outline-color: ButtonText;
            right: -2px;
            top: -2px;
          }
          &:active > * {
            left: 0px;
            position: relative;
            top: 0px;
          }
          &:hover {
            background-color: #eaeaea;
            color: #212121;
          }
          @media screen and (-ms-high-contrast: active){&:hover {
            border-color: Highlight;
            color: Highlight;
          }
          &:active {
            background-color: #c8c8c8;
            color: #212121;
          }
      data-is-focusable={true}
      onClick={[Function]}
      onKeyDown={[Function]}
      onKeyPress={[Function]}
      onKeyUp={[Function]}
      onMouseDown={[Function]}
      onMouseUp={[Function]}
      type="button"
    >
      <div
        className=
            ms-Button-flexContainer
            {
<<<<<<< HEAD
              -moz-osx-font-smoothing: grayscale;
              -webkit-font-smoothing: antialiased;
              background-color: #ffffff;
              border-radius: 2px;
              border: 1px solid #8a8886;
              box-sizing: border-box;
              color: #323130;
              cursor: pointer;
              display: inline-block;
              font-family: 'Segoe UI', 'Segoe UI Web (West European)', 'Segoe UI', -apple-system, BlinkMacSystemFont, 'Roboto', 'Helvetica Neue', sans-serif;
              font-size: 14px;
              font-weight: 400;
              height: 32px;
              min-width: 80px;
              outline: transparent;
              padding-bottom: 0;
              padding-left: 16px;
              padding-right: 16px;
              padding-top: 0;
              position: relative;
              text-align: center;
              text-decoration: none;
              user-select: none;
              vertical-align: top;
            }
            &::-moz-focus-inner {
              border: 0;
            }
            .ms-Fabric--isFocusVisible &:focus:after {
              border: 1px solid transparent;
              bottom: 2px;
              content: "";
              left: 2px;
              outline: 1px solid #605e5c;
              position: absolute;
              right: 2px;
              top: 2px;
              z-index: 1;
            }
            @media screen and (-ms-high-contrast: active){.ms-Fabric--isFocusVisible &:focus:after {
              border: none;
              bottom: -2px;
              left: -2px;
              outline-color: ButtonText;
              right: -2px;
              top: -2px;
            }
            &:active > * {
              left: 0px;
              position: relative;
              top: 0px;
            }
            &:hover {
              background-color: #f3f2f1;
              color: #201f1e;
            }
            @media screen and (-ms-high-contrast: active){&:hover {
              border-color: Highlight;
              color: Highlight;
            }
            &:active {
              background-color: #edebe9;
              color: #201f1e;
=======
              align-items: center;
              display: flex;
              flex-wrap: nowrap;
              height: 100%;
              justify-content: center;
>>>>>>> ee9b6edf
            }
      >
        <div
          className=
              ms-Button-textContainer
              {
                flex-grow: 1;
              }
        >
          <div
            className=
                ms-Button-label
                {
                  font-weight: 600;
                  line-height: 100%;
                  margin-bottom: 0;
                  margin-left: 4px;
                  margin-right: 4px;
                  margin-top: 0;
                }
            id="id__4"
          >
            Zone 1 button
          </div>
        </div>
      </div>
    </button>
    <div
      className=
          ms-Stack
          {
            border: 2px solid transparent;
            box-sizing: border-box;
            display: flex;
            flex-direction: row;
            flex-wrap: nowrap;
            height: auto;
            justify-content: flex-start;
            padding-bottom: 10px;
            padding-left: 10px;
            padding-right: 10px;
            padding-top: 10px;
            width: auto;
          }
          & > * {
            text-overflow: ellipsis;
          }
          & > *:not(:first-child) {
            margin-left: 10px;
          }
          & > *:not(.ms-StackItem) {
            flex-shrink: 1;
          }
    >
      <div
        className=
            ms-Toggle
            is-enabled
            {
              -moz-osx-font-smoothing: grayscale;
              -webkit-font-smoothing: antialiased;
              font-family: 'Segoe UI', 'Segoe UI Web (West European)', 'Segoe UI', -apple-system, BlinkMacSystemFont, 'Roboto', 'Helvetica Neue', sans-serif;
              font-size: 14px;
              font-weight: 400;
              margin-bottom: 8px;
              width: 200px;
            }
      >
        <label
          className=
              ms-Label
              ms-Toggle-label
              {
                -moz-osx-font-smoothing: grayscale;
                -webkit-font-smoothing: antialiased;
                box-shadow: none;
                box-sizing: border-box;
                color: #323130;
                display: block;
                font-family: 'Segoe UI', 'Segoe UI Web (West European)', 'Segoe UI', -apple-system, BlinkMacSystemFont, 'Roboto', 'Helvetica Neue', sans-serif;
                font-size: 14px;
                font-weight: 600;
                margin-bottom: 0px;
                margin-left: 0px;
                margin-right: 0px;
                margin-top: 0px;
                overflow-wrap: break-word;
                padding-bottom: 5px;
                padding-left: 0;
                padding-right: 0;
                padding-top: 5px;
                word-wrap: break-word;
              }
          htmlFor="Toggle7"
        >
          Enable trap zone 2
        </label>
        <div
          className=
              ms-Toggle-innerContainer
              {
                display: inline-flex;
                position: relative;
              }
        >
          <button
            aria-checked={false}
            className=
                ms-Toggle-background
                {
                  align-items: center;
                  background: #ffffff;
                  border-radius: 10px;
                  border: 1px solid #605e5c;
                  box-sizing: border-box;
                  cursor: pointer;
                  display: flex;
                  font-size: 20px;
                  height: 20px;
                  outline: transparent;
                  padding-bottom: 0;
                  padding-left: 3px;
                  padding-right: 3px;
                  padding-top: 0;
                  position: relative;
                  transition: all 0.1s ease;
                  width: 40px;
                }
                &::-moz-focus-inner {
                  border: 0;
                }
                .ms-Fabric--isFocusVisible &:focus:after {
                  border: 1px solid #ffffff;
                  bottom: -2px;
                  content: "";
                  left: -2px;
                  outline: 1px solid #605e5c;
                  position: absolute;
                  right: -2px;
                  top: -2px;
                  z-index: 1;
                }
                &:hover {
                  border-color: #323130;
                }
                &:hover .ms-Toggle-thumb {
                  background-color: #201f1e;
                }
                @media screen and (-ms-high-contrast: active){&:hover .ms-Toggle-thumb {
                  border-color: Highlight;
                }
                @media screen and (-ms-high-contrast: active){&:hover {
                  border-color: Highlight;
                }
            data-is-focusable={true}
            id="Toggle7"
            onChange={[Function]}
            onClick={[Function]}
            role="switch"
            type="button"
          >
            <div
              className=
                  ms-Toggle-thumb
                  {
                    background-color: #605e5c;
                    border-color: transparent;
                    border-radius: 50%;
                    border-style: solid;
                    border-width: .28em;
                    box-sizing: border-box;
                    height: 12px;
                    transition: all 0.1s ease;
                    width: 12px;
                  }
            />
          </button>
          <label
            className=
                ms-Label
                ms-Toggle-stateText
                {
                  -moz-osx-font-smoothing: grayscale;
                  -webkit-font-smoothing: antialiased;
                  box-shadow: none;
                  box-sizing: border-box;
                  color: #323130;
                  display: block;
                  font-family: 'Segoe UI', 'Segoe UI Web (West European)', 'Segoe UI', -apple-system, BlinkMacSystemFont, 'Roboto', 'Helvetica Neue', sans-serif;
                  font-size: 14px;
                  font-weight: 600;
                  margin-bottom: 0px;
                  margin-left: 0px;
                  margin-right: 0px;
                  margin-top: 0px;
                  overflow-wrap: break-word;
                  padding-bottom: 5px;
                  padding-left: 0;
                  padding-right: 0;
                  padding-top: 5px;
                  word-wrap: break-word;
                }
                && {
                  font-weight: 400;
                  margin-bottom: 0;
                  margin-left: 8px;
                  margin-right: 8px;
                  margin-top: 0;
                  padding-bottom: 0;
                  padding-left: 0;
                  padding-right: 0;
                  padding-top: 0;
                  user-select: none;
                }
          >
            Off
          </label>
        </div>
      </div>
<<<<<<< HEAD
      <div
        className="ms-FocusTrapComponent"
      >
        <button
          className=
              ms-Button
              ms-Button--default
              {
                -moz-osx-font-smoothing: grayscale;
                -webkit-font-smoothing: antialiased;
                background-color: #ffffff;
                border-radius: 2px;
                border: 1px solid #8a8886;
                box-sizing: border-box;
                color: #323130;
                cursor: pointer;
                display: inline-block;
                font-family: 'Segoe UI', 'Segoe UI Web (West European)', 'Segoe UI', -apple-system, BlinkMacSystemFont, 'Roboto', 'Helvetica Neue', sans-serif;
                font-size: 14px;
                font-weight: 400;
                height: 32px;
                min-width: 80px;
                outline: transparent;
                padding-bottom: 0;
                padding-left: 16px;
                padding-right: 16px;
                padding-top: 0;
                position: relative;
                text-align: center;
                text-decoration: none;
                user-select: none;
                vertical-align: top;
              }
              &::-moz-focus-inner {
                border: 0;
              }
              .ms-Fabric--isFocusVisible &:focus:after {
                border: 1px solid transparent;
                bottom: 2px;
                content: "";
                left: 2px;
                outline: 1px solid #605e5c;
                position: absolute;
                right: 2px;
                top: 2px;
                z-index: 1;
              }
              @media screen and (-ms-high-contrast: active){.ms-Fabric--isFocusVisible &:focus:after {
                border: none;
                bottom: -2px;
                left: -2px;
                outline-color: ButtonText;
                right: -2px;
                top: -2px;
              }
              &:active > * {
                left: 0px;
                position: relative;
                top: 0px;
              }
              &:hover {
                background-color: #f3f2f1;
                color: #201f1e;
              }
              @media screen and (-ms-high-contrast: active){&:hover {
                border-color: Highlight;
                color: Highlight;
              }
              &:active {
                background-color: #edebe9;
                color: #201f1e;
=======
      <button
        className=
            ms-Button
            ms-Button--default
            {
              -moz-osx-font-smoothing: grayscale;
              -webkit-font-smoothing: antialiased;
              background-color: #f4f4f4;
              border-radius: 0px;
              border: 1px solid transparent;
              box-sizing: border-box;
              color: #333333;
              cursor: pointer;
              display: inline-block;
              font-family: 'Segoe UI', 'Segoe UI Web (West European)', 'Segoe UI', -apple-system, BlinkMacSystemFont, 'Roboto', 'Helvetica Neue', sans-serif;
              font-size: 14px;
              font-weight: 400;
              height: 32px;
              min-width: 80px;
              outline: transparent;
              padding-bottom: 0;
              padding-left: 16px;
              padding-right: 16px;
              padding-top: 0;
              position: relative;
              text-align: center;
              text-decoration: none;
              user-select: none;
              vertical-align: top;
            }
            &::-moz-focus-inner {
              border: 0;
            }
            .ms-Fabric--isFocusVisible &:focus:after {
              border: 1px solid #ffffff;
              bottom: 0px;
              content: "";
              left: 0px;
              outline: 1px solid #666666;
              position: absolute;
              right: 0px;
              top: 0px;
              z-index: 1;
            }
            @media screen and (-ms-high-contrast: active){.ms-Fabric--isFocusVisible &:focus:after {
              border: none;
              bottom: -2px;
              left: -2px;
              outline-color: ButtonText;
              right: -2px;
              top: -2px;
            }
            &:active > * {
              left: 0px;
              position: relative;
              top: 0px;
            }
            &:hover {
              background-color: #eaeaea;
              color: #212121;
            }
            @media screen and (-ms-high-contrast: active){&:hover {
              border-color: Highlight;
              color: Highlight;
            }
            &:active {
              background-color: #c8c8c8;
              color: #212121;
            }
        data-is-focusable={true}
        onClick={[Function]}
        onKeyDown={[Function]}
        onKeyPress={[Function]}
        onKeyUp={[Function]}
        onMouseDown={[Function]}
        onMouseUp={[Function]}
        type="button"
      >
        <div
          className=
              ms-Button-flexContainer
              {
                align-items: center;
                display: flex;
                flex-wrap: nowrap;
                height: 100%;
                justify-content: center;
>>>>>>> ee9b6edf
              }
        >
          <div
            className=
                ms-Button-textContainer
                {
                  flex-grow: 1;
                }
          >
            <div
              className=
                  ms-Button-label
                  {
                    font-weight: 600;
                    line-height: 100%;
                    margin-bottom: 0;
                    margin-left: 4px;
                    margin-right: 4px;
                    margin-top: 0;
                  }
              id="id__8"
            >
              Zone 2 button
            </div>
          </div>
        </div>
      </button>
      <div
        className=
            ms-Stack
            {
              align-items: flex-start;
              border: 2px solid transparent;
              box-sizing: border-box;
              display: flex;
              flex-direction: column;
              flex-wrap: nowrap;
              height: auto;
              padding-bottom: 10px;
              padding-left: 10px;
              padding-right: 10px;
              padding-top: 10px;
              width: auto;
            }
            & > * {
              text-overflow: ellipsis;
            }
            & > *:not(:first-child) {
              margin-top: 10px;
            }
            & > *:not(.ms-StackItem) {
              flex-shrink: 1;
            }
      >
        <div
          className=
              ms-Toggle
              is-enabled
              {
                -moz-osx-font-smoothing: grayscale;
                -webkit-font-smoothing: antialiased;
                font-family: 'Segoe UI', 'Segoe UI Web (West European)', 'Segoe UI', -apple-system, BlinkMacSystemFont, 'Roboto', 'Helvetica Neue', sans-serif;
                font-size: 14px;
                font-weight: 400;
                margin-bottom: 8px;
                width: 200px;
              }
        >
          <label
            className=
                ms-Label
                ms-Toggle-label
                {
                  -moz-osx-font-smoothing: grayscale;
                  -webkit-font-smoothing: antialiased;
                  box-shadow: none;
                  box-sizing: border-box;
                  color: #323130;
                  display: block;
                  font-family: 'Segoe UI', 'Segoe UI Web (West European)', 'Segoe UI', -apple-system, BlinkMacSystemFont, 'Roboto', 'Helvetica Neue', sans-serif;
                  font-size: 14px;
                  font-weight: 600;
                  margin-bottom: 0px;
                  margin-left: 0px;
                  margin-right: 0px;
                  margin-top: 0px;
                  overflow-wrap: break-word;
                  padding-bottom: 5px;
                  padding-left: 0;
                  padding-right: 0;
                  padding-top: 5px;
                  word-wrap: break-word;
                }
            htmlFor="Toggle11"
          >
            Enable trap zone 3
          </label>
          <div
            className=
                ms-Toggle-innerContainer
                {
                  display: inline-flex;
                  position: relative;
                }
          >
            <button
              aria-checked={false}
              className=
                  ms-Toggle-background
                  {
                    align-items: center;
                    background: #ffffff;
                    border-radius: 10px;
                    border: 1px solid #605e5c;
                    box-sizing: border-box;
                    cursor: pointer;
                    display: flex;
                    font-size: 20px;
                    height: 20px;
                    outline: transparent;
                    padding-bottom: 0;
                    padding-left: 3px;
                    padding-right: 3px;
                    padding-top: 0;
                    position: relative;
                    transition: all 0.1s ease;
                    width: 40px;
                  }
                  &::-moz-focus-inner {
                    border: 0;
                  }
                  .ms-Fabric--isFocusVisible &:focus:after {
                    border: 1px solid #ffffff;
                    bottom: -2px;
                    content: "";
                    left: -2px;
                    outline: 1px solid #605e5c;
                    position: absolute;
                    right: -2px;
                    top: -2px;
                    z-index: 1;
                  }
                  &:hover {
                    border-color: #323130;
                  }
                  &:hover .ms-Toggle-thumb {
                    background-color: #201f1e;
                  }
                  @media screen and (-ms-high-contrast: active){&:hover .ms-Toggle-thumb {
                    border-color: Highlight;
                  }
                  @media screen and (-ms-high-contrast: active){&:hover {
                    border-color: Highlight;
                  }
              data-is-focusable={true}
              id="Toggle11"
              onChange={[Function]}
              onClick={[Function]}
              role="switch"
              type="button"
            >
              <div
                className=
                    ms-Toggle-thumb
                    {
                      background-color: #605e5c;
                      border-color: transparent;
                      border-radius: 50%;
                      border-style: solid;
                      border-width: .28em;
                      box-sizing: border-box;
                      height: 12px;
                      transition: all 0.1s ease;
                      width: 12px;
                    }
              />
            </button>
            <label
              className=
                  ms-Label
                  ms-Toggle-stateText
                  {
                    -moz-osx-font-smoothing: grayscale;
                    -webkit-font-smoothing: antialiased;
                    box-shadow: none;
                    box-sizing: border-box;
                    color: #323130;
                    display: block;
                    font-family: 'Segoe UI', 'Segoe UI Web (West European)', 'Segoe UI', -apple-system, BlinkMacSystemFont, 'Roboto', 'Helvetica Neue', sans-serif;
                    font-size: 14px;
                    font-weight: 600;
                    margin-bottom: 0px;
                    margin-left: 0px;
                    margin-right: 0px;
                    margin-top: 0px;
                    overflow-wrap: break-word;
                    padding-bottom: 5px;
                    padding-left: 0;
                    padding-right: 0;
                    padding-top: 5px;
                    word-wrap: break-word;
                  }
                  && {
                    font-weight: 400;
                    margin-bottom: 0;
                    margin-left: 8px;
                    margin-right: 8px;
                    margin-top: 0;
                    padding-bottom: 0;
                    padding-left: 0;
                    padding-right: 0;
                    padding-top: 0;
                    user-select: none;
                  }
            >
              Off
            </label>
          </div>
        </div>
        <button
          className=
              ms-Button
              ms-Button--default
              {
                -moz-osx-font-smoothing: grayscale;
                -webkit-font-smoothing: antialiased;
                background-color: #ffffff;
                border-radius: 2px;
                border: 1px solid #8a8886;
                box-sizing: border-box;
                color: #323130;
                cursor: pointer;
                display: inline-block;
                font-family: 'Segoe UI', 'Segoe UI Web (West European)', 'Segoe UI', -apple-system, BlinkMacSystemFont, 'Roboto', 'Helvetica Neue', sans-serif;
                font-size: 14px;
                font-weight: 400;
                height: 32px;
                min-width: 80px;
                outline: transparent;
                padding-bottom: 0;
                padding-left: 16px;
                padding-right: 16px;
                padding-top: 0;
                position: relative;
                text-align: center;
                text-decoration: none;
                user-select: none;
                vertical-align: top;
              }
              &::-moz-focus-inner {
                border: 0;
              }
              .ms-Fabric--isFocusVisible &:focus:after {
                border: 1px solid transparent;
                bottom: 2px;
                content: "";
                left: 2px;
                outline: 1px solid #605e5c;
                position: absolute;
                right: 2px;
                top: 2px;
                z-index: 1;
              }
              @media screen and (-ms-high-contrast: active){.ms-Fabric--isFocusVisible &:focus:after {
                border: none;
                bottom: -2px;
                left: -2px;
                outline-color: ButtonText;
                right: -2px;
                top: -2px;
              }
              &:active > * {
                left: 0px;
                position: relative;
                top: 0px;
              }
              &:hover {
                background-color: #f3f2f1;
                color: #201f1e;
              }
              @media screen and (-ms-high-contrast: active){&:hover {
                border-color: Highlight;
                color: Highlight;
              }
              &:active {
                background-color: #edebe9;
                color: #201f1e;
              }
          data-is-focusable={true}
          onClick={[Function]}
          onKeyDown={[Function]}
          onKeyPress={[Function]}
          onKeyUp={[Function]}
          onMouseDown={[Function]}
          onMouseUp={[Function]}
          type="button"
        >
          <div
            className=
                ms-Button-flexContainer
                {
                  align-items: center;
                  display: flex;
                  flex-wrap: nowrap;
                  height: 100%;
                  justify-content: center;
                }
          >
            <div
              className=
                  ms-Button-textContainer
                  {
                    flex-grow: 1;
                  }
            >
              <div
                className=
                    ms-Button-label
                    {
                      font-weight: 600;
                      line-height: 100%;
                      margin-bottom: 0;
                      margin-left: 4px;
                      margin-right: 4px;
                      margin-top: 0;
                    }
                id="id__12"
              >
                Zone 3 button
              </div>
            </div>
          </div>
        </button>
      </div>
      <div
        className=
            ms-Stack
            {
              align-items: flex-start;
              border: 2px solid transparent;
              box-sizing: border-box;
              display: flex;
              flex-direction: column;
              flex-wrap: nowrap;
              height: auto;
              padding-bottom: 10px;
              padding-left: 10px;
              padding-right: 10px;
              padding-top: 10px;
              width: auto;
            }
            & > * {
              text-overflow: ellipsis;
            }
            & > *:not(:first-child) {
              margin-top: 10px;
            }
            & > *:not(.ms-StackItem) {
              flex-shrink: 1;
            }
      >
        <div
          className=
              ms-Toggle
              is-enabled
              {
                -moz-osx-font-smoothing: grayscale;
                -webkit-font-smoothing: antialiased;
                font-family: 'Segoe UI', 'Segoe UI Web (West European)', 'Segoe UI', -apple-system, BlinkMacSystemFont, 'Roboto', 'Helvetica Neue', sans-serif;
                font-size: 14px;
                font-weight: 400;
                margin-bottom: 8px;
                width: 200px;
              }
        >
          <label
            className=
                ms-Label
                ms-Toggle-label
                {
                  -moz-osx-font-smoothing: grayscale;
                  -webkit-font-smoothing: antialiased;
                  box-shadow: none;
                  box-sizing: border-box;
                  color: #323130;
                  display: block;
                  font-family: 'Segoe UI', 'Segoe UI Web (West European)', 'Segoe UI', -apple-system, BlinkMacSystemFont, 'Roboto', 'Helvetica Neue', sans-serif;
                  font-size: 14px;
                  font-weight: 600;
                  margin-bottom: 0px;
                  margin-left: 0px;
                  margin-right: 0px;
                  margin-top: 0px;
                  overflow-wrap: break-word;
                  padding-bottom: 5px;
                  padding-left: 0;
                  padding-right: 0;
                  padding-top: 5px;
                  word-wrap: break-word;
                }
            htmlFor="Toggle15"
          >
            Enable trap zone 4
          </label>
          <div
            className=
                ms-Toggle-innerContainer
                {
                  display: inline-flex;
                  position: relative;
                }
          >
            <button
              aria-checked={false}
              className=
                  ms-Toggle-background
                  {
                    align-items: center;
                    background: #ffffff;
                    border-radius: 10px;
                    border: 1px solid #605e5c;
                    box-sizing: border-box;
                    cursor: pointer;
                    display: flex;
                    font-size: 20px;
                    height: 20px;
                    outline: transparent;
                    padding-bottom: 0;
                    padding-left: 3px;
                    padding-right: 3px;
                    padding-top: 0;
                    position: relative;
                    transition: all 0.1s ease;
                    width: 40px;
                  }
                  &::-moz-focus-inner {
                    border: 0;
                  }
                  .ms-Fabric--isFocusVisible &:focus:after {
                    border: 1px solid #ffffff;
                    bottom: -2px;
                    content: "";
                    left: -2px;
                    outline: 1px solid #605e5c;
                    position: absolute;
                    right: -2px;
                    top: -2px;
                    z-index: 1;
                  }
                  &:hover {
                    border-color: #323130;
                  }
                  &:hover .ms-Toggle-thumb {
                    background-color: #201f1e;
                  }
                  @media screen and (-ms-high-contrast: active){&:hover .ms-Toggle-thumb {
                    border-color: Highlight;
                  }
                  @media screen and (-ms-high-contrast: active){&:hover {
                    border-color: Highlight;
                  }
              data-is-focusable={true}
              id="Toggle15"
              onChange={[Function]}
              onClick={[Function]}
              role="switch"
              type="button"
            >
              <div
                className=
                    ms-Toggle-thumb
                    {
                      background-color: #605e5c;
                      border-color: transparent;
                      border-radius: 50%;
                      border-style: solid;
                      border-width: .28em;
                      box-sizing: border-box;
                      height: 12px;
                      transition: all 0.1s ease;
                      width: 12px;
                    }
              />
            </button>
            <label
              className=
                  ms-Label
                  ms-Toggle-stateText
                  {
                    -moz-osx-font-smoothing: grayscale;
                    -webkit-font-smoothing: antialiased;
                    box-shadow: none;
                    box-sizing: border-box;
                    color: #323130;
                    display: block;
                    font-family: 'Segoe UI', 'Segoe UI Web (West European)', 'Segoe UI', -apple-system, BlinkMacSystemFont, 'Roboto', 'Helvetica Neue', sans-serif;
                    font-size: 14px;
                    font-weight: 600;
                    margin-bottom: 0px;
                    margin-left: 0px;
                    margin-right: 0px;
                    margin-top: 0px;
                    overflow-wrap: break-word;
                    padding-bottom: 5px;
                    padding-left: 0;
                    padding-right: 0;
                    padding-top: 5px;
                    word-wrap: break-word;
                  }
                  && {
                    font-weight: 400;
                    margin-bottom: 0;
                    margin-left: 8px;
                    margin-right: 8px;
                    margin-top: 0;
                    padding-bottom: 0;
                    padding-left: 0;
                    padding-right: 0;
                    padding-top: 0;
                    user-select: none;
                  }
            >
              Off
            </label>
          </div>
        </div>
<<<<<<< HEAD
      </div>
    </div>
    <div
      className="ms-FocusTrapComponent"
    >
      <button
        className=
            ms-Button
            ms-Button--default
            {
              -moz-osx-font-smoothing: grayscale;
              -webkit-font-smoothing: antialiased;
              background-color: #ffffff;
              border-radius: 2px;
              border: 1px solid #8a8886;
              box-sizing: border-box;
              color: #323130;
              cursor: pointer;
              display: inline-block;
              font-family: 'Segoe UI', 'Segoe UI Web (West European)', 'Segoe UI', -apple-system, BlinkMacSystemFont, 'Roboto', 'Helvetica Neue', sans-serif;
              font-size: 14px;
              font-weight: 400;
              height: 32px;
              min-width: 80px;
              outline: transparent;
              padding-bottom: 0;
              padding-left: 16px;
              padding-right: 16px;
              padding-top: 0;
              position: relative;
              text-align: center;
              text-decoration: none;
              user-select: none;
              vertical-align: top;
            }
            &::-moz-focus-inner {
              border: 0;
            }
            .ms-Fabric--isFocusVisible &:focus:after {
              border: 1px solid transparent;
              bottom: 2px;
              content: "";
              left: 2px;
              outline: 1px solid #605e5c;
              position: absolute;
              right: 2px;
              top: 2px;
              z-index: 1;
            }
            @media screen and (-ms-high-contrast: active){.ms-Fabric--isFocusVisible &:focus:after {
              border: none;
              bottom: -2px;
              left: -2px;
              outline-color: ButtonText;
              right: -2px;
              top: -2px;
            }
            &:active > * {
              left: 0px;
              position: relative;
              top: 0px;
            }
            &:hover {
              background-color: #f3f2f1;
              color: #201f1e;
            }
            @media screen and (-ms-high-contrast: active){&:hover {
              border-color: Highlight;
              color: Highlight;
            }
            &:active {
              background-color: #edebe9;
              color: #201f1e;
            }
        data-is-focusable={true}
        onClick={[Function]}
        onKeyDown={[Function]}
        onKeyPress={[Function]}
        onKeyUp={[Function]}
        onMouseDown={[Function]}
        onMouseUp={[Function]}
        type="button"
      >
        <div
=======
        <button
>>>>>>> ee9b6edf
          className=
              ms-Button
              ms-Button--default
              {
                -moz-osx-font-smoothing: grayscale;
                -webkit-font-smoothing: antialiased;
                background-color: #f4f4f4;
                border-radius: 0px;
                border: 1px solid transparent;
                box-sizing: border-box;
                color: #333333;
                cursor: pointer;
                display: inline-block;
                font-family: 'Segoe UI', 'Segoe UI Web (West European)', 'Segoe UI', -apple-system, BlinkMacSystemFont, 'Roboto', 'Helvetica Neue', sans-serif;
                font-size: 14px;
                font-weight: 400;
                height: 32px;
                min-width: 80px;
                outline: transparent;
                padding-bottom: 0;
                padding-left: 16px;
                padding-right: 16px;
                padding-top: 0;
                position: relative;
                text-align: center;
                text-decoration: none;
                user-select: none;
                vertical-align: top;
              }
              &::-moz-focus-inner {
                border: 0;
              }
              .ms-Fabric--isFocusVisible &:focus:after {
                border: 1px solid #ffffff;
                bottom: 0px;
                content: "";
                left: 0px;
                outline: 1px solid #666666;
                position: absolute;
                right: 0px;
                top: 0px;
                z-index: 1;
              }
              @media screen and (-ms-high-contrast: active){.ms-Fabric--isFocusVisible &:focus:after {
                border: none;
                bottom: -2px;
                left: -2px;
                outline-color: ButtonText;
                right: -2px;
                top: -2px;
              }
              &:active > * {
                left: 0px;
                position: relative;
                top: 0px;
              }
              &:hover {
                background-color: #eaeaea;
                color: #212121;
              }
              @media screen and (-ms-high-contrast: active){&:hover {
                border-color: Highlight;
                color: Highlight;
              }
              &:active {
                background-color: #c8c8c8;
                color: #212121;
              }
          data-is-focusable={true}
          onClick={[Function]}
          onKeyDown={[Function]}
          onKeyPress={[Function]}
          onKeyUp={[Function]}
          onMouseDown={[Function]}
          onMouseUp={[Function]}
          type="button"
        >
          <div
            className=
                ms-Button-flexContainer
                {
                  align-items: center;
                  display: flex;
                  flex-wrap: nowrap;
                  height: 100%;
                  justify-content: center;
                }
          >
            <div
              className=
                  ms-Button-textContainer
                  {
                    flex-grow: 1;
                  }
            >
              <div
                className=
                    ms-Button-label
                    {
                      font-weight: 600;
                      line-height: 100%;
                      margin-bottom: 0;
                      margin-left: 4px;
                      margin-right: 4px;
                      margin-top: 0;
                    }
                id="id__16"
              >
                Zone 4 button
              </div>
            </div>
          </div>
        </button>
      </div>
    </div>
    <div
      className=
          ms-Stack
          {
            align-items: flex-start;
            border: 2px solid transparent;
            box-sizing: border-box;
            display: flex;
            flex-direction: column;
            flex-wrap: nowrap;
            height: auto;
            padding-bottom: 10px;
            padding-left: 10px;
            padding-right: 10px;
            padding-top: 10px;
            width: auto;
          }
          & > * {
            text-overflow: ellipsis;
          }
          & > *:not(:first-child) {
            margin-top: 10px;
          }
          & > *:not(.ms-StackItem) {
            flex-shrink: 1;
          }
    >
      <div
        className=
            ms-Toggle
            is-enabled
            {
              -moz-osx-font-smoothing: grayscale;
              -webkit-font-smoothing: antialiased;
              font-family: 'Segoe UI', 'Segoe UI Web (West European)', 'Segoe UI', -apple-system, BlinkMacSystemFont, 'Roboto', 'Helvetica Neue', sans-serif;
              font-size: 14px;
              font-weight: 400;
              margin-bottom: 8px;
            }
      >
        <label
          className=
              ms-Label
              ms-Toggle-label
              {
                -moz-osx-font-smoothing: grayscale;
                -webkit-font-smoothing: antialiased;
                box-shadow: none;
                box-sizing: border-box;
                color: #323130;
                display: block;
                font-family: 'Segoe UI', 'Segoe UI Web (West European)', 'Segoe UI', -apple-system, BlinkMacSystemFont, 'Roboto', 'Helvetica Neue', sans-serif;
                font-size: 14px;
                font-weight: 600;
                margin-bottom: 0px;
                margin-left: 0px;
                margin-right: 0px;
                margin-top: 0px;
                overflow-wrap: break-word;
                padding-bottom: 5px;
                padding-left: 0;
                padding-right: 0;
                padding-top: 5px;
                word-wrap: break-word;
              }
          htmlFor="Toggle19"
        >
          Enable trap zone 5
        </label>
        <div
          className=
              ms-Toggle-innerContainer
              {
                display: inline-flex;
                position: relative;
              }
        >
          <button
            aria-checked={false}
            className=
                ms-Toggle-background
                {
                  align-items: center;
                  background: #ffffff;
                  border-radius: 10px;
                  border: 1px solid #605e5c;
                  box-sizing: border-box;
                  cursor: pointer;
                  display: flex;
                  font-size: 20px;
                  height: 20px;
                  outline: transparent;
                  padding-bottom: 0;
                  padding-left: 3px;
                  padding-right: 3px;
                  padding-top: 0;
                  position: relative;
                  transition: all 0.1s ease;
                  width: 40px;
                }
                &::-moz-focus-inner {
                  border: 0;
                }
                .ms-Fabric--isFocusVisible &:focus:after {
                  border: 1px solid #ffffff;
                  bottom: -2px;
                  content: "";
                  left: -2px;
                  outline: 1px solid #605e5c;
                  position: absolute;
                  right: -2px;
                  top: -2px;
                  z-index: 1;
                }
                &:hover {
                  border-color: #323130;
                }
                &:hover .ms-Toggle-thumb {
                  background-color: #201f1e;
                }
                @media screen and (-ms-high-contrast: active){&:hover .ms-Toggle-thumb {
                  border-color: Highlight;
                }
                @media screen and (-ms-high-contrast: active){&:hover {
                  border-color: Highlight;
                }
            data-is-focusable={true}
            id="Toggle19"
            onChange={[Function]}
            onClick={[Function]}
            role="switch"
            type="button"
          >
            <div
              className=
                  ms-Toggle-thumb
                  {
                    background-color: #605e5c;
                    border-color: transparent;
                    border-radius: 50%;
                    border-style: solid;
                    border-width: .28em;
                    box-sizing: border-box;
                    height: 12px;
                    transition: all 0.1s ease;
                    width: 12px;
                  }
            />
          </button>
          <label
            className=
                ms-Label
                ms-Toggle-stateText
                {
                  -moz-osx-font-smoothing: grayscale;
                  -webkit-font-smoothing: antialiased;
                  box-shadow: none;
                  box-sizing: border-box;
                  color: #323130;
                  display: block;
                  font-family: 'Segoe UI', 'Segoe UI Web (West European)', 'Segoe UI', -apple-system, BlinkMacSystemFont, 'Roboto', 'Helvetica Neue', sans-serif;
                  font-size: 14px;
                  font-weight: 600;
                  margin-bottom: 0px;
                  margin-left: 0px;
                  margin-right: 0px;
                  margin-top: 0px;
                  overflow-wrap: break-word;
                  padding-bottom: 5px;
                  padding-left: 0;
                  padding-right: 0;
                  padding-top: 5px;
                  word-wrap: break-word;
                }
                && {
                  font-weight: 400;
                  margin-bottom: 0;
                  margin-left: 8px;
                  margin-right: 8px;
                  margin-top: 0;
                  padding-bottom: 0;
                  padding-left: 0;
                  padding-right: 0;
                  padding-top: 0;
                  user-select: none;
                }
          >
            Off
          </label>
        </div>
      </div>
<<<<<<< HEAD
    </div>
  </div>
  <button
    className=
        ms-Button
        ms-Button--default
        {
          -moz-osx-font-smoothing: grayscale;
          -webkit-font-smoothing: antialiased;
          background-color: #ffffff;
          border-radius: 2px;
          border: 1px solid #8a8886;
          box-sizing: border-box;
          color: #323130;
          cursor: pointer;
          display: inline-block;
          font-family: 'Segoe UI', 'Segoe UI Web (West European)', 'Segoe UI', -apple-system, BlinkMacSystemFont, 'Roboto', 'Helvetica Neue', sans-serif;
          font-size: 14px;
          font-weight: 400;
          height: 32px;
          min-width: 80px;
          outline: transparent;
          padding-bottom: 0;
          padding-left: 16px;
          padding-right: 16px;
          padding-top: 0;
          position: relative;
          text-align: center;
          text-decoration: none;
          user-select: none;
          vertical-align: top;
        }
        &::-moz-focus-inner {
          border: 0;
        }
        .ms-Fabric--isFocusVisible &:focus:after {
          border: 1px solid transparent;
          bottom: 2px;
          content: "";
          left: 2px;
          outline: 1px solid #605e5c;
          position: absolute;
          right: 2px;
          top: 2px;
          z-index: 1;
        }
        @media screen and (-ms-high-contrast: active){.ms-Fabric--isFocusVisible &:focus:after {
          border: none;
          bottom: -2px;
          left: -2px;
          outline-color: ButtonText;
          right: -2px;
          top: -2px;
        }
        &:active > * {
          left: 0px;
          position: relative;
          top: 0px;
        }
        &:hover {
          background-color: #f3f2f1;
          color: #201f1e;
        }
        @media screen and (-ms-high-contrast: active){&:hover {
          border-color: Highlight;
          color: Highlight;
        }
        &:active {
          background-color: #edebe9;
          color: #201f1e;
        }
    data-is-focusable={true}
    onClick={[Function]}
    onKeyDown={[Function]}
    onKeyPress={[Function]}
    onKeyUp={[Function]}
    onMouseDown={[Function]}
    onMouseUp={[Function]}
    type="button"
  >
    <div
      className=
          ms-Button-flexContainer
          {
            align-items: center;
            display: flex;
            flex-wrap: nowrap;
            height: 100%;
            justify-content: center;
          }
    >
      <div
=======
      <button
>>>>>>> ee9b6edf
        className=
            ms-Button
            ms-Button--default
            {
              -moz-osx-font-smoothing: grayscale;
              -webkit-font-smoothing: antialiased;
              background-color: #f4f4f4;
              border-radius: 0px;
              border: 1px solid transparent;
              box-sizing: border-box;
              color: #333333;
              cursor: pointer;
              display: inline-block;
              font-family: 'Segoe UI', 'Segoe UI Web (West European)', 'Segoe UI', -apple-system, BlinkMacSystemFont, 'Roboto', 'Helvetica Neue', sans-serif;
              font-size: 14px;
              font-weight: 400;
              height: 32px;
              min-width: 80px;
              outline: transparent;
              padding-bottom: 0;
              padding-left: 16px;
              padding-right: 16px;
              padding-top: 0;
              position: relative;
              text-align: center;
              text-decoration: none;
              user-select: none;
              vertical-align: top;
            }
            &::-moz-focus-inner {
              border: 0;
            }
            .ms-Fabric--isFocusVisible &:focus:after {
              border: 1px solid #ffffff;
              bottom: 0px;
              content: "";
              left: 0px;
              outline: 1px solid #666666;
              position: absolute;
              right: 0px;
              top: 0px;
              z-index: 1;
            }
            @media screen and (-ms-high-contrast: active){.ms-Fabric--isFocusVisible &:focus:after {
              border: none;
              bottom: -2px;
              left: -2px;
              outline-color: ButtonText;
              right: -2px;
              top: -2px;
            }
            &:active > * {
              left: 0px;
              position: relative;
              top: 0px;
            }
            &:hover {
              background-color: #eaeaea;
              color: #212121;
            }
            @media screen and (-ms-high-contrast: active){&:hover {
              border-color: Highlight;
              color: Highlight;
            }
            &:active {
              background-color: #c8c8c8;
              color: #212121;
            }
        data-is-focusable={true}
        onClick={[Function]}
        onKeyDown={[Function]}
        onKeyPress={[Function]}
        onKeyUp={[Function]}
        onMouseDown={[Function]}
        onMouseUp={[Function]}
        type="button"
      >
        <div
          className=
              ms-Button-flexContainer
              {
                align-items: center;
                display: flex;
                flex-wrap: nowrap;
                height: 100%;
                justify-content: center;
              }
        >
          <div
            className=
                ms-Button-textContainer
                {
                  flex-grow: 1;
                }
          >
            <div
              className=
                  ms-Button-label
                  {
                    font-weight: 600;
                    line-height: 100%;
                    margin-bottom: 0;
                    margin-left: 4px;
                    margin-right: 4px;
                    margin-top: 0;
                  }
              id="id__20"
            >
              Zone 5 button
            </div>
          </div>
        </div>
      </button>
    </div>
  </div>
</div>
`;<|MERGE_RESOLUTION|>--- conflicted
+++ resolved
@@ -2,1834 +2,6 @@
 
 exports[`Component Examples renders FocusTrapZone.Nested.Example.tsx correctly 1`] = `
 <div>
-  <button
-    className=
-        ms-Button
-        ms-Button--default
-        {
-          -moz-osx-font-smoothing: grayscale;
-          -webkit-font-smoothing: antialiased;
-          background-color: #f4f4f4;
-          border-radius: 0px;
-          border: 1px solid transparent;
-          box-sizing: border-box;
-          color: #333333;
-          cursor: pointer;
-          display: inline-block;
-          font-family: 'Segoe UI', 'Segoe UI Web (West European)', 'Segoe UI', -apple-system, BlinkMacSystemFont, 'Roboto', 'Helvetica Neue', sans-serif;
-          font-size: 14px;
-          font-weight: 400;
-          height: 32px;
-          margin-bottom: 10px;
-          min-width: 80px;
-          outline: transparent;
-          padding-bottom: 0;
-          padding-left: 16px;
-          padding-right: 16px;
-          padding-top: 0;
-          position: relative;
-          text-align: center;
-          text-decoration: none;
-          user-select: none;
-          vertical-align: top;
-        }
-        &::-moz-focus-inner {
-          border: 0;
-        }
-        .ms-Fabric--isFocusVisible &:focus:after {
-          border: 1px solid #ffffff;
-          bottom: 0px;
-          content: "";
-          left: 0px;
-          outline: 1px solid #666666;
-          position: absolute;
-          right: 0px;
-          top: 0px;
-          z-index: 1;
-        }
-        @media screen and (-ms-high-contrast: active){.ms-Fabric--isFocusVisible &:focus:after {
-          border: none;
-          bottom: -2px;
-          left: -2px;
-          outline-color: ButtonText;
-          right: -2px;
-          top: -2px;
-        }
-        &:active > * {
-          left: 0px;
-          position: relative;
-          top: 0px;
-        }
-        &:hover {
-          background-color: #eaeaea;
-          color: #212121;
-        }
-        @media screen and (-ms-high-contrast: active){&:hover {
-          border-color: Highlight;
-          color: Highlight;
-        }
-        &:active {
-          background-color: #c8c8c8;
-          color: #212121;
-        }
-    data-is-focusable={true}
-    onClick={[Function]}
-    onKeyDown={[Function]}
-    onKeyPress={[Function]}
-    onKeyUp={[Function]}
-    onMouseDown={[Function]}
-    onMouseUp={[Function]}
-    type="button"
-  >
-    <div
-      className=
-          ms-Button-flexContainer
-          {
-<<<<<<< HEAD
-            -moz-osx-font-smoothing: grayscale;
-            -webkit-font-smoothing: antialiased;
-            background-color: #ffffff;
-            border-radius: 2px;
-            border: 1px solid #8a8886;
-            box-sizing: border-box;
-            color: #323130;
-            cursor: pointer;
-            display: inline-block;
-            font-family: 'Segoe UI', 'Segoe UI Web (West European)', 'Segoe UI', -apple-system, BlinkMacSystemFont, 'Roboto', 'Helvetica Neue', sans-serif;
-            font-size: 14px;
-            font-weight: 400;
-            height: 32px;
-            min-width: 80px;
-            outline: transparent;
-            padding-bottom: 0;
-            padding-left: 16px;
-            padding-right: 16px;
-            padding-top: 0;
-            position: relative;
-            text-align: center;
-            text-decoration: none;
-            user-select: none;
-            vertical-align: top;
-          }
-          &::-moz-focus-inner {
-            border: 0;
-          }
-          .ms-Fabric--isFocusVisible &:focus:after {
-            border: 1px solid transparent;
-            bottom: 2px;
-            content: "";
-            left: 2px;
-            outline: 1px solid #605e5c;
-            position: absolute;
-            right: 2px;
-            top: 2px;
-            z-index: 1;
-          }
-          @media screen and (-ms-high-contrast: active){.ms-Fabric--isFocusVisible &:focus:after {
-            border: none;
-            bottom: -2px;
-            left: -2px;
-            outline-color: ButtonText;
-            right: -2px;
-            top: -2px;
-          }
-          &:active > * {
-            left: 0px;
-            position: relative;
-            top: 0px;
-          }
-          &:hover {
-            background-color: #f3f2f1;
-            color: #201f1e;
-          }
-          @media screen and (-ms-high-contrast: active){&:hover {
-            border-color: Highlight;
-            color: Highlight;
-          }
-          &:active {
-            background-color: #edebe9;
-            color: #201f1e;
-=======
-            align-items: center;
-            display: flex;
-            flex-wrap: nowrap;
-            height: 100%;
-            justify-content: center;
->>>>>>> ee9b6edf
-          }
-    >
-      <div
-        className=
-            ms-Button-textContainer
-            {
-              flex-grow: 1;
-            }
-      >
-        <div
-          className=
-              ms-Button-label
-              {
-                font-weight: 600;
-                line-height: 100%;
-                margin-bottom: 0;
-                margin-left: 4px;
-                margin-right: 4px;
-                margin-top: 0;
-              }
-          id="id__0"
-        >
-          Randomize
-        </div>
-      </div>
-    </div>
-  </button>
-  <div
-    className=
-        ms-Stack
-        {
-          align-items: flex-start;
-          border: 2px solid transparent;
-          box-sizing: border-box;
-          display: flex;
-          flex-direction: column;
-          flex-wrap: nowrap;
-          height: auto;
-          padding-bottom: 10px;
-          padding-left: 10px;
-          padding-right: 10px;
-          padding-top: 10px;
-          width: auto;
-        }
-        & > * {
-          text-overflow: ellipsis;
-        }
-        & > *:not(:first-child) {
-          margin-top: 10px;
-        }
-        & > *:not(.ms-StackItem) {
-          flex-shrink: 1;
-        }
-  >
-    <div
-      className=
-          ms-Toggle
-          is-enabled
-          {
-            -moz-osx-font-smoothing: grayscale;
-            -webkit-font-smoothing: antialiased;
-            font-family: 'Segoe UI', 'Segoe UI Web (West European)', 'Segoe UI', -apple-system, BlinkMacSystemFont, 'Roboto', 'Helvetica Neue', sans-serif;
-            font-size: 14px;
-            font-weight: 400;
-            margin-bottom: 8px;
-          }
-    >
-      <label
-        className=
-            ms-Label
-            ms-Toggle-label
-            {
-              -moz-osx-font-smoothing: grayscale;
-              -webkit-font-smoothing: antialiased;
-              box-shadow: none;
-              box-sizing: border-box;
-              color: #323130;
-              display: block;
-              font-family: 'Segoe UI', 'Segoe UI Web (West European)', 'Segoe UI', -apple-system, BlinkMacSystemFont, 'Roboto', 'Helvetica Neue', sans-serif;
-              font-size: 14px;
-              font-weight: 600;
-              margin-bottom: 0px;
-              margin-left: 0px;
-              margin-right: 0px;
-              margin-top: 0px;
-              overflow-wrap: break-word;
-              padding-bottom: 5px;
-              padding-left: 0;
-              padding-right: 0;
-              padding-top: 5px;
-              word-wrap: break-word;
-            }
-        htmlFor="Toggle3"
-      >
-        Enable trap zone 1
-      </label>
-      <div
-        className=
-            ms-Toggle-innerContainer
-            {
-              display: inline-flex;
-              position: relative;
-            }
-      >
-        <button
-          aria-checked={false}
-          className=
-              ms-Toggle-background
-              {
-                align-items: center;
-                background: #ffffff;
-                border-radius: 10px;
-                border: 1px solid #605e5c;
-                box-sizing: border-box;
-                cursor: pointer;
-                display: flex;
-                font-size: 20px;
-                height: 20px;
-                outline: transparent;
-                padding-bottom: 0;
-                padding-left: 3px;
-                padding-right: 3px;
-                padding-top: 0;
-                position: relative;
-                transition: all 0.1s ease;
-                width: 40px;
-              }
-              &::-moz-focus-inner {
-                border: 0;
-              }
-              .ms-Fabric--isFocusVisible &:focus:after {
-                border: 1px solid #ffffff;
-                bottom: -2px;
-                content: "";
-                left: -2px;
-                outline: 1px solid #605e5c;
-                position: absolute;
-                right: -2px;
-                top: -2px;
-                z-index: 1;
-              }
-              &:hover {
-                border-color: #323130;
-              }
-              &:hover .ms-Toggle-thumb {
-                background-color: #201f1e;
-              }
-              @media screen and (-ms-high-contrast: active){&:hover .ms-Toggle-thumb {
-                border-color: Highlight;
-              }
-              @media screen and (-ms-high-contrast: active){&:hover {
-                border-color: Highlight;
-              }
-          data-is-focusable={true}
-          id="Toggle3"
-          onChange={[Function]}
-          onClick={[Function]}
-          role="switch"
-          type="button"
-        >
-          <div
-            className=
-                ms-Toggle-thumb
-                {
-                  background-color: #605e5c;
-                  border-color: transparent;
-                  border-radius: 50%;
-                  border-style: solid;
-                  border-width: .28em;
-                  box-sizing: border-box;
-                  height: 12px;
-                  transition: all 0.1s ease;
-                  width: 12px;
-                }
-          />
-        </button>
-        <label
-          className=
-              ms-Label
-              ms-Toggle-stateText
-              {
-                -moz-osx-font-smoothing: grayscale;
-                -webkit-font-smoothing: antialiased;
-                box-shadow: none;
-                box-sizing: border-box;
-                color: #323130;
-                display: block;
-                font-family: 'Segoe UI', 'Segoe UI Web (West European)', 'Segoe UI', -apple-system, BlinkMacSystemFont, 'Roboto', 'Helvetica Neue', sans-serif;
-                font-size: 14px;
-                font-weight: 600;
-                margin-bottom: 0px;
-                margin-left: 0px;
-                margin-right: 0px;
-                margin-top: 0px;
-                overflow-wrap: break-word;
-                padding-bottom: 5px;
-                padding-left: 0;
-                padding-right: 0;
-                padding-top: 5px;
-                word-wrap: break-word;
-              }
-              && {
-                font-weight: 400;
-                margin-bottom: 0;
-                margin-left: 8px;
-                margin-right: 8px;
-                margin-top: 0;
-                padding-bottom: 0;
-                padding-left: 0;
-                padding-right: 0;
-                padding-top: 0;
-                user-select: none;
-              }
-        >
-          Off
-        </label>
-      </div>
-    </div>
-    <button
-      className=
-          ms-Button
-          ms-Button--default
-          {
-            -moz-osx-font-smoothing: grayscale;
-            -webkit-font-smoothing: antialiased;
-            background-color: #f4f4f4;
-            border-radius: 0px;
-            border: 1px solid transparent;
-            box-sizing: border-box;
-            color: #333333;
-            cursor: pointer;
-            display: inline-block;
-            font-family: 'Segoe UI', 'Segoe UI Web (West European)', 'Segoe UI', -apple-system, BlinkMacSystemFont, 'Roboto', 'Helvetica Neue', sans-serif;
-            font-size: 14px;
-            font-weight: 400;
-            height: 32px;
-            min-width: 80px;
-            outline: transparent;
-            padding-bottom: 0;
-            padding-left: 16px;
-            padding-right: 16px;
-            padding-top: 0;
-            position: relative;
-            text-align: center;
-            text-decoration: none;
-            user-select: none;
-            vertical-align: top;
-          }
-          &::-moz-focus-inner {
-            border: 0;
-          }
-          .ms-Fabric--isFocusVisible &:focus:after {
-            border: 1px solid #ffffff;
-            bottom: 0px;
-            content: "";
-            left: 0px;
-            outline: 1px solid #666666;
-            position: absolute;
-            right: 0px;
-            top: 0px;
-            z-index: 1;
-          }
-          @media screen and (-ms-high-contrast: active){.ms-Fabric--isFocusVisible &:focus:after {
-            border: none;
-            bottom: -2px;
-            left: -2px;
-            outline-color: ButtonText;
-            right: -2px;
-            top: -2px;
-          }
-          &:active > * {
-            left: 0px;
-            position: relative;
-            top: 0px;
-          }
-          &:hover {
-            background-color: #eaeaea;
-            color: #212121;
-          }
-          @media screen and (-ms-high-contrast: active){&:hover {
-            border-color: Highlight;
-            color: Highlight;
-          }
-          &:active {
-            background-color: #c8c8c8;
-            color: #212121;
-          }
-      data-is-focusable={true}
-      onClick={[Function]}
-      onKeyDown={[Function]}
-      onKeyPress={[Function]}
-      onKeyUp={[Function]}
-      onMouseDown={[Function]}
-      onMouseUp={[Function]}
-      type="button"
-    >
-      <div
-        className=
-            ms-Button-flexContainer
-            {
-<<<<<<< HEAD
-              -moz-osx-font-smoothing: grayscale;
-              -webkit-font-smoothing: antialiased;
-              background-color: #ffffff;
-              border-radius: 2px;
-              border: 1px solid #8a8886;
-              box-sizing: border-box;
-              color: #323130;
-              cursor: pointer;
-              display: inline-block;
-              font-family: 'Segoe UI', 'Segoe UI Web (West European)', 'Segoe UI', -apple-system, BlinkMacSystemFont, 'Roboto', 'Helvetica Neue', sans-serif;
-              font-size: 14px;
-              font-weight: 400;
-              height: 32px;
-              min-width: 80px;
-              outline: transparent;
-              padding-bottom: 0;
-              padding-left: 16px;
-              padding-right: 16px;
-              padding-top: 0;
-              position: relative;
-              text-align: center;
-              text-decoration: none;
-              user-select: none;
-              vertical-align: top;
-            }
-            &::-moz-focus-inner {
-              border: 0;
-            }
-            .ms-Fabric--isFocusVisible &:focus:after {
-              border: 1px solid transparent;
-              bottom: 2px;
-              content: "";
-              left: 2px;
-              outline: 1px solid #605e5c;
-              position: absolute;
-              right: 2px;
-              top: 2px;
-              z-index: 1;
-            }
-            @media screen and (-ms-high-contrast: active){.ms-Fabric--isFocusVisible &:focus:after {
-              border: none;
-              bottom: -2px;
-              left: -2px;
-              outline-color: ButtonText;
-              right: -2px;
-              top: -2px;
-            }
-            &:active > * {
-              left: 0px;
-              position: relative;
-              top: 0px;
-            }
-            &:hover {
-              background-color: #f3f2f1;
-              color: #201f1e;
-            }
-            @media screen and (-ms-high-contrast: active){&:hover {
-              border-color: Highlight;
-              color: Highlight;
-            }
-            &:active {
-              background-color: #edebe9;
-              color: #201f1e;
-=======
-              align-items: center;
-              display: flex;
-              flex-wrap: nowrap;
-              height: 100%;
-              justify-content: center;
->>>>>>> ee9b6edf
-            }
-      >
-        <div
-          className=
-              ms-Button-textContainer
-              {
-                flex-grow: 1;
-              }
-        >
-          <div
-            className=
-                ms-Button-label
-                {
-                  font-weight: 600;
-                  line-height: 100%;
-                  margin-bottom: 0;
-                  margin-left: 4px;
-                  margin-right: 4px;
-                  margin-top: 0;
-                }
-            id="id__4"
-          >
-            Zone 1 button
-          </div>
-        </div>
-      </div>
-    </button>
-    <div
-      className=
-          ms-Stack
-          {
-            border: 2px solid transparent;
-            box-sizing: border-box;
-            display: flex;
-            flex-direction: row;
-            flex-wrap: nowrap;
-            height: auto;
-            justify-content: flex-start;
-            padding-bottom: 10px;
-            padding-left: 10px;
-            padding-right: 10px;
-            padding-top: 10px;
-            width: auto;
-          }
-          & > * {
-            text-overflow: ellipsis;
-          }
-          & > *:not(:first-child) {
-            margin-left: 10px;
-          }
-          & > *:not(.ms-StackItem) {
-            flex-shrink: 1;
-          }
-    >
-      <div
-        className=
-            ms-Toggle
-            is-enabled
-            {
-              -moz-osx-font-smoothing: grayscale;
-              -webkit-font-smoothing: antialiased;
-              font-family: 'Segoe UI', 'Segoe UI Web (West European)', 'Segoe UI', -apple-system, BlinkMacSystemFont, 'Roboto', 'Helvetica Neue', sans-serif;
-              font-size: 14px;
-              font-weight: 400;
-              margin-bottom: 8px;
-              width: 200px;
-            }
-      >
-        <label
-          className=
-              ms-Label
-              ms-Toggle-label
-              {
-                -moz-osx-font-smoothing: grayscale;
-                -webkit-font-smoothing: antialiased;
-                box-shadow: none;
-                box-sizing: border-box;
-                color: #323130;
-                display: block;
-                font-family: 'Segoe UI', 'Segoe UI Web (West European)', 'Segoe UI', -apple-system, BlinkMacSystemFont, 'Roboto', 'Helvetica Neue', sans-serif;
-                font-size: 14px;
-                font-weight: 600;
-                margin-bottom: 0px;
-                margin-left: 0px;
-                margin-right: 0px;
-                margin-top: 0px;
-                overflow-wrap: break-word;
-                padding-bottom: 5px;
-                padding-left: 0;
-                padding-right: 0;
-                padding-top: 5px;
-                word-wrap: break-word;
-              }
-          htmlFor="Toggle7"
-        >
-          Enable trap zone 2
-        </label>
-        <div
-          className=
-              ms-Toggle-innerContainer
-              {
-                display: inline-flex;
-                position: relative;
-              }
-        >
-          <button
-            aria-checked={false}
-            className=
-                ms-Toggle-background
-                {
-                  align-items: center;
-                  background: #ffffff;
-                  border-radius: 10px;
-                  border: 1px solid #605e5c;
-                  box-sizing: border-box;
-                  cursor: pointer;
-                  display: flex;
-                  font-size: 20px;
-                  height: 20px;
-                  outline: transparent;
-                  padding-bottom: 0;
-                  padding-left: 3px;
-                  padding-right: 3px;
-                  padding-top: 0;
-                  position: relative;
-                  transition: all 0.1s ease;
-                  width: 40px;
-                }
-                &::-moz-focus-inner {
-                  border: 0;
-                }
-                .ms-Fabric--isFocusVisible &:focus:after {
-                  border: 1px solid #ffffff;
-                  bottom: -2px;
-                  content: "";
-                  left: -2px;
-                  outline: 1px solid #605e5c;
-                  position: absolute;
-                  right: -2px;
-                  top: -2px;
-                  z-index: 1;
-                }
-                &:hover {
-                  border-color: #323130;
-                }
-                &:hover .ms-Toggle-thumb {
-                  background-color: #201f1e;
-                }
-                @media screen and (-ms-high-contrast: active){&:hover .ms-Toggle-thumb {
-                  border-color: Highlight;
-                }
-                @media screen and (-ms-high-contrast: active){&:hover {
-                  border-color: Highlight;
-                }
-            data-is-focusable={true}
-            id="Toggle7"
-            onChange={[Function]}
-            onClick={[Function]}
-            role="switch"
-            type="button"
-          >
-            <div
-              className=
-                  ms-Toggle-thumb
-                  {
-                    background-color: #605e5c;
-                    border-color: transparent;
-                    border-radius: 50%;
-                    border-style: solid;
-                    border-width: .28em;
-                    box-sizing: border-box;
-                    height: 12px;
-                    transition: all 0.1s ease;
-                    width: 12px;
-                  }
-            />
-          </button>
-          <label
-            className=
-                ms-Label
-                ms-Toggle-stateText
-                {
-                  -moz-osx-font-smoothing: grayscale;
-                  -webkit-font-smoothing: antialiased;
-                  box-shadow: none;
-                  box-sizing: border-box;
-                  color: #323130;
-                  display: block;
-                  font-family: 'Segoe UI', 'Segoe UI Web (West European)', 'Segoe UI', -apple-system, BlinkMacSystemFont, 'Roboto', 'Helvetica Neue', sans-serif;
-                  font-size: 14px;
-                  font-weight: 600;
-                  margin-bottom: 0px;
-                  margin-left: 0px;
-                  margin-right: 0px;
-                  margin-top: 0px;
-                  overflow-wrap: break-word;
-                  padding-bottom: 5px;
-                  padding-left: 0;
-                  padding-right: 0;
-                  padding-top: 5px;
-                  word-wrap: break-word;
-                }
-                && {
-                  font-weight: 400;
-                  margin-bottom: 0;
-                  margin-left: 8px;
-                  margin-right: 8px;
-                  margin-top: 0;
-                  padding-bottom: 0;
-                  padding-left: 0;
-                  padding-right: 0;
-                  padding-top: 0;
-                  user-select: none;
-                }
-          >
-            Off
-          </label>
-        </div>
-      </div>
-<<<<<<< HEAD
-      <div
-        className="ms-FocusTrapComponent"
-      >
-        <button
-          className=
-              ms-Button
-              ms-Button--default
-              {
-                -moz-osx-font-smoothing: grayscale;
-                -webkit-font-smoothing: antialiased;
-                background-color: #ffffff;
-                border-radius: 2px;
-                border: 1px solid #8a8886;
-                box-sizing: border-box;
-                color: #323130;
-                cursor: pointer;
-                display: inline-block;
-                font-family: 'Segoe UI', 'Segoe UI Web (West European)', 'Segoe UI', -apple-system, BlinkMacSystemFont, 'Roboto', 'Helvetica Neue', sans-serif;
-                font-size: 14px;
-                font-weight: 400;
-                height: 32px;
-                min-width: 80px;
-                outline: transparent;
-                padding-bottom: 0;
-                padding-left: 16px;
-                padding-right: 16px;
-                padding-top: 0;
-                position: relative;
-                text-align: center;
-                text-decoration: none;
-                user-select: none;
-                vertical-align: top;
-              }
-              &::-moz-focus-inner {
-                border: 0;
-              }
-              .ms-Fabric--isFocusVisible &:focus:after {
-                border: 1px solid transparent;
-                bottom: 2px;
-                content: "";
-                left: 2px;
-                outline: 1px solid #605e5c;
-                position: absolute;
-                right: 2px;
-                top: 2px;
-                z-index: 1;
-              }
-              @media screen and (-ms-high-contrast: active){.ms-Fabric--isFocusVisible &:focus:after {
-                border: none;
-                bottom: -2px;
-                left: -2px;
-                outline-color: ButtonText;
-                right: -2px;
-                top: -2px;
-              }
-              &:active > * {
-                left: 0px;
-                position: relative;
-                top: 0px;
-              }
-              &:hover {
-                background-color: #f3f2f1;
-                color: #201f1e;
-              }
-              @media screen and (-ms-high-contrast: active){&:hover {
-                border-color: Highlight;
-                color: Highlight;
-              }
-              &:active {
-                background-color: #edebe9;
-                color: #201f1e;
-=======
-      <button
-        className=
-            ms-Button
-            ms-Button--default
-            {
-              -moz-osx-font-smoothing: grayscale;
-              -webkit-font-smoothing: antialiased;
-              background-color: #f4f4f4;
-              border-radius: 0px;
-              border: 1px solid transparent;
-              box-sizing: border-box;
-              color: #333333;
-              cursor: pointer;
-              display: inline-block;
-              font-family: 'Segoe UI', 'Segoe UI Web (West European)', 'Segoe UI', -apple-system, BlinkMacSystemFont, 'Roboto', 'Helvetica Neue', sans-serif;
-              font-size: 14px;
-              font-weight: 400;
-              height: 32px;
-              min-width: 80px;
-              outline: transparent;
-              padding-bottom: 0;
-              padding-left: 16px;
-              padding-right: 16px;
-              padding-top: 0;
-              position: relative;
-              text-align: center;
-              text-decoration: none;
-              user-select: none;
-              vertical-align: top;
-            }
-            &::-moz-focus-inner {
-              border: 0;
-            }
-            .ms-Fabric--isFocusVisible &:focus:after {
-              border: 1px solid #ffffff;
-              bottom: 0px;
-              content: "";
-              left: 0px;
-              outline: 1px solid #666666;
-              position: absolute;
-              right: 0px;
-              top: 0px;
-              z-index: 1;
-            }
-            @media screen and (-ms-high-contrast: active){.ms-Fabric--isFocusVisible &:focus:after {
-              border: none;
-              bottom: -2px;
-              left: -2px;
-              outline-color: ButtonText;
-              right: -2px;
-              top: -2px;
-            }
-            &:active > * {
-              left: 0px;
-              position: relative;
-              top: 0px;
-            }
-            &:hover {
-              background-color: #eaeaea;
-              color: #212121;
-            }
-            @media screen and (-ms-high-contrast: active){&:hover {
-              border-color: Highlight;
-              color: Highlight;
-            }
-            &:active {
-              background-color: #c8c8c8;
-              color: #212121;
-            }
-        data-is-focusable={true}
-        onClick={[Function]}
-        onKeyDown={[Function]}
-        onKeyPress={[Function]}
-        onKeyUp={[Function]}
-        onMouseDown={[Function]}
-        onMouseUp={[Function]}
-        type="button"
-      >
-        <div
-          className=
-              ms-Button-flexContainer
-              {
-                align-items: center;
-                display: flex;
-                flex-wrap: nowrap;
-                height: 100%;
-                justify-content: center;
->>>>>>> ee9b6edf
-              }
-        >
-          <div
-            className=
-                ms-Button-textContainer
-                {
-                  flex-grow: 1;
-                }
-          >
-            <div
-              className=
-                  ms-Button-label
-                  {
-                    font-weight: 600;
-                    line-height: 100%;
-                    margin-bottom: 0;
-                    margin-left: 4px;
-                    margin-right: 4px;
-                    margin-top: 0;
-                  }
-              id="id__8"
-            >
-              Zone 2 button
-            </div>
-          </div>
-        </div>
-      </button>
-      <div
-        className=
-            ms-Stack
-            {
-              align-items: flex-start;
-              border: 2px solid transparent;
-              box-sizing: border-box;
-              display: flex;
-              flex-direction: column;
-              flex-wrap: nowrap;
-              height: auto;
-              padding-bottom: 10px;
-              padding-left: 10px;
-              padding-right: 10px;
-              padding-top: 10px;
-              width: auto;
-            }
-            & > * {
-              text-overflow: ellipsis;
-            }
-            & > *:not(:first-child) {
-              margin-top: 10px;
-            }
-            & > *:not(.ms-StackItem) {
-              flex-shrink: 1;
-            }
-      >
-        <div
-          className=
-              ms-Toggle
-              is-enabled
-              {
-                -moz-osx-font-smoothing: grayscale;
-                -webkit-font-smoothing: antialiased;
-                font-family: 'Segoe UI', 'Segoe UI Web (West European)', 'Segoe UI', -apple-system, BlinkMacSystemFont, 'Roboto', 'Helvetica Neue', sans-serif;
-                font-size: 14px;
-                font-weight: 400;
-                margin-bottom: 8px;
-                width: 200px;
-              }
-        >
-          <label
-            className=
-                ms-Label
-                ms-Toggle-label
-                {
-                  -moz-osx-font-smoothing: grayscale;
-                  -webkit-font-smoothing: antialiased;
-                  box-shadow: none;
-                  box-sizing: border-box;
-                  color: #323130;
-                  display: block;
-                  font-family: 'Segoe UI', 'Segoe UI Web (West European)', 'Segoe UI', -apple-system, BlinkMacSystemFont, 'Roboto', 'Helvetica Neue', sans-serif;
-                  font-size: 14px;
-                  font-weight: 600;
-                  margin-bottom: 0px;
-                  margin-left: 0px;
-                  margin-right: 0px;
-                  margin-top: 0px;
-                  overflow-wrap: break-word;
-                  padding-bottom: 5px;
-                  padding-left: 0;
-                  padding-right: 0;
-                  padding-top: 5px;
-                  word-wrap: break-word;
-                }
-            htmlFor="Toggle11"
-          >
-            Enable trap zone 3
-          </label>
-          <div
-            className=
-                ms-Toggle-innerContainer
-                {
-                  display: inline-flex;
-                  position: relative;
-                }
-          >
-            <button
-              aria-checked={false}
-              className=
-                  ms-Toggle-background
-                  {
-                    align-items: center;
-                    background: #ffffff;
-                    border-radius: 10px;
-                    border: 1px solid #605e5c;
-                    box-sizing: border-box;
-                    cursor: pointer;
-                    display: flex;
-                    font-size: 20px;
-                    height: 20px;
-                    outline: transparent;
-                    padding-bottom: 0;
-                    padding-left: 3px;
-                    padding-right: 3px;
-                    padding-top: 0;
-                    position: relative;
-                    transition: all 0.1s ease;
-                    width: 40px;
-                  }
-                  &::-moz-focus-inner {
-                    border: 0;
-                  }
-                  .ms-Fabric--isFocusVisible &:focus:after {
-                    border: 1px solid #ffffff;
-                    bottom: -2px;
-                    content: "";
-                    left: -2px;
-                    outline: 1px solid #605e5c;
-                    position: absolute;
-                    right: -2px;
-                    top: -2px;
-                    z-index: 1;
-                  }
-                  &:hover {
-                    border-color: #323130;
-                  }
-                  &:hover .ms-Toggle-thumb {
-                    background-color: #201f1e;
-                  }
-                  @media screen and (-ms-high-contrast: active){&:hover .ms-Toggle-thumb {
-                    border-color: Highlight;
-                  }
-                  @media screen and (-ms-high-contrast: active){&:hover {
-                    border-color: Highlight;
-                  }
-              data-is-focusable={true}
-              id="Toggle11"
-              onChange={[Function]}
-              onClick={[Function]}
-              role="switch"
-              type="button"
-            >
-              <div
-                className=
-                    ms-Toggle-thumb
-                    {
-                      background-color: #605e5c;
-                      border-color: transparent;
-                      border-radius: 50%;
-                      border-style: solid;
-                      border-width: .28em;
-                      box-sizing: border-box;
-                      height: 12px;
-                      transition: all 0.1s ease;
-                      width: 12px;
-                    }
-              />
-            </button>
-            <label
-              className=
-                  ms-Label
-                  ms-Toggle-stateText
-                  {
-                    -moz-osx-font-smoothing: grayscale;
-                    -webkit-font-smoothing: antialiased;
-                    box-shadow: none;
-                    box-sizing: border-box;
-                    color: #323130;
-                    display: block;
-                    font-family: 'Segoe UI', 'Segoe UI Web (West European)', 'Segoe UI', -apple-system, BlinkMacSystemFont, 'Roboto', 'Helvetica Neue', sans-serif;
-                    font-size: 14px;
-                    font-weight: 600;
-                    margin-bottom: 0px;
-                    margin-left: 0px;
-                    margin-right: 0px;
-                    margin-top: 0px;
-                    overflow-wrap: break-word;
-                    padding-bottom: 5px;
-                    padding-left: 0;
-                    padding-right: 0;
-                    padding-top: 5px;
-                    word-wrap: break-word;
-                  }
-                  && {
-                    font-weight: 400;
-                    margin-bottom: 0;
-                    margin-left: 8px;
-                    margin-right: 8px;
-                    margin-top: 0;
-                    padding-bottom: 0;
-                    padding-left: 0;
-                    padding-right: 0;
-                    padding-top: 0;
-                    user-select: none;
-                  }
-            >
-              Off
-            </label>
-          </div>
-        </div>
-        <button
-          className=
-              ms-Button
-              ms-Button--default
-              {
-                -moz-osx-font-smoothing: grayscale;
-                -webkit-font-smoothing: antialiased;
-                background-color: #ffffff;
-                border-radius: 2px;
-                border: 1px solid #8a8886;
-                box-sizing: border-box;
-                color: #323130;
-                cursor: pointer;
-                display: inline-block;
-                font-family: 'Segoe UI', 'Segoe UI Web (West European)', 'Segoe UI', -apple-system, BlinkMacSystemFont, 'Roboto', 'Helvetica Neue', sans-serif;
-                font-size: 14px;
-                font-weight: 400;
-                height: 32px;
-                min-width: 80px;
-                outline: transparent;
-                padding-bottom: 0;
-                padding-left: 16px;
-                padding-right: 16px;
-                padding-top: 0;
-                position: relative;
-                text-align: center;
-                text-decoration: none;
-                user-select: none;
-                vertical-align: top;
-              }
-              &::-moz-focus-inner {
-                border: 0;
-              }
-              .ms-Fabric--isFocusVisible &:focus:after {
-                border: 1px solid transparent;
-                bottom: 2px;
-                content: "";
-                left: 2px;
-                outline: 1px solid #605e5c;
-                position: absolute;
-                right: 2px;
-                top: 2px;
-                z-index: 1;
-              }
-              @media screen and (-ms-high-contrast: active){.ms-Fabric--isFocusVisible &:focus:after {
-                border: none;
-                bottom: -2px;
-                left: -2px;
-                outline-color: ButtonText;
-                right: -2px;
-                top: -2px;
-              }
-              &:active > * {
-                left: 0px;
-                position: relative;
-                top: 0px;
-              }
-              &:hover {
-                background-color: #f3f2f1;
-                color: #201f1e;
-              }
-              @media screen and (-ms-high-contrast: active){&:hover {
-                border-color: Highlight;
-                color: Highlight;
-              }
-              &:active {
-                background-color: #edebe9;
-                color: #201f1e;
-              }
-          data-is-focusable={true}
-          onClick={[Function]}
-          onKeyDown={[Function]}
-          onKeyPress={[Function]}
-          onKeyUp={[Function]}
-          onMouseDown={[Function]}
-          onMouseUp={[Function]}
-          type="button"
-        >
-          <div
-            className=
-                ms-Button-flexContainer
-                {
-                  align-items: center;
-                  display: flex;
-                  flex-wrap: nowrap;
-                  height: 100%;
-                  justify-content: center;
-                }
-          >
-            <div
-              className=
-                  ms-Button-textContainer
-                  {
-                    flex-grow: 1;
-                  }
-            >
-              <div
-                className=
-                    ms-Button-label
-                    {
-                      font-weight: 600;
-                      line-height: 100%;
-                      margin-bottom: 0;
-                      margin-left: 4px;
-                      margin-right: 4px;
-                      margin-top: 0;
-                    }
-                id="id__12"
-              >
-                Zone 3 button
-              </div>
-            </div>
-          </div>
-        </button>
-      </div>
-      <div
-        className=
-            ms-Stack
-            {
-              align-items: flex-start;
-              border: 2px solid transparent;
-              box-sizing: border-box;
-              display: flex;
-              flex-direction: column;
-              flex-wrap: nowrap;
-              height: auto;
-              padding-bottom: 10px;
-              padding-left: 10px;
-              padding-right: 10px;
-              padding-top: 10px;
-              width: auto;
-            }
-            & > * {
-              text-overflow: ellipsis;
-            }
-            & > *:not(:first-child) {
-              margin-top: 10px;
-            }
-            & > *:not(.ms-StackItem) {
-              flex-shrink: 1;
-            }
-      >
-        <div
-          className=
-              ms-Toggle
-              is-enabled
-              {
-                -moz-osx-font-smoothing: grayscale;
-                -webkit-font-smoothing: antialiased;
-                font-family: 'Segoe UI', 'Segoe UI Web (West European)', 'Segoe UI', -apple-system, BlinkMacSystemFont, 'Roboto', 'Helvetica Neue', sans-serif;
-                font-size: 14px;
-                font-weight: 400;
-                margin-bottom: 8px;
-                width: 200px;
-              }
-        >
-          <label
-            className=
-                ms-Label
-                ms-Toggle-label
-                {
-                  -moz-osx-font-smoothing: grayscale;
-                  -webkit-font-smoothing: antialiased;
-                  box-shadow: none;
-                  box-sizing: border-box;
-                  color: #323130;
-                  display: block;
-                  font-family: 'Segoe UI', 'Segoe UI Web (West European)', 'Segoe UI', -apple-system, BlinkMacSystemFont, 'Roboto', 'Helvetica Neue', sans-serif;
-                  font-size: 14px;
-                  font-weight: 600;
-                  margin-bottom: 0px;
-                  margin-left: 0px;
-                  margin-right: 0px;
-                  margin-top: 0px;
-                  overflow-wrap: break-word;
-                  padding-bottom: 5px;
-                  padding-left: 0;
-                  padding-right: 0;
-                  padding-top: 5px;
-                  word-wrap: break-word;
-                }
-            htmlFor="Toggle15"
-          >
-            Enable trap zone 4
-          </label>
-          <div
-            className=
-                ms-Toggle-innerContainer
-                {
-                  display: inline-flex;
-                  position: relative;
-                }
-          >
-            <button
-              aria-checked={false}
-              className=
-                  ms-Toggle-background
-                  {
-                    align-items: center;
-                    background: #ffffff;
-                    border-radius: 10px;
-                    border: 1px solid #605e5c;
-                    box-sizing: border-box;
-                    cursor: pointer;
-                    display: flex;
-                    font-size: 20px;
-                    height: 20px;
-                    outline: transparent;
-                    padding-bottom: 0;
-                    padding-left: 3px;
-                    padding-right: 3px;
-                    padding-top: 0;
-                    position: relative;
-                    transition: all 0.1s ease;
-                    width: 40px;
-                  }
-                  &::-moz-focus-inner {
-                    border: 0;
-                  }
-                  .ms-Fabric--isFocusVisible &:focus:after {
-                    border: 1px solid #ffffff;
-                    bottom: -2px;
-                    content: "";
-                    left: -2px;
-                    outline: 1px solid #605e5c;
-                    position: absolute;
-                    right: -2px;
-                    top: -2px;
-                    z-index: 1;
-                  }
-                  &:hover {
-                    border-color: #323130;
-                  }
-                  &:hover .ms-Toggle-thumb {
-                    background-color: #201f1e;
-                  }
-                  @media screen and (-ms-high-contrast: active){&:hover .ms-Toggle-thumb {
-                    border-color: Highlight;
-                  }
-                  @media screen and (-ms-high-contrast: active){&:hover {
-                    border-color: Highlight;
-                  }
-              data-is-focusable={true}
-              id="Toggle15"
-              onChange={[Function]}
-              onClick={[Function]}
-              role="switch"
-              type="button"
-            >
-              <div
-                className=
-                    ms-Toggle-thumb
-                    {
-                      background-color: #605e5c;
-                      border-color: transparent;
-                      border-radius: 50%;
-                      border-style: solid;
-                      border-width: .28em;
-                      box-sizing: border-box;
-                      height: 12px;
-                      transition: all 0.1s ease;
-                      width: 12px;
-                    }
-              />
-            </button>
-            <label
-              className=
-                  ms-Label
-                  ms-Toggle-stateText
-                  {
-                    -moz-osx-font-smoothing: grayscale;
-                    -webkit-font-smoothing: antialiased;
-                    box-shadow: none;
-                    box-sizing: border-box;
-                    color: #323130;
-                    display: block;
-                    font-family: 'Segoe UI', 'Segoe UI Web (West European)', 'Segoe UI', -apple-system, BlinkMacSystemFont, 'Roboto', 'Helvetica Neue', sans-serif;
-                    font-size: 14px;
-                    font-weight: 600;
-                    margin-bottom: 0px;
-                    margin-left: 0px;
-                    margin-right: 0px;
-                    margin-top: 0px;
-                    overflow-wrap: break-word;
-                    padding-bottom: 5px;
-                    padding-left: 0;
-                    padding-right: 0;
-                    padding-top: 5px;
-                    word-wrap: break-word;
-                  }
-                  && {
-                    font-weight: 400;
-                    margin-bottom: 0;
-                    margin-left: 8px;
-                    margin-right: 8px;
-                    margin-top: 0;
-                    padding-bottom: 0;
-                    padding-left: 0;
-                    padding-right: 0;
-                    padding-top: 0;
-                    user-select: none;
-                  }
-            >
-              Off
-            </label>
-          </div>
-        </div>
-<<<<<<< HEAD
-      </div>
-    </div>
-    <div
-      className="ms-FocusTrapComponent"
-    >
-      <button
-        className=
-            ms-Button
-            ms-Button--default
-            {
-              -moz-osx-font-smoothing: grayscale;
-              -webkit-font-smoothing: antialiased;
-              background-color: #ffffff;
-              border-radius: 2px;
-              border: 1px solid #8a8886;
-              box-sizing: border-box;
-              color: #323130;
-              cursor: pointer;
-              display: inline-block;
-              font-family: 'Segoe UI', 'Segoe UI Web (West European)', 'Segoe UI', -apple-system, BlinkMacSystemFont, 'Roboto', 'Helvetica Neue', sans-serif;
-              font-size: 14px;
-              font-weight: 400;
-              height: 32px;
-              min-width: 80px;
-              outline: transparent;
-              padding-bottom: 0;
-              padding-left: 16px;
-              padding-right: 16px;
-              padding-top: 0;
-              position: relative;
-              text-align: center;
-              text-decoration: none;
-              user-select: none;
-              vertical-align: top;
-            }
-            &::-moz-focus-inner {
-              border: 0;
-            }
-            .ms-Fabric--isFocusVisible &:focus:after {
-              border: 1px solid transparent;
-              bottom: 2px;
-              content: "";
-              left: 2px;
-              outline: 1px solid #605e5c;
-              position: absolute;
-              right: 2px;
-              top: 2px;
-              z-index: 1;
-            }
-            @media screen and (-ms-high-contrast: active){.ms-Fabric--isFocusVisible &:focus:after {
-              border: none;
-              bottom: -2px;
-              left: -2px;
-              outline-color: ButtonText;
-              right: -2px;
-              top: -2px;
-            }
-            &:active > * {
-              left: 0px;
-              position: relative;
-              top: 0px;
-            }
-            &:hover {
-              background-color: #f3f2f1;
-              color: #201f1e;
-            }
-            @media screen and (-ms-high-contrast: active){&:hover {
-              border-color: Highlight;
-              color: Highlight;
-            }
-            &:active {
-              background-color: #edebe9;
-              color: #201f1e;
-            }
-        data-is-focusable={true}
-        onClick={[Function]}
-        onKeyDown={[Function]}
-        onKeyPress={[Function]}
-        onKeyUp={[Function]}
-        onMouseDown={[Function]}
-        onMouseUp={[Function]}
-        type="button"
-      >
-        <div
-=======
-        <button
->>>>>>> ee9b6edf
-          className=
-              ms-Button
-              ms-Button--default
-              {
-                -moz-osx-font-smoothing: grayscale;
-                -webkit-font-smoothing: antialiased;
-                background-color: #f4f4f4;
-                border-radius: 0px;
-                border: 1px solid transparent;
-                box-sizing: border-box;
-                color: #333333;
-                cursor: pointer;
-                display: inline-block;
-                font-family: 'Segoe UI', 'Segoe UI Web (West European)', 'Segoe UI', -apple-system, BlinkMacSystemFont, 'Roboto', 'Helvetica Neue', sans-serif;
-                font-size: 14px;
-                font-weight: 400;
-                height: 32px;
-                min-width: 80px;
-                outline: transparent;
-                padding-bottom: 0;
-                padding-left: 16px;
-                padding-right: 16px;
-                padding-top: 0;
-                position: relative;
-                text-align: center;
-                text-decoration: none;
-                user-select: none;
-                vertical-align: top;
-              }
-              &::-moz-focus-inner {
-                border: 0;
-              }
-              .ms-Fabric--isFocusVisible &:focus:after {
-                border: 1px solid #ffffff;
-                bottom: 0px;
-                content: "";
-                left: 0px;
-                outline: 1px solid #666666;
-                position: absolute;
-                right: 0px;
-                top: 0px;
-                z-index: 1;
-              }
-              @media screen and (-ms-high-contrast: active){.ms-Fabric--isFocusVisible &:focus:after {
-                border: none;
-                bottom: -2px;
-                left: -2px;
-                outline-color: ButtonText;
-                right: -2px;
-                top: -2px;
-              }
-              &:active > * {
-                left: 0px;
-                position: relative;
-                top: 0px;
-              }
-              &:hover {
-                background-color: #eaeaea;
-                color: #212121;
-              }
-              @media screen and (-ms-high-contrast: active){&:hover {
-                border-color: Highlight;
-                color: Highlight;
-              }
-              &:active {
-                background-color: #c8c8c8;
-                color: #212121;
-              }
-          data-is-focusable={true}
-          onClick={[Function]}
-          onKeyDown={[Function]}
-          onKeyPress={[Function]}
-          onKeyUp={[Function]}
-          onMouseDown={[Function]}
-          onMouseUp={[Function]}
-          type="button"
-        >
-          <div
-            className=
-                ms-Button-flexContainer
-                {
-                  align-items: center;
-                  display: flex;
-                  flex-wrap: nowrap;
-                  height: 100%;
-                  justify-content: center;
-                }
-          >
-            <div
-              className=
-                  ms-Button-textContainer
-                  {
-                    flex-grow: 1;
-                  }
-            >
-              <div
-                className=
-                    ms-Button-label
-                    {
-                      font-weight: 600;
-                      line-height: 100%;
-                      margin-bottom: 0;
-                      margin-left: 4px;
-                      margin-right: 4px;
-                      margin-top: 0;
-                    }
-                id="id__16"
-              >
-                Zone 4 button
-              </div>
-            </div>
-          </div>
-        </button>
-      </div>
-    </div>
-    <div
-      className=
-          ms-Stack
-          {
-            align-items: flex-start;
-            border: 2px solid transparent;
-            box-sizing: border-box;
-            display: flex;
-            flex-direction: column;
-            flex-wrap: nowrap;
-            height: auto;
-            padding-bottom: 10px;
-            padding-left: 10px;
-            padding-right: 10px;
-            padding-top: 10px;
-            width: auto;
-          }
-          & > * {
-            text-overflow: ellipsis;
-          }
-          & > *:not(:first-child) {
-            margin-top: 10px;
-          }
-          & > *:not(.ms-StackItem) {
-            flex-shrink: 1;
-          }
-    >
-      <div
-        className=
-            ms-Toggle
-            is-enabled
-            {
-              -moz-osx-font-smoothing: grayscale;
-              -webkit-font-smoothing: antialiased;
-              font-family: 'Segoe UI', 'Segoe UI Web (West European)', 'Segoe UI', -apple-system, BlinkMacSystemFont, 'Roboto', 'Helvetica Neue', sans-serif;
-              font-size: 14px;
-              font-weight: 400;
-              margin-bottom: 8px;
-            }
-      >
-        <label
-          className=
-              ms-Label
-              ms-Toggle-label
-              {
-                -moz-osx-font-smoothing: grayscale;
-                -webkit-font-smoothing: antialiased;
-                box-shadow: none;
-                box-sizing: border-box;
-                color: #323130;
-                display: block;
-                font-family: 'Segoe UI', 'Segoe UI Web (West European)', 'Segoe UI', -apple-system, BlinkMacSystemFont, 'Roboto', 'Helvetica Neue', sans-serif;
-                font-size: 14px;
-                font-weight: 600;
-                margin-bottom: 0px;
-                margin-left: 0px;
-                margin-right: 0px;
-                margin-top: 0px;
-                overflow-wrap: break-word;
-                padding-bottom: 5px;
-                padding-left: 0;
-                padding-right: 0;
-                padding-top: 5px;
-                word-wrap: break-word;
-              }
-          htmlFor="Toggle19"
-        >
-          Enable trap zone 5
-        </label>
-        <div
-          className=
-              ms-Toggle-innerContainer
-              {
-                display: inline-flex;
-                position: relative;
-              }
-        >
-          <button
-            aria-checked={false}
-            className=
-                ms-Toggle-background
-                {
-                  align-items: center;
-                  background: #ffffff;
-                  border-radius: 10px;
-                  border: 1px solid #605e5c;
-                  box-sizing: border-box;
-                  cursor: pointer;
-                  display: flex;
-                  font-size: 20px;
-                  height: 20px;
-                  outline: transparent;
-                  padding-bottom: 0;
-                  padding-left: 3px;
-                  padding-right: 3px;
-                  padding-top: 0;
-                  position: relative;
-                  transition: all 0.1s ease;
-                  width: 40px;
-                }
-                &::-moz-focus-inner {
-                  border: 0;
-                }
-                .ms-Fabric--isFocusVisible &:focus:after {
-                  border: 1px solid #ffffff;
-                  bottom: -2px;
-                  content: "";
-                  left: -2px;
-                  outline: 1px solid #605e5c;
-                  position: absolute;
-                  right: -2px;
-                  top: -2px;
-                  z-index: 1;
-                }
-                &:hover {
-                  border-color: #323130;
-                }
-                &:hover .ms-Toggle-thumb {
-                  background-color: #201f1e;
-                }
-                @media screen and (-ms-high-contrast: active){&:hover .ms-Toggle-thumb {
-                  border-color: Highlight;
-                }
-                @media screen and (-ms-high-contrast: active){&:hover {
-                  border-color: Highlight;
-                }
-            data-is-focusable={true}
-            id="Toggle19"
-            onChange={[Function]}
-            onClick={[Function]}
-            role="switch"
-            type="button"
-          >
-            <div
-              className=
-                  ms-Toggle-thumb
-                  {
-                    background-color: #605e5c;
-                    border-color: transparent;
-                    border-radius: 50%;
-                    border-style: solid;
-                    border-width: .28em;
-                    box-sizing: border-box;
-                    height: 12px;
-                    transition: all 0.1s ease;
-                    width: 12px;
-                  }
-            />
-          </button>
-          <label
-            className=
-                ms-Label
-                ms-Toggle-stateText
-                {
-                  -moz-osx-font-smoothing: grayscale;
-                  -webkit-font-smoothing: antialiased;
-                  box-shadow: none;
-                  box-sizing: border-box;
-                  color: #323130;
-                  display: block;
-                  font-family: 'Segoe UI', 'Segoe UI Web (West European)', 'Segoe UI', -apple-system, BlinkMacSystemFont, 'Roboto', 'Helvetica Neue', sans-serif;
-                  font-size: 14px;
-                  font-weight: 600;
-                  margin-bottom: 0px;
-                  margin-left: 0px;
-                  margin-right: 0px;
-                  margin-top: 0px;
-                  overflow-wrap: break-word;
-                  padding-bottom: 5px;
-                  padding-left: 0;
-                  padding-right: 0;
-                  padding-top: 5px;
-                  word-wrap: break-word;
-                }
-                && {
-                  font-weight: 400;
-                  margin-bottom: 0;
-                  margin-left: 8px;
-                  margin-right: 8px;
-                  margin-top: 0;
-                  padding-bottom: 0;
-                  padding-left: 0;
-                  padding-right: 0;
-                  padding-top: 0;
-                  user-select: none;
-                }
-          >
-            Off
-          </label>
-        </div>
-      </div>
-<<<<<<< HEAD
-    </div>
-  </div>
   <button
     className=
         ms-Button
@@ -1848,6 +20,7 @@
           font-size: 14px;
           font-weight: 400;
           height: 32px;
+          margin-bottom: 10px;
           min-width: 80px;
           outline: transparent;
           padding-bottom: 0;
@@ -1920,20 +93,539 @@
           }
     >
       <div
-=======
+        className=
+            ms-Button-textContainer
+            {
+              flex-grow: 1;
+            }
+      >
+        <div
+          className=
+              ms-Button-label
+              {
+                font-weight: 600;
+                line-height: 100%;
+                margin-bottom: 0;
+                margin-left: 4px;
+                margin-right: 4px;
+                margin-top: 0;
+              }
+          id="id__0"
+        >
+          Randomize
+        </div>
+      </div>
+    </div>
+  </button>
+  <div
+    className=
+        ms-Stack
+        {
+          align-items: flex-start;
+          border: 2px solid transparent;
+          box-sizing: border-box;
+          display: flex;
+          flex-direction: column;
+          flex-wrap: nowrap;
+          height: auto;
+          padding-bottom: 10px;
+          padding-left: 10px;
+          padding-right: 10px;
+          padding-top: 10px;
+          width: auto;
+        }
+        & > * {
+          text-overflow: ellipsis;
+        }
+        & > *:not(:first-child) {
+          margin-top: 10px;
+        }
+        & > *:not(.ms-StackItem) {
+          flex-shrink: 1;
+        }
+  >
+    <div
+      className=
+          ms-Toggle
+          is-enabled
+          {
+            -moz-osx-font-smoothing: grayscale;
+            -webkit-font-smoothing: antialiased;
+            font-family: 'Segoe UI', 'Segoe UI Web (West European)', 'Segoe UI', -apple-system, BlinkMacSystemFont, 'Roboto', 'Helvetica Neue', sans-serif;
+            font-size: 14px;
+            font-weight: 400;
+            margin-bottom: 8px;
+          }
+    >
+      <label
+        className=
+            ms-Label
+            ms-Toggle-label
+            {
+              -moz-osx-font-smoothing: grayscale;
+              -webkit-font-smoothing: antialiased;
+              box-shadow: none;
+              box-sizing: border-box;
+              color: #323130;
+              display: block;
+              font-family: 'Segoe UI', 'Segoe UI Web (West European)', 'Segoe UI', -apple-system, BlinkMacSystemFont, 'Roboto', 'Helvetica Neue', sans-serif;
+              font-size: 14px;
+              font-weight: 600;
+              margin-bottom: 0px;
+              margin-left: 0px;
+              margin-right: 0px;
+              margin-top: 0px;
+              overflow-wrap: break-word;
+              padding-bottom: 5px;
+              padding-left: 0;
+              padding-right: 0;
+              padding-top: 5px;
+              word-wrap: break-word;
+            }
+        htmlFor="Toggle3"
+      >
+        Enable trap zone 1
+      </label>
+      <div
+        className=
+            ms-Toggle-innerContainer
+            {
+              display: inline-flex;
+              position: relative;
+            }
+      >
+        <button
+          aria-checked={false}
+          className=
+              ms-Toggle-background
+              {
+                align-items: center;
+                background: #ffffff;
+                border-radius: 10px;
+                border: 1px solid #605e5c;
+                box-sizing: border-box;
+                cursor: pointer;
+                display: flex;
+                font-size: 20px;
+                height: 20px;
+                outline: transparent;
+                padding-bottom: 0;
+                padding-left: 3px;
+                padding-right: 3px;
+                padding-top: 0;
+                position: relative;
+                transition: all 0.1s ease;
+                width: 40px;
+              }
+              &::-moz-focus-inner {
+                border: 0;
+              }
+              .ms-Fabric--isFocusVisible &:focus:after {
+                border: 1px solid #ffffff;
+                bottom: -2px;
+                content: "";
+                left: -2px;
+                outline: 1px solid #605e5c;
+                position: absolute;
+                right: -2px;
+                top: -2px;
+                z-index: 1;
+              }
+              &:hover {
+                border-color: #323130;
+              }
+              &:hover .ms-Toggle-thumb {
+                background-color: #201f1e;
+              }
+              @media screen and (-ms-high-contrast: active){&:hover .ms-Toggle-thumb {
+                border-color: Highlight;
+              }
+              @media screen and (-ms-high-contrast: active){&:hover {
+                border-color: Highlight;
+              }
+          data-is-focusable={true}
+          id="Toggle3"
+          onChange={[Function]}
+          onClick={[Function]}
+          role="switch"
+          type="button"
+        >
+          <div
+            className=
+                ms-Toggle-thumb
+                {
+                  background-color: #605e5c;
+                  border-color: transparent;
+                  border-radius: 50%;
+                  border-style: solid;
+                  border-width: .28em;
+                  box-sizing: border-box;
+                  height: 12px;
+                  transition: all 0.1s ease;
+                  width: 12px;
+                }
+          />
+        </button>
+        <label
+          className=
+              ms-Label
+              ms-Toggle-stateText
+              {
+                -moz-osx-font-smoothing: grayscale;
+                -webkit-font-smoothing: antialiased;
+                box-shadow: none;
+                box-sizing: border-box;
+                color: #323130;
+                display: block;
+                font-family: 'Segoe UI', 'Segoe UI Web (West European)', 'Segoe UI', -apple-system, BlinkMacSystemFont, 'Roboto', 'Helvetica Neue', sans-serif;
+                font-size: 14px;
+                font-weight: 600;
+                margin-bottom: 0px;
+                margin-left: 0px;
+                margin-right: 0px;
+                margin-top: 0px;
+                overflow-wrap: break-word;
+                padding-bottom: 5px;
+                padding-left: 0;
+                padding-right: 0;
+                padding-top: 5px;
+                word-wrap: break-word;
+              }
+              && {
+                font-weight: 400;
+                margin-bottom: 0;
+                margin-left: 8px;
+                margin-right: 8px;
+                margin-top: 0;
+                padding-bottom: 0;
+                padding-left: 0;
+                padding-right: 0;
+                padding-top: 0;
+                user-select: none;
+              }
+        >
+          Off
+        </label>
+      </div>
+    </div>
+    <button
+      className=
+          ms-Button
+          ms-Button--default
+          {
+            -moz-osx-font-smoothing: grayscale;
+            -webkit-font-smoothing: antialiased;
+            background-color: #ffffff;
+            border-radius: 2px;
+            border: 1px solid #8a8886;
+            box-sizing: border-box;
+            color: #323130;
+            cursor: pointer;
+            display: inline-block;
+            font-family: 'Segoe UI', 'Segoe UI Web (West European)', 'Segoe UI', -apple-system, BlinkMacSystemFont, 'Roboto', 'Helvetica Neue', sans-serif;
+            font-size: 14px;
+            font-weight: 400;
+            height: 32px;
+            min-width: 80px;
+            outline: transparent;
+            padding-bottom: 0;
+            padding-left: 16px;
+            padding-right: 16px;
+            padding-top: 0;
+            position: relative;
+            text-align: center;
+            text-decoration: none;
+            user-select: none;
+            vertical-align: top;
+          }
+          &::-moz-focus-inner {
+            border: 0;
+          }
+          .ms-Fabric--isFocusVisible &:focus:after {
+            border: 1px solid transparent;
+            bottom: 2px;
+            content: "";
+            left: 2px;
+            outline: 1px solid #605e5c;
+            position: absolute;
+            right: 2px;
+            top: 2px;
+            z-index: 1;
+          }
+          @media screen and (-ms-high-contrast: active){.ms-Fabric--isFocusVisible &:focus:after {
+            border: none;
+            bottom: -2px;
+            left: -2px;
+            outline-color: ButtonText;
+            right: -2px;
+            top: -2px;
+          }
+          &:active > * {
+            left: 0px;
+            position: relative;
+            top: 0px;
+          }
+          &:hover {
+            background-color: #f3f2f1;
+            color: #201f1e;
+          }
+          @media screen and (-ms-high-contrast: active){&:hover {
+            border-color: Highlight;
+            color: Highlight;
+          }
+          &:active {
+            background-color: #edebe9;
+            color: #201f1e;
+          }
+      data-is-focusable={true}
+      onClick={[Function]}
+      onKeyDown={[Function]}
+      onKeyPress={[Function]}
+      onKeyUp={[Function]}
+      onMouseDown={[Function]}
+      onMouseUp={[Function]}
+      type="button"
+    >
+      <div
+        className=
+            ms-Button-flexContainer
+            {
+              align-items: center;
+              display: flex;
+              flex-wrap: nowrap;
+              height: 100%;
+              justify-content: center;
+            }
+      >
+        <div
+          className=
+              ms-Button-textContainer
+              {
+                flex-grow: 1;
+              }
+        >
+          <div
+            className=
+                ms-Button-label
+                {
+                  font-weight: 600;
+                  line-height: 100%;
+                  margin-bottom: 0;
+                  margin-left: 4px;
+                  margin-right: 4px;
+                  margin-top: 0;
+                }
+            id="id__4"
+          >
+            Zone 1 button
+          </div>
+        </div>
+      </div>
+    </button>
+    <div
+      className=
+          ms-Stack
+          {
+            border: 2px solid transparent;
+            box-sizing: border-box;
+            display: flex;
+            flex-direction: row;
+            flex-wrap: nowrap;
+            height: auto;
+            justify-content: flex-start;
+            padding-bottom: 10px;
+            padding-left: 10px;
+            padding-right: 10px;
+            padding-top: 10px;
+            width: auto;
+          }
+          & > * {
+            text-overflow: ellipsis;
+          }
+          & > *:not(:first-child) {
+            margin-left: 10px;
+          }
+          & > *:not(.ms-StackItem) {
+            flex-shrink: 1;
+          }
+    >
+      <div
+        className=
+            ms-Toggle
+            is-enabled
+            {
+              -moz-osx-font-smoothing: grayscale;
+              -webkit-font-smoothing: antialiased;
+              font-family: 'Segoe UI', 'Segoe UI Web (West European)', 'Segoe UI', -apple-system, BlinkMacSystemFont, 'Roboto', 'Helvetica Neue', sans-serif;
+              font-size: 14px;
+              font-weight: 400;
+              margin-bottom: 8px;
+              width: 200px;
+            }
+      >
+        <label
+          className=
+              ms-Label
+              ms-Toggle-label
+              {
+                -moz-osx-font-smoothing: grayscale;
+                -webkit-font-smoothing: antialiased;
+                box-shadow: none;
+                box-sizing: border-box;
+                color: #323130;
+                display: block;
+                font-family: 'Segoe UI', 'Segoe UI Web (West European)', 'Segoe UI', -apple-system, BlinkMacSystemFont, 'Roboto', 'Helvetica Neue', sans-serif;
+                font-size: 14px;
+                font-weight: 600;
+                margin-bottom: 0px;
+                margin-left: 0px;
+                margin-right: 0px;
+                margin-top: 0px;
+                overflow-wrap: break-word;
+                padding-bottom: 5px;
+                padding-left: 0;
+                padding-right: 0;
+                padding-top: 5px;
+                word-wrap: break-word;
+              }
+          htmlFor="Toggle7"
+        >
+          Enable trap zone 2
+        </label>
+        <div
+          className=
+              ms-Toggle-innerContainer
+              {
+                display: inline-flex;
+                position: relative;
+              }
+        >
+          <button
+            aria-checked={false}
+            className=
+                ms-Toggle-background
+                {
+                  align-items: center;
+                  background: #ffffff;
+                  border-radius: 10px;
+                  border: 1px solid #605e5c;
+                  box-sizing: border-box;
+                  cursor: pointer;
+                  display: flex;
+                  font-size: 20px;
+                  height: 20px;
+                  outline: transparent;
+                  padding-bottom: 0;
+                  padding-left: 3px;
+                  padding-right: 3px;
+                  padding-top: 0;
+                  position: relative;
+                  transition: all 0.1s ease;
+                  width: 40px;
+                }
+                &::-moz-focus-inner {
+                  border: 0;
+                }
+                .ms-Fabric--isFocusVisible &:focus:after {
+                  border: 1px solid #ffffff;
+                  bottom: -2px;
+                  content: "";
+                  left: -2px;
+                  outline: 1px solid #605e5c;
+                  position: absolute;
+                  right: -2px;
+                  top: -2px;
+                  z-index: 1;
+                }
+                &:hover {
+                  border-color: #323130;
+                }
+                &:hover .ms-Toggle-thumb {
+                  background-color: #201f1e;
+                }
+                @media screen and (-ms-high-contrast: active){&:hover .ms-Toggle-thumb {
+                  border-color: Highlight;
+                }
+                @media screen and (-ms-high-contrast: active){&:hover {
+                  border-color: Highlight;
+                }
+            data-is-focusable={true}
+            id="Toggle7"
+            onChange={[Function]}
+            onClick={[Function]}
+            role="switch"
+            type="button"
+          >
+            <div
+              className=
+                  ms-Toggle-thumb
+                  {
+                    background-color: #605e5c;
+                    border-color: transparent;
+                    border-radius: 50%;
+                    border-style: solid;
+                    border-width: .28em;
+                    box-sizing: border-box;
+                    height: 12px;
+                    transition: all 0.1s ease;
+                    width: 12px;
+                  }
+            />
+          </button>
+          <label
+            className=
+                ms-Label
+                ms-Toggle-stateText
+                {
+                  -moz-osx-font-smoothing: grayscale;
+                  -webkit-font-smoothing: antialiased;
+                  box-shadow: none;
+                  box-sizing: border-box;
+                  color: #323130;
+                  display: block;
+                  font-family: 'Segoe UI', 'Segoe UI Web (West European)', 'Segoe UI', -apple-system, BlinkMacSystemFont, 'Roboto', 'Helvetica Neue', sans-serif;
+                  font-size: 14px;
+                  font-weight: 600;
+                  margin-bottom: 0px;
+                  margin-left: 0px;
+                  margin-right: 0px;
+                  margin-top: 0px;
+                  overflow-wrap: break-word;
+                  padding-bottom: 5px;
+                  padding-left: 0;
+                  padding-right: 0;
+                  padding-top: 5px;
+                  word-wrap: break-word;
+                }
+                && {
+                  font-weight: 400;
+                  margin-bottom: 0;
+                  margin-left: 8px;
+                  margin-right: 8px;
+                  margin-top: 0;
+                  padding-bottom: 0;
+                  padding-left: 0;
+                  padding-right: 0;
+                  padding-top: 0;
+                  user-select: none;
+                }
+          >
+            Off
+          </label>
+        </div>
+      </div>
       <button
->>>>>>> ee9b6edf
         className=
             ms-Button
             ms-Button--default
             {
               -moz-osx-font-smoothing: grayscale;
               -webkit-font-smoothing: antialiased;
-              background-color: #f4f4f4;
-              border-radius: 0px;
-              border: 1px solid transparent;
+              background-color: #ffffff;
+              border-radius: 2px;
+              border: 1px solid #8a8886;
               box-sizing: border-box;
-              color: #333333;
+              color: #323130;
               cursor: pointer;
               display: inline-block;
               font-family: 'Segoe UI', 'Segoe UI Web (West European)', 'Segoe UI', -apple-system, BlinkMacSystemFont, 'Roboto', 'Helvetica Neue', sans-serif;
@@ -1956,14 +648,14 @@
               border: 0;
             }
             .ms-Fabric--isFocusVisible &:focus:after {
-              border: 1px solid #ffffff;
-              bottom: 0px;
+              border: 1px solid transparent;
+              bottom: 2px;
               content: "";
-              left: 0px;
-              outline: 1px solid #666666;
+              left: 2px;
+              outline: 1px solid #605e5c;
               position: absolute;
-              right: 0px;
-              top: 0px;
+              right: 2px;
+              top: 2px;
               z-index: 1;
             }
             @media screen and (-ms-high-contrast: active){.ms-Fabric--isFocusVisible &:focus:after {
@@ -1980,16 +672,16 @@
               top: 0px;
             }
             &:hover {
-              background-color: #eaeaea;
-              color: #212121;
+              background-color: #f3f2f1;
+              color: #201f1e;
             }
             @media screen and (-ms-high-contrast: active){&:hover {
               border-color: Highlight;
               color: Highlight;
             }
             &:active {
-              background-color: #c8c8c8;
-              color: #212121;
+              background-color: #edebe9;
+              color: #201f1e;
             }
         data-is-focusable={true}
         onClick={[Function]}
@@ -2029,6 +721,926 @@
                     margin-right: 4px;
                     margin-top: 0;
                   }
+              id="id__8"
+            >
+              Zone 2 button
+            </div>
+          </div>
+        </div>
+      </button>
+      <div
+        className=
+            ms-Stack
+            {
+              align-items: flex-start;
+              border: 2px solid transparent;
+              box-sizing: border-box;
+              display: flex;
+              flex-direction: column;
+              flex-wrap: nowrap;
+              height: auto;
+              padding-bottom: 10px;
+              padding-left: 10px;
+              padding-right: 10px;
+              padding-top: 10px;
+              width: auto;
+            }
+            & > * {
+              text-overflow: ellipsis;
+            }
+            & > *:not(:first-child) {
+              margin-top: 10px;
+            }
+            & > *:not(.ms-StackItem) {
+              flex-shrink: 1;
+            }
+      >
+        <div
+          className=
+              ms-Toggle
+              is-enabled
+              {
+                -moz-osx-font-smoothing: grayscale;
+                -webkit-font-smoothing: antialiased;
+                font-family: 'Segoe UI', 'Segoe UI Web (West European)', 'Segoe UI', -apple-system, BlinkMacSystemFont, 'Roboto', 'Helvetica Neue', sans-serif;
+                font-size: 14px;
+                font-weight: 400;
+                margin-bottom: 8px;
+                width: 200px;
+              }
+        >
+          <label
+            className=
+                ms-Label
+                ms-Toggle-label
+                {
+                  -moz-osx-font-smoothing: grayscale;
+                  -webkit-font-smoothing: antialiased;
+                  box-shadow: none;
+                  box-sizing: border-box;
+                  color: #323130;
+                  display: block;
+                  font-family: 'Segoe UI', 'Segoe UI Web (West European)', 'Segoe UI', -apple-system, BlinkMacSystemFont, 'Roboto', 'Helvetica Neue', sans-serif;
+                  font-size: 14px;
+                  font-weight: 600;
+                  margin-bottom: 0px;
+                  margin-left: 0px;
+                  margin-right: 0px;
+                  margin-top: 0px;
+                  overflow-wrap: break-word;
+                  padding-bottom: 5px;
+                  padding-left: 0;
+                  padding-right: 0;
+                  padding-top: 5px;
+                  word-wrap: break-word;
+                }
+            htmlFor="Toggle11"
+          >
+            Enable trap zone 3
+          </label>
+          <div
+            className=
+                ms-Toggle-innerContainer
+                {
+                  display: inline-flex;
+                  position: relative;
+                }
+          >
+            <button
+              aria-checked={false}
+              className=
+                  ms-Toggle-background
+                  {
+                    align-items: center;
+                    background: #ffffff;
+                    border-radius: 10px;
+                    border: 1px solid #605e5c;
+                    box-sizing: border-box;
+                    cursor: pointer;
+                    display: flex;
+                    font-size: 20px;
+                    height: 20px;
+                    outline: transparent;
+                    padding-bottom: 0;
+                    padding-left: 3px;
+                    padding-right: 3px;
+                    padding-top: 0;
+                    position: relative;
+                    transition: all 0.1s ease;
+                    width: 40px;
+                  }
+                  &::-moz-focus-inner {
+                    border: 0;
+                  }
+                  .ms-Fabric--isFocusVisible &:focus:after {
+                    border: 1px solid #ffffff;
+                    bottom: -2px;
+                    content: "";
+                    left: -2px;
+                    outline: 1px solid #605e5c;
+                    position: absolute;
+                    right: -2px;
+                    top: -2px;
+                    z-index: 1;
+                  }
+                  &:hover {
+                    border-color: #323130;
+                  }
+                  &:hover .ms-Toggle-thumb {
+                    background-color: #201f1e;
+                  }
+                  @media screen and (-ms-high-contrast: active){&:hover .ms-Toggle-thumb {
+                    border-color: Highlight;
+                  }
+                  @media screen and (-ms-high-contrast: active){&:hover {
+                    border-color: Highlight;
+                  }
+              data-is-focusable={true}
+              id="Toggle11"
+              onChange={[Function]}
+              onClick={[Function]}
+              role="switch"
+              type="button"
+            >
+              <div
+                className=
+                    ms-Toggle-thumb
+                    {
+                      background-color: #605e5c;
+                      border-color: transparent;
+                      border-radius: 50%;
+                      border-style: solid;
+                      border-width: .28em;
+                      box-sizing: border-box;
+                      height: 12px;
+                      transition: all 0.1s ease;
+                      width: 12px;
+                    }
+              />
+            </button>
+            <label
+              className=
+                  ms-Label
+                  ms-Toggle-stateText
+                  {
+                    -moz-osx-font-smoothing: grayscale;
+                    -webkit-font-smoothing: antialiased;
+                    box-shadow: none;
+                    box-sizing: border-box;
+                    color: #323130;
+                    display: block;
+                    font-family: 'Segoe UI', 'Segoe UI Web (West European)', 'Segoe UI', -apple-system, BlinkMacSystemFont, 'Roboto', 'Helvetica Neue', sans-serif;
+                    font-size: 14px;
+                    font-weight: 600;
+                    margin-bottom: 0px;
+                    margin-left: 0px;
+                    margin-right: 0px;
+                    margin-top: 0px;
+                    overflow-wrap: break-word;
+                    padding-bottom: 5px;
+                    padding-left: 0;
+                    padding-right: 0;
+                    padding-top: 5px;
+                    word-wrap: break-word;
+                  }
+                  && {
+                    font-weight: 400;
+                    margin-bottom: 0;
+                    margin-left: 8px;
+                    margin-right: 8px;
+                    margin-top: 0;
+                    padding-bottom: 0;
+                    padding-left: 0;
+                    padding-right: 0;
+                    padding-top: 0;
+                    user-select: none;
+                  }
+            >
+              Off
+            </label>
+          </div>
+        </div>
+        <button
+          className=
+              ms-Button
+              ms-Button--default
+              {
+                -moz-osx-font-smoothing: grayscale;
+                -webkit-font-smoothing: antialiased;
+                background-color: #ffffff;
+                border-radius: 2px;
+                border: 1px solid #8a8886;
+                box-sizing: border-box;
+                color: #323130;
+                cursor: pointer;
+                display: inline-block;
+                font-family: 'Segoe UI', 'Segoe UI Web (West European)', 'Segoe UI', -apple-system, BlinkMacSystemFont, 'Roboto', 'Helvetica Neue', sans-serif;
+                font-size: 14px;
+                font-weight: 400;
+                height: 32px;
+                min-width: 80px;
+                outline: transparent;
+                padding-bottom: 0;
+                padding-left: 16px;
+                padding-right: 16px;
+                padding-top: 0;
+                position: relative;
+                text-align: center;
+                text-decoration: none;
+                user-select: none;
+                vertical-align: top;
+              }
+              &::-moz-focus-inner {
+                border: 0;
+              }
+              .ms-Fabric--isFocusVisible &:focus:after {
+                border: 1px solid transparent;
+                bottom: 2px;
+                content: "";
+                left: 2px;
+                outline: 1px solid #605e5c;
+                position: absolute;
+                right: 2px;
+                top: 2px;
+                z-index: 1;
+              }
+              @media screen and (-ms-high-contrast: active){.ms-Fabric--isFocusVisible &:focus:after {
+                border: none;
+                bottom: -2px;
+                left: -2px;
+                outline-color: ButtonText;
+                right: -2px;
+                top: -2px;
+              }
+              &:active > * {
+                left: 0px;
+                position: relative;
+                top: 0px;
+              }
+              &:hover {
+                background-color: #f3f2f1;
+                color: #201f1e;
+              }
+              @media screen and (-ms-high-contrast: active){&:hover {
+                border-color: Highlight;
+                color: Highlight;
+              }
+              &:active {
+                background-color: #edebe9;
+                color: #201f1e;
+              }
+          data-is-focusable={true}
+          onClick={[Function]}
+          onKeyDown={[Function]}
+          onKeyPress={[Function]}
+          onKeyUp={[Function]}
+          onMouseDown={[Function]}
+          onMouseUp={[Function]}
+          type="button"
+        >
+          <div
+            className=
+                ms-Button-flexContainer
+                {
+                  align-items: center;
+                  display: flex;
+                  flex-wrap: nowrap;
+                  height: 100%;
+                  justify-content: center;
+                }
+          >
+            <div
+              className=
+                  ms-Button-textContainer
+                  {
+                    flex-grow: 1;
+                  }
+            >
+              <div
+                className=
+                    ms-Button-label
+                    {
+                      font-weight: 600;
+                      line-height: 100%;
+                      margin-bottom: 0;
+                      margin-left: 4px;
+                      margin-right: 4px;
+                      margin-top: 0;
+                    }
+                id="id__12"
+              >
+                Zone 3 button
+              </div>
+            </div>
+          </div>
+        </button>
+      </div>
+      <div
+        className=
+            ms-Stack
+            {
+              align-items: flex-start;
+              border: 2px solid transparent;
+              box-sizing: border-box;
+              display: flex;
+              flex-direction: column;
+              flex-wrap: nowrap;
+              height: auto;
+              padding-bottom: 10px;
+              padding-left: 10px;
+              padding-right: 10px;
+              padding-top: 10px;
+              width: auto;
+            }
+            & > * {
+              text-overflow: ellipsis;
+            }
+            & > *:not(:first-child) {
+              margin-top: 10px;
+            }
+            & > *:not(.ms-StackItem) {
+              flex-shrink: 1;
+            }
+      >
+        <div
+          className=
+              ms-Toggle
+              is-enabled
+              {
+                -moz-osx-font-smoothing: grayscale;
+                -webkit-font-smoothing: antialiased;
+                font-family: 'Segoe UI', 'Segoe UI Web (West European)', 'Segoe UI', -apple-system, BlinkMacSystemFont, 'Roboto', 'Helvetica Neue', sans-serif;
+                font-size: 14px;
+                font-weight: 400;
+                margin-bottom: 8px;
+                width: 200px;
+              }
+        >
+          <label
+            className=
+                ms-Label
+                ms-Toggle-label
+                {
+                  -moz-osx-font-smoothing: grayscale;
+                  -webkit-font-smoothing: antialiased;
+                  box-shadow: none;
+                  box-sizing: border-box;
+                  color: #323130;
+                  display: block;
+                  font-family: 'Segoe UI', 'Segoe UI Web (West European)', 'Segoe UI', -apple-system, BlinkMacSystemFont, 'Roboto', 'Helvetica Neue', sans-serif;
+                  font-size: 14px;
+                  font-weight: 600;
+                  margin-bottom: 0px;
+                  margin-left: 0px;
+                  margin-right: 0px;
+                  margin-top: 0px;
+                  overflow-wrap: break-word;
+                  padding-bottom: 5px;
+                  padding-left: 0;
+                  padding-right: 0;
+                  padding-top: 5px;
+                  word-wrap: break-word;
+                }
+            htmlFor="Toggle15"
+          >
+            Enable trap zone 4
+          </label>
+          <div
+            className=
+                ms-Toggle-innerContainer
+                {
+                  display: inline-flex;
+                  position: relative;
+                }
+          >
+            <button
+              aria-checked={false}
+              className=
+                  ms-Toggle-background
+                  {
+                    align-items: center;
+                    background: #ffffff;
+                    border-radius: 10px;
+                    border: 1px solid #605e5c;
+                    box-sizing: border-box;
+                    cursor: pointer;
+                    display: flex;
+                    font-size: 20px;
+                    height: 20px;
+                    outline: transparent;
+                    padding-bottom: 0;
+                    padding-left: 3px;
+                    padding-right: 3px;
+                    padding-top: 0;
+                    position: relative;
+                    transition: all 0.1s ease;
+                    width: 40px;
+                  }
+                  &::-moz-focus-inner {
+                    border: 0;
+                  }
+                  .ms-Fabric--isFocusVisible &:focus:after {
+                    border: 1px solid #ffffff;
+                    bottom: -2px;
+                    content: "";
+                    left: -2px;
+                    outline: 1px solid #605e5c;
+                    position: absolute;
+                    right: -2px;
+                    top: -2px;
+                    z-index: 1;
+                  }
+                  &:hover {
+                    border-color: #323130;
+                  }
+                  &:hover .ms-Toggle-thumb {
+                    background-color: #201f1e;
+                  }
+                  @media screen and (-ms-high-contrast: active){&:hover .ms-Toggle-thumb {
+                    border-color: Highlight;
+                  }
+                  @media screen and (-ms-high-contrast: active){&:hover {
+                    border-color: Highlight;
+                  }
+              data-is-focusable={true}
+              id="Toggle15"
+              onChange={[Function]}
+              onClick={[Function]}
+              role="switch"
+              type="button"
+            >
+              <div
+                className=
+                    ms-Toggle-thumb
+                    {
+                      background-color: #605e5c;
+                      border-color: transparent;
+                      border-radius: 50%;
+                      border-style: solid;
+                      border-width: .28em;
+                      box-sizing: border-box;
+                      height: 12px;
+                      transition: all 0.1s ease;
+                      width: 12px;
+                    }
+              />
+            </button>
+            <label
+              className=
+                  ms-Label
+                  ms-Toggle-stateText
+                  {
+                    -moz-osx-font-smoothing: grayscale;
+                    -webkit-font-smoothing: antialiased;
+                    box-shadow: none;
+                    box-sizing: border-box;
+                    color: #323130;
+                    display: block;
+                    font-family: 'Segoe UI', 'Segoe UI Web (West European)', 'Segoe UI', -apple-system, BlinkMacSystemFont, 'Roboto', 'Helvetica Neue', sans-serif;
+                    font-size: 14px;
+                    font-weight: 600;
+                    margin-bottom: 0px;
+                    margin-left: 0px;
+                    margin-right: 0px;
+                    margin-top: 0px;
+                    overflow-wrap: break-word;
+                    padding-bottom: 5px;
+                    padding-left: 0;
+                    padding-right: 0;
+                    padding-top: 5px;
+                    word-wrap: break-word;
+                  }
+                  && {
+                    font-weight: 400;
+                    margin-bottom: 0;
+                    margin-left: 8px;
+                    margin-right: 8px;
+                    margin-top: 0;
+                    padding-bottom: 0;
+                    padding-left: 0;
+                    padding-right: 0;
+                    padding-top: 0;
+                    user-select: none;
+                  }
+            >
+              Off
+            </label>
+          </div>
+        </div>
+        <button
+          className=
+              ms-Button
+              ms-Button--default
+              {
+                -moz-osx-font-smoothing: grayscale;
+                -webkit-font-smoothing: antialiased;
+                background-color: #ffffff;
+                border-radius: 2px;
+                border: 1px solid #8a8886;
+                box-sizing: border-box;
+                color: #323130;
+                cursor: pointer;
+                display: inline-block;
+                font-family: 'Segoe UI', 'Segoe UI Web (West European)', 'Segoe UI', -apple-system, BlinkMacSystemFont, 'Roboto', 'Helvetica Neue', sans-serif;
+                font-size: 14px;
+                font-weight: 400;
+                height: 32px;
+                min-width: 80px;
+                outline: transparent;
+                padding-bottom: 0;
+                padding-left: 16px;
+                padding-right: 16px;
+                padding-top: 0;
+                position: relative;
+                text-align: center;
+                text-decoration: none;
+                user-select: none;
+                vertical-align: top;
+              }
+              &::-moz-focus-inner {
+                border: 0;
+              }
+              .ms-Fabric--isFocusVisible &:focus:after {
+                border: 1px solid transparent;
+                bottom: 2px;
+                content: "";
+                left: 2px;
+                outline: 1px solid #605e5c;
+                position: absolute;
+                right: 2px;
+                top: 2px;
+                z-index: 1;
+              }
+              @media screen and (-ms-high-contrast: active){.ms-Fabric--isFocusVisible &:focus:after {
+                border: none;
+                bottom: -2px;
+                left: -2px;
+                outline-color: ButtonText;
+                right: -2px;
+                top: -2px;
+              }
+              &:active > * {
+                left: 0px;
+                position: relative;
+                top: 0px;
+              }
+              &:hover {
+                background-color: #f3f2f1;
+                color: #201f1e;
+              }
+              @media screen and (-ms-high-contrast: active){&:hover {
+                border-color: Highlight;
+                color: Highlight;
+              }
+              &:active {
+                background-color: #edebe9;
+                color: #201f1e;
+              }
+          data-is-focusable={true}
+          onClick={[Function]}
+          onKeyDown={[Function]}
+          onKeyPress={[Function]}
+          onKeyUp={[Function]}
+          onMouseDown={[Function]}
+          onMouseUp={[Function]}
+          type="button"
+        >
+          <div
+            className=
+                ms-Button-flexContainer
+                {
+                  align-items: center;
+                  display: flex;
+                  flex-wrap: nowrap;
+                  height: 100%;
+                  justify-content: center;
+                }
+          >
+            <div
+              className=
+                  ms-Button-textContainer
+                  {
+                    flex-grow: 1;
+                  }
+            >
+              <div
+                className=
+                    ms-Button-label
+                    {
+                      font-weight: 600;
+                      line-height: 100%;
+                      margin-bottom: 0;
+                      margin-left: 4px;
+                      margin-right: 4px;
+                      margin-top: 0;
+                    }
+                id="id__16"
+              >
+                Zone 4 button
+              </div>
+            </div>
+          </div>
+        </button>
+      </div>
+    </div>
+    <div
+      className=
+          ms-Stack
+          {
+            align-items: flex-start;
+            border: 2px solid transparent;
+            box-sizing: border-box;
+            display: flex;
+            flex-direction: column;
+            flex-wrap: nowrap;
+            height: auto;
+            padding-bottom: 10px;
+            padding-left: 10px;
+            padding-right: 10px;
+            padding-top: 10px;
+            width: auto;
+          }
+          & > * {
+            text-overflow: ellipsis;
+          }
+          & > *:not(:first-child) {
+            margin-top: 10px;
+          }
+          & > *:not(.ms-StackItem) {
+            flex-shrink: 1;
+          }
+    >
+      <div
+        className=
+            ms-Toggle
+            is-enabled
+            {
+              -moz-osx-font-smoothing: grayscale;
+              -webkit-font-smoothing: antialiased;
+              font-family: 'Segoe UI', 'Segoe UI Web (West European)', 'Segoe UI', -apple-system, BlinkMacSystemFont, 'Roboto', 'Helvetica Neue', sans-serif;
+              font-size: 14px;
+              font-weight: 400;
+              margin-bottom: 8px;
+            }
+      >
+        <label
+          className=
+              ms-Label
+              ms-Toggle-label
+              {
+                -moz-osx-font-smoothing: grayscale;
+                -webkit-font-smoothing: antialiased;
+                box-shadow: none;
+                box-sizing: border-box;
+                color: #323130;
+                display: block;
+                font-family: 'Segoe UI', 'Segoe UI Web (West European)', 'Segoe UI', -apple-system, BlinkMacSystemFont, 'Roboto', 'Helvetica Neue', sans-serif;
+                font-size: 14px;
+                font-weight: 600;
+                margin-bottom: 0px;
+                margin-left: 0px;
+                margin-right: 0px;
+                margin-top: 0px;
+                overflow-wrap: break-word;
+                padding-bottom: 5px;
+                padding-left: 0;
+                padding-right: 0;
+                padding-top: 5px;
+                word-wrap: break-word;
+              }
+          htmlFor="Toggle19"
+        >
+          Enable trap zone 5
+        </label>
+        <div
+          className=
+              ms-Toggle-innerContainer
+              {
+                display: inline-flex;
+                position: relative;
+              }
+        >
+          <button
+            aria-checked={false}
+            className=
+                ms-Toggle-background
+                {
+                  align-items: center;
+                  background: #ffffff;
+                  border-radius: 10px;
+                  border: 1px solid #605e5c;
+                  box-sizing: border-box;
+                  cursor: pointer;
+                  display: flex;
+                  font-size: 20px;
+                  height: 20px;
+                  outline: transparent;
+                  padding-bottom: 0;
+                  padding-left: 3px;
+                  padding-right: 3px;
+                  padding-top: 0;
+                  position: relative;
+                  transition: all 0.1s ease;
+                  width: 40px;
+                }
+                &::-moz-focus-inner {
+                  border: 0;
+                }
+                .ms-Fabric--isFocusVisible &:focus:after {
+                  border: 1px solid #ffffff;
+                  bottom: -2px;
+                  content: "";
+                  left: -2px;
+                  outline: 1px solid #605e5c;
+                  position: absolute;
+                  right: -2px;
+                  top: -2px;
+                  z-index: 1;
+                }
+                &:hover {
+                  border-color: #323130;
+                }
+                &:hover .ms-Toggle-thumb {
+                  background-color: #201f1e;
+                }
+                @media screen and (-ms-high-contrast: active){&:hover .ms-Toggle-thumb {
+                  border-color: Highlight;
+                }
+                @media screen and (-ms-high-contrast: active){&:hover {
+                  border-color: Highlight;
+                }
+            data-is-focusable={true}
+            id="Toggle19"
+            onChange={[Function]}
+            onClick={[Function]}
+            role="switch"
+            type="button"
+          >
+            <div
+              className=
+                  ms-Toggle-thumb
+                  {
+                    background-color: #605e5c;
+                    border-color: transparent;
+                    border-radius: 50%;
+                    border-style: solid;
+                    border-width: .28em;
+                    box-sizing: border-box;
+                    height: 12px;
+                    transition: all 0.1s ease;
+                    width: 12px;
+                  }
+            />
+          </button>
+          <label
+            className=
+                ms-Label
+                ms-Toggle-stateText
+                {
+                  -moz-osx-font-smoothing: grayscale;
+                  -webkit-font-smoothing: antialiased;
+                  box-shadow: none;
+                  box-sizing: border-box;
+                  color: #323130;
+                  display: block;
+                  font-family: 'Segoe UI', 'Segoe UI Web (West European)', 'Segoe UI', -apple-system, BlinkMacSystemFont, 'Roboto', 'Helvetica Neue', sans-serif;
+                  font-size: 14px;
+                  font-weight: 600;
+                  margin-bottom: 0px;
+                  margin-left: 0px;
+                  margin-right: 0px;
+                  margin-top: 0px;
+                  overflow-wrap: break-word;
+                  padding-bottom: 5px;
+                  padding-left: 0;
+                  padding-right: 0;
+                  padding-top: 5px;
+                  word-wrap: break-word;
+                }
+                && {
+                  font-weight: 400;
+                  margin-bottom: 0;
+                  margin-left: 8px;
+                  margin-right: 8px;
+                  margin-top: 0;
+                  padding-bottom: 0;
+                  padding-left: 0;
+                  padding-right: 0;
+                  padding-top: 0;
+                  user-select: none;
+                }
+          >
+            Off
+          </label>
+        </div>
+      </div>
+      <button
+        className=
+            ms-Button
+            ms-Button--default
+            {
+              -moz-osx-font-smoothing: grayscale;
+              -webkit-font-smoothing: antialiased;
+              background-color: #ffffff;
+              border-radius: 2px;
+              border: 1px solid #8a8886;
+              box-sizing: border-box;
+              color: #323130;
+              cursor: pointer;
+              display: inline-block;
+              font-family: 'Segoe UI', 'Segoe UI Web (West European)', 'Segoe UI', -apple-system, BlinkMacSystemFont, 'Roboto', 'Helvetica Neue', sans-serif;
+              font-size: 14px;
+              font-weight: 400;
+              height: 32px;
+              min-width: 80px;
+              outline: transparent;
+              padding-bottom: 0;
+              padding-left: 16px;
+              padding-right: 16px;
+              padding-top: 0;
+              position: relative;
+              text-align: center;
+              text-decoration: none;
+              user-select: none;
+              vertical-align: top;
+            }
+            &::-moz-focus-inner {
+              border: 0;
+            }
+            .ms-Fabric--isFocusVisible &:focus:after {
+              border: 1px solid transparent;
+              bottom: 2px;
+              content: "";
+              left: 2px;
+              outline: 1px solid #605e5c;
+              position: absolute;
+              right: 2px;
+              top: 2px;
+              z-index: 1;
+            }
+            @media screen and (-ms-high-contrast: active){.ms-Fabric--isFocusVisible &:focus:after {
+              border: none;
+              bottom: -2px;
+              left: -2px;
+              outline-color: ButtonText;
+              right: -2px;
+              top: -2px;
+            }
+            &:active > * {
+              left: 0px;
+              position: relative;
+              top: 0px;
+            }
+            &:hover {
+              background-color: #f3f2f1;
+              color: #201f1e;
+            }
+            @media screen and (-ms-high-contrast: active){&:hover {
+              border-color: Highlight;
+              color: Highlight;
+            }
+            &:active {
+              background-color: #edebe9;
+              color: #201f1e;
+            }
+        data-is-focusable={true}
+        onClick={[Function]}
+        onKeyDown={[Function]}
+        onKeyPress={[Function]}
+        onKeyUp={[Function]}
+        onMouseDown={[Function]}
+        onMouseUp={[Function]}
+        type="button"
+      >
+        <div
+          className=
+              ms-Button-flexContainer
+              {
+                align-items: center;
+                display: flex;
+                flex-wrap: nowrap;
+                height: 100%;
+                justify-content: center;
+              }
+        >
+          <div
+            className=
+                ms-Button-textContainer
+                {
+                  flex-grow: 1;
+                }
+          >
+            <div
+              className=
+                  ms-Button-label
+                  {
+                    font-weight: 600;
+                    line-height: 100%;
+                    margin-bottom: 0;
+                    margin-left: 4px;
+                    margin-right: 4px;
+                    margin-top: 0;
+                  }
               id="id__20"
             >
               Zone 5 button
