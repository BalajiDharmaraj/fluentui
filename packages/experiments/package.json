{
  "name": "@uifabric/experiments",
  "version": "6.78.2",
  "description": "Experimental React components for building experiences for Office 365.",
  "main": "lib-commonjs/index.js",
  "module": "lib/index.js",
  "sideEffects": [
    "lib/version.js"
  ],
  "typings": "lib/index.d.ts",
  "repository": {
    "type": "git",
    "url": "https://github.com/OfficeDev/office-ui-fabric-react"
  },
  "license": "MIT",
  "scripts": {
    "build": "npx just-scripts build",
    "just": "npx just-scripts",
    "clean": "npx just-scripts clean",
    "code-style": "npx just-scripts code-style",
    "start": "npx just-scripts dev",
    "start-test": "npx just-scripts jest-watch",
    "update-snapshots": "npx just-scripts jest -u"
  },
  "devDependencies": {
    "@types/deep-assign": "^0.1.1",
    "@types/enzyme": "3.1.13",
    "@types/enzyme-adapter-react-16": "1.0.3",
    "@types/es6-promise": "0.0.32",
    "@types/jest": "23.0.0",
    "@types/prop-types": "15.5.9",
    "@types/react": ">=16.8.0 <17.0.0",
    "@types/react-addons-test-utils": "0.14.18",
    "@types/react-dom": ">=16.8.0 <17.0.0",
    "@types/react-test-renderer": "^16.0.0",
    "@types/resemblejs": "~1.3.28",
    "@types/sinon": "2.2.2",
    "@types/webpack-env": "1.13.9",
    "@uifabric/example-app-base": "^6.23.1",
    "@uifabric/jest-serializer-merge-styles": "^6.0.9",
    "@uifabric/prettier-rules": "^1.0.2",
    "@uifabric/tslint-rules": "^1.0.2",
    "enzyme": "^3.4.1",
    "enzyme-adapter-react-16": "^1.2.0",
    "es6-weak-map": "^2.0.2",
    "react": ">=16.8.0 <17.0.0",
    "react-dom": ">=16.8.0 <17.0.0",
    "react-highlight": "0.10.0",
    "react-hooks-testing-library": "^0.5.0",
    "react-test-renderer": "^16.3.0",
    "sinon": "^4.1.3",
    "@uifabric/build": "*"
  },
  "dependencies": {
    "@microsoft/load-themed-styles": "^1.7.13",
    "@uifabric/azure-themes": "^6.0.1",
    "@uifabric/charting": "^0.29.2",
    "@uifabric/file-type-icons": "^6.4.10",
    "@uifabric/fluent-theme": "^0.16.10",
    "@uifabric/foundation": "^0.7.6",
    "@uifabric/icons": "^6.5.2",
    "@uifabric/merge-styles": "^6.17.4",
    "@uifabric/set-version": "^1.1.3",
    "@uifabric/styling": "^6.47.6",
    "@uifabric/theme-samples": "^0.1.6",
    "@uifabric/utilities": "^6.39.3",
    "@uifabric/variants": "^6.14.2",
    "deep-assign": "^2.0.0",
    "office-ui-fabric-react": "^6.187.1",
    "prop-types": "^15.5.10",
    "tslib": "^1.7.1"
  },
  "peerDependencies": {
<<<<<<< HEAD
    "react": ">=16.8.0 <17.0.0",
    "react-dom": ">=16.8.0 <17.0.0"
  },
  "disabledTasks": [
    "verify-api-extractor"
  ]
=======
    "react": ">=16.3.2-0 <17.0.0",
    "react-dom": ">=16.3.2-0 <17.0.0"
  }
>>>>>>> 3033364f
}<|MERGE_RESOLUTION|>--- conflicted
+++ resolved
@@ -71,16 +71,7 @@
     "tslib": "^1.7.1"
   },
   "peerDependencies": {
-<<<<<<< HEAD
     "react": ">=16.8.0 <17.0.0",
     "react-dom": ">=16.8.0 <17.0.0"
-  },
-  "disabledTasks": [
-    "verify-api-extractor"
-  ]
-=======
-    "react": ">=16.3.2-0 <17.0.0",
-    "react-dom": ">=16.3.2-0 <17.0.0"
   }
->>>>>>> 3033364f
 }