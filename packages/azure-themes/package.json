--- conflicted
+++ resolved
@@ -30,12 +30,8 @@
     "@uifabric/tslint-rules": "^1.0.1"
   },
   "dependencies": {
-<<<<<<< HEAD
     "@uifabric/legacy": "^6.164.5",
-    "@uifabric/merge-styles": "^6.16.4",
-=======
     "@uifabric/merge-styles": "^6.17.0",
->>>>>>> 48ef2097
     "@uifabric/set-version": "^1.1.3",
     "office-ui-fabric-react": "^6.166.1",
     "tslib": "^1.7.1"
