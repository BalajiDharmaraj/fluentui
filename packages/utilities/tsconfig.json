--- conflicted
+++ resolved
@@ -14,13 +14,9 @@
     "forceConsistentCasingInFileNames": true,
     "moduleResolution": "node",
     "preserveConstEnums": true,
-<<<<<<< HEAD
-    "types": ["jest", "node"]
-=======
     "skipLibCheck": true,
     "typeRoots": ["node_modules/@types", "../../typings"],
-    "types": ["jest", "custom-global"]
->>>>>>> d251804a
+    "types": ["jest", "custom-global", "node"]
   },
   "include": ["src"]
 }