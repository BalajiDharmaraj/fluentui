--- conflicted
+++ resolved
@@ -2,15 +2,9 @@
   IPalette,
   ISemanticColors,
   ITheme,
-<<<<<<< HEAD
-  IPartialTheme
-} from '@uifabric/styling';
-import { createTheme } from '@uifabric/styling';
-=======
   IPartialTheme,
   createTheme
 } from 'office-ui-fabric-react/lib/Styling';
->>>>>>> 32ab5c16
 
 function makeThemeFromPartials(
   originalTheme: IPartialTheme,
