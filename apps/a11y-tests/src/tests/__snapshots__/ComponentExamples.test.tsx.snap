// Jest Snapshot v1, https://goo.gl/fbAQLP

exports[`a11y test checks accessibility of ActivityItem (ActivityItem.Basic.Example) 1`] = `Array []`;

exports[`a11y test checks accessibility of ActivityItem (ActivityItem.Compact.Example) 1`] = `Array []`;

exports[`a11y test checks accessibility of ActivityItem (ActivityItem.Persona.Example) 1`] = `Array []`;

exports[`a11y test checks accessibility of Announced (Announced.BulkOperations.Example) 1`] = `Array []`;

exports[`a11y test checks accessibility of Announced (Announced.LazyLoading.Example) 1`] = `Array []`;

exports[`a11y test checks accessibility of Announced (Announced.QuickActions.Example) 1`] = `Array []`;

exports[`a11y test checks accessibility of Announced (Announced.SearchResults.Example) 1`] = `Array []`;

exports[`a11y test checks accessibility of Breadcrumb (Breadcrumb.Basic.Example) 1`] = `Array []`;

exports[`a11y test checks accessibility of Breadcrumb (Breadcrumb.Static.Example) 1`] = `Array []`;

exports[`a11y test checks accessibility of Button (Button.Action.Example) 1`] = `Array []`;

exports[`a11y test checks accessibility of Button (Button.Anchor.Example) 1`] = `Array []`;

exports[`a11y test checks accessibility of Button (Button.Command.Example) 1`] = `Array []`;

exports[`a11y test checks accessibility of Button (Button.CommandBar.Example) 1`] = `
Array [
  Object {
    "kind": "fail",
    "level": "error",
    "locations": Array [
      Object {
        "logicalLocations": Array [
          Object {
            "fullyQualifiedName": ".root-16",
            "kind": "element",
          },
        ],
        "physicalLocation": Object {
          "artifactLocation": Object {
            "index": 0,
            "uri": "about:blank",
          },
          "region": Object {
            "snippet": Object {
              "text": "<button type=\\"button\\" aria-haspopup=\\"true\\" aria-expanded=\\"false\\" data-is-focusable=\\"false\\" tabindex=\\"-1\\" class=\\"ms-Button root-16\\">",
            },
          },
        },
      },
    ],
    "message": Object {
      "markdown": "Fix any of the following:
- Element has a value attribute and the value attribute is empty.
- Element has no value attribute or the value attribute is empty.
- Element does not have inner text that is visible to screen readers.
- aria-label attribute does not exist or is empty.
- aria-labelledby attribute does not exist, references elements that do not exist or references elements that are empty.
- Element's default semantics were not overridden with role=\\"presentation\\".
- Element's default semantics were not overridden with role=\\"none\\".
- Element has no title attribute or the title attribute is empty.",
      "text": "Fix any of the following: Element has a value attribute and the value attribute is empty. Element has no value attribute or the value attribute is empty. Element does not have inner text that is visible to screen readers. aria-label attribute does not exist or is empty. aria-labelledby attribute does not exist, references elements that do not exist or references elements that are empty. Element's default semantics were not overridden with role=\\"presentation\\". Element's default semantics were not overridden with role=\\"none\\". Element has no title attribute or the title attribute is empty.",
    },
    "ruleId": "button-name",
    "ruleIndex": 15,
  },
]
`;

exports[`a11y test checks accessibility of Button (Button.Compound.Example) 1`] = `Array []`;

exports[`a11y test checks accessibility of Button (Button.ContextualMenu.Example) 1`] = `Array []`;

exports[`a11y test checks accessibility of Button (Button.CustomSplit.Example) 1`] = `
Array [
  Object {
    "kind": "fail",
    "level": "error",
    "locations": Array [
      Object {
        "logicalLocations": Array [
          Object {
            "fullyQualifiedName": ".css-10",
            "kind": "element",
          },
        ],
        "physicalLocation": Object {
          "artifactLocation": Object {
            "index": 0,
            "uri": "about:blank",
          },
          "region": Object {
            "snippet": Object {
              "text": "<div data-automation-id=\\"test\\" aria-roledescription=\\"split button\\" data-is-focusable=\\"true\\" role=\\"button\\" aria-haspopup=\\"true\\" aria-expanded=\\"false\\" class=\\"css-10\\" tabindex=\\"0\\">",
            },
          },
        },
      },
    ],
    "message": Object {
      "markdown": "Fix all of the following:
- ARIA attribute is not widely supported in screen readers and assistive technologies:  aria-roledescription.",
      "text": "Fix all of the following: ARIA attribute is not widely supported in screen readers and assistive technologies:  aria-roledescription.",
    },
    "ruleId": "aria-allowed-attr",
    "ruleIndex": 2,
  },
  Object {
    "kind": "fail",
    "level": "error",
    "locations": Array [
      Object {
        "logicalLocations": Array [
          Object {
            "fullyQualifiedName": ".css-10",
            "kind": "element",
          },
        ],
        "physicalLocation": Object {
          "artifactLocation": Object {
            "index": 0,
            "uri": "about:blank",
          },
          "region": Object {
            "snippet": Object {
              "text": "<div data-automation-id=\\"test\\" aria-roledescription=\\"split button\\" data-is-focusable=\\"true\\" role=\\"button\\" aria-haspopup=\\"true\\" aria-expanded=\\"false\\" class=\\"css-10\\" tabindex=\\"0\\">",
            },
          },
        },
      },
    ],
    "message": Object {
      "markdown": "Fix all of the following:
- Element is in tab order and does not have accessible text.

Fix any of the following:
- Element has a value attribute and the value attribute is empty.
- Element has no value attribute or the value attribute is empty.
- Element does not have inner text that is visible to screen readers.
- aria-label attribute does not exist or is empty.
- aria-labelledby attribute does not exist, references elements that do not exist or references elements that are empty.
- Element's default semantics were not overridden with role=\\"presentation\\".
- Element's default semantics were not overridden with role=\\"none\\".
- Element has no title attribute or the title attribute is empty.",
      "text": "Fix all of the following: Element is in tab order and does not have accessible text. Fix any of the following: Element has a value attribute and the value attribute is empty. Element has no value attribute or the value attribute is empty. Element does not have inner text that is visible to screen readers. aria-label attribute does not exist or is empty. aria-labelledby attribute does not exist, references elements that do not exist or references elements that are empty. Element's default semantics were not overridden with role=\\"presentation\\". Element's default semantics were not overridden with role=\\"none\\". Element has no title attribute or the title attribute is empty.",
    },
    "ruleId": "button-name",
    "ruleIndex": 15,
  },
  Object {
    "kind": "fail",
    "level": "error",
    "locations": Array [
      Object {
        "logicalLocations": Array [
          Object {
            "fullyQualifiedName": ".ms-Button--icon",
            "kind": "element",
          },
        ],
        "physicalLocation": Object {
          "artifactLocation": Object {
            "index": 0,
            "uri": "about:blank",
          },
          "region": Object {
            "snippet": Object {
              "text": "<button type=\\"button\\" data-automation-id=\\"test\\" aria-roledescription=\\"split button\\" class=\\"ms-Button ms-Button--icon root-1\\" data-is-focusable=\\"false\\" tabindex=\\"-1\\">",
            },
          },
        },
      },
    ],
    "message": Object {
      "markdown": "Fix any of the following:
- Element has a value attribute and the value attribute is empty.
- Element has no value attribute or the value attribute is empty.
- Element does not have inner text that is visible to screen readers.
- aria-label attribute does not exist or is empty.
- aria-labelledby attribute does not exist, references elements that do not exist or references elements that are empty.
- Element's default semantics were not overridden with role=\\"presentation\\".
- Element's default semantics were not overridden with role=\\"none\\".
- Element has no title attribute or the title attribute is empty.",
      "text": "Fix any of the following: Element has a value attribute and the value attribute is empty. Element has no value attribute or the value attribute is empty. Element does not have inner text that is visible to screen readers. aria-label attribute does not exist or is empty. aria-labelledby attribute does not exist, references elements that do not exist or references elements that are empty. Element's default semantics were not overridden with role=\\"presentation\\". Element's default semantics were not overridden with role=\\"none\\". Element has no title attribute or the title attribute is empty.",
    },
    "ruleId": "button-name",
    "ruleIndex": 15,
  },
  Object {
    "kind": "fail",
    "level": "error",
    "locations": Array [
      Object {
        "logicalLocations": Array [
          Object {
            "fullyQualifiedName": ".root-16",
            "kind": "element",
          },
        ],
        "physicalLocation": Object {
          "artifactLocation": Object {
            "index": 0,
            "uri": "about:blank",
          },
          "region": Object {
            "snippet": Object {
              "text": "<button type=\\"button\\" aria-haspopup=\\"true\\" aria-expanded=\\"false\\" data-is-focusable=\\"false\\" tabindex=\\"-1\\" class=\\"ms-Button root-16\\">",
            },
          },
        },
      },
    ],
    "message": Object {
      "markdown": "Fix any of the following:
- Element has a value attribute and the value attribute is empty.
- Element has no value attribute or the value attribute is empty.
- Element does not have inner text that is visible to screen readers.
- aria-label attribute does not exist or is empty.
- aria-labelledby attribute does not exist, references elements that do not exist or references elements that are empty.
- Element's default semantics were not overridden with role=\\"presentation\\".
- Element's default semantics were not overridden with role=\\"none\\".
- Element has no title attribute or the title attribute is empty.",
      "text": "Fix any of the following: Element has a value attribute and the value attribute is empty. Element has no value attribute or the value attribute is empty. Element does not have inner text that is visible to screen readers. aria-label attribute does not exist or is empty. aria-labelledby attribute does not exist, references elements that do not exist or references elements that are empty. Element's default semantics were not overridden with role=\\"presentation\\". Element's default semantics were not overridden with role=\\"none\\". Element has no title attribute or the title attribute is empty.",
    },
    "ruleId": "button-name",
    "ruleIndex": 15,
  },
]
`;

exports[`a11y test checks accessibility of Button (Button.Default.Example) 1`] = `Array []`;

exports[`a11y test checks accessibility of Button (Button.Icon.Example) 1`] = `Array []`;

exports[`a11y test checks accessibility of Button (Button.Primary.Example) 1`] = `Array []`;

exports[`a11y test checks accessibility of Button (Button.ScreenReader.Example) 1`] = `Array []`;

exports[`a11y test checks accessibility of Button (Button.Split.Example) 1`] = `
Array [
  Object {
    "kind": "fail",
    "level": "error",
    "locations": Array [
      Object {
        "logicalLocations": Array [
          Object {
            "fullyQualifiedName": "div:nth-child(1) > .css-10[data-is-focusable=\\"true\\"][role=\\"button\\"]",
            "kind": "element",
          },
        ],
        "physicalLocation": Object {
          "artifactLocation": Object {
            "index": 0,
            "uri": "about:blank",
          },
          "region": Object {
            "snippet": Object {
              "text": "<div data-automation-id=\\"test\\" aria-roledescription=\\"split button\\" data-is-focusable=\\"true\\" role=\\"button\\" aria-haspopup=\\"true\\" aria-expanded=\\"false\\" class=\\"css-10\\" tabindex=\\"0\\">",
            },
          },
        },
      },
    ],
    "message": Object {
      "markdown": "Fix all of the following:
- ARIA attribute is not widely supported in screen readers and assistive technologies:  aria-roledescription.",
      "text": "Fix all of the following: ARIA attribute is not widely supported in screen readers and assistive technologies:  aria-roledescription.",
    },
    "ruleId": "aria-allowed-attr",
    "ruleIndex": 2,
  },
  Object {
    "kind": "fail",
    "level": "error",
    "locations": Array [
      Object {
        "logicalLocations": Array [
          Object {
            "fullyQualifiedName": "div:nth-child(2) > .css-10[data-is-focusable=\\"true\\"][role=\\"button\\"]",
            "kind": "element",
          },
        ],
        "physicalLocation": Object {
          "artifactLocation": Object {
            "index": 0,
            "uri": "about:blank",
          },
          "region": Object {
            "snippet": Object {
              "text": "<div data-automation-id=\\"test\\" aria-roledescription=\\"split button\\" data-is-focusable=\\"true\\" role=\\"button\\" aria-haspopup=\\"true\\" aria-expanded=\\"false\\" class=\\"css-10\\" tabindex=\\"0\\">",
            },
          },
        },
      },
    ],
    "message": Object {
      "markdown": "Fix all of the following:
- ARIA attribute is not widely supported in screen readers and assistive technologies:  aria-roledescription.",
      "text": "Fix all of the following: ARIA attribute is not widely supported in screen readers and assistive technologies:  aria-roledescription.",
    },
    "ruleId": "aria-allowed-attr",
    "ruleIndex": 2,
  },
  Object {
    "kind": "fail",
    "level": "error",
    "locations": Array [
      Object {
        "logicalLocations": Array [
          Object {
            "fullyQualifiedName": "div:nth-child(3) > .css-10[data-is-focusable=\\"true\\"][role=\\"button\\"]",
            "kind": "element",
          },
        ],
        "physicalLocation": Object {
          "artifactLocation": Object {
            "index": 0,
            "uri": "about:blank",
          },
          "region": Object {
            "snippet": Object {
              "text": "<div data-automation-id=\\"test\\" aria-roledescription=\\"split button\\" data-is-focusable=\\"true\\" role=\\"button\\" aria-haspopup=\\"true\\" aria-expanded=\\"false\\" class=\\"css-10\\" tabindex=\\"0\\">",
            },
          },
        },
      },
    ],
    "message": Object {
      "markdown": "Fix all of the following:
- ARIA attribute is not widely supported in screen readers and assistive technologies:  aria-roledescription.",
      "text": "Fix all of the following: ARIA attribute is not widely supported in screen readers and assistive technologies:  aria-roledescription.",
    },
    "ruleId": "aria-allowed-attr",
    "ruleIndex": 2,
  },
  Object {
    "kind": "fail",
    "level": "error",
    "locations": Array [
      Object {
        "logicalLocations": Array [
          Object {
            "fullyQualifiedName": ".css-34",
            "kind": "element",
          },
        ],
        "physicalLocation": Object {
          "artifactLocation": Object {
            "index": 0,
            "uri": "about:blank",
          },
          "region": Object {
            "snippet": Object {
              "text": "<div data-automation-id=\\"test\\" aria-roledescription=\\"split button\\" aria-disabled=\\"true\\" data-is-focusable=\\"true\\" role=\\"button\\" aria-haspopup=\\"true\\" aria-expanded=\\"false\\" class=\\"css-34\\" tabindex=\\"0\\">",
            },
          },
        },
      },
    ],
    "message": Object {
      "markdown": "Fix all of the following:
- ARIA attribute is not widely supported in screen readers and assistive technologies:  aria-roledescription.",
      "text": "Fix all of the following: ARIA attribute is not widely supported in screen readers and assistive technologies:  aria-roledescription.",
    },
    "ruleId": "aria-allowed-attr",
    "ruleIndex": 2,
  },
  Object {
    "kind": "fail",
    "level": "error",
    "locations": Array [
      Object {
        "logicalLocations": Array [
          Object {
            "fullyQualifiedName": "div:nth-child(2) > .css-10[data-is-focusable=\\"true\\"][role=\\"button\\"] > span > .root-25",
            "kind": "element",
          },
        ],
        "physicalLocation": Object {
          "artifactLocation": Object {
            "index": 0,
            "uri": "about:blank",
          },
          "region": Object {
            "snippet": Object {
              "text": "<button type=\\"button\\" aria-haspopup=\\"true\\" aria-expanded=\\"false\\" data-is-focusable=\\"false\\" tabindex=\\"-1\\" class=\\"ms-Button root-25\\">",
            },
          },
        },
      },
    ],
    "message": Object {
      "markdown": "Fix any of the following:
- Element has a value attribute and the value attribute is empty.
- Element has no value attribute or the value attribute is empty.
- Element does not have inner text that is visible to screen readers.
- aria-label attribute does not exist or is empty.
- aria-labelledby attribute does not exist, references elements that do not exist or references elements that are empty.
- Element's default semantics were not overridden with role=\\"presentation\\".
- Element's default semantics were not overridden with role=\\"none\\".
- Element has no title attribute or the title attribute is empty.",
      "text": "Fix any of the following: Element has a value attribute and the value attribute is empty. Element has no value attribute or the value attribute is empty. Element does not have inner text that is visible to screen readers. aria-label attribute does not exist or is empty. aria-labelledby attribute does not exist, references elements that do not exist or references elements that are empty. Element's default semantics were not overridden with role=\\"presentation\\". Element's default semantics were not overridden with role=\\"none\\". Element has no title attribute or the title attribute is empty.",
    },
    "ruleId": "button-name",
    "ruleIndex": 15,
  },
  Object {
    "kind": "fail",
    "level": "error",
    "locations": Array [
      Object {
        "logicalLocations": Array [
          Object {
            "fullyQualifiedName": "div:nth-child(3) > .css-10[data-is-focusable=\\"true\\"][role=\\"button\\"] > span > .root-25",
            "kind": "element",
          },
        ],
        "physicalLocation": Object {
          "artifactLocation": Object {
            "index": 0,
            "uri": "about:blank",
          },
          "region": Object {
            "snippet": Object {
              "text": "<button type=\\"button\\" aria-haspopup=\\"true\\" aria-expanded=\\"false\\" data-is-focusable=\\"false\\" tabindex=\\"-1\\" class=\\"ms-Button root-25\\">",
            },
          },
        },
      },
    ],
    "message": Object {
      "markdown": "Fix any of the following:
- Element has a value attribute and the value attribute is empty.
- Element has no value attribute or the value attribute is empty.
- Element does not have inner text that is visible to screen readers.
- aria-label attribute does not exist or is empty.
- aria-labelledby attribute does not exist, references elements that do not exist or references elements that are empty.
- Element's default semantics were not overridden with role=\\"presentation\\".
- Element's default semantics were not overridden with role=\\"none\\".
- Element has no title attribute or the title attribute is empty.",
      "text": "Fix any of the following: Element has a value attribute and the value attribute is empty. Element has no value attribute or the value attribute is empty. Element does not have inner text that is visible to screen readers. aria-label attribute does not exist or is empty. aria-labelledby attribute does not exist, references elements that do not exist or references elements that are empty. Element's default semantics were not overridden with role=\\"presentation\\". Element's default semantics were not overridden with role=\\"none\\". Element has no title attribute or the title attribute is empty.",
    },
    "ruleId": "button-name",
    "ruleIndex": 15,
  },
  Object {
    "kind": "fail",
    "level": "error",
    "locations": Array [
      Object {
        "logicalLocations": Array [
          Object {
            "fullyQualifiedName": ".root-36",
            "kind": "element",
          },
        ],
        "physicalLocation": Object {
          "artifactLocation": Object {
            "index": 0,
            "uri": "about:blank",
          },
          "region": Object {
            "snippet": Object {
              "text": "<button type=\\"button\\" aria-haspopup=\\"true\\" aria-expanded=\\"false\\" data-is-focusable=\\"false\\" tabindex=\\"-1\\" class=\\"ms-Button is-disabled root-36\\" aria-disabled=\\"true\\">",
            },
          },
        },
      },
    ],
    "message": Object {
      "markdown": "Fix any of the following:
- Element has a value attribute and the value attribute is empty.
- Element has no value attribute or the value attribute is empty.
- Element does not have inner text that is visible to screen readers.
- aria-label attribute does not exist or is empty.
- aria-labelledby attribute does not exist, references elements that do not exist or references elements that are empty.
- Element's default semantics were not overridden with role=\\"presentation\\".
- Element's default semantics were not overridden with role=\\"none\\".
- Element has no title attribute or the title attribute is empty.",
      "text": "Fix any of the following: Element has a value attribute and the value attribute is empty. Element has no value attribute or the value attribute is empty. Element does not have inner text that is visible to screen readers. aria-label attribute does not exist or is empty. aria-labelledby attribute does not exist, references elements that do not exist or references elements that are empty. Element's default semantics were not overridden with role=\\"presentation\\". Element's default semantics were not overridden with role=\\"none\\". Element has no title attribute or the title attribute is empty.",
    },
    "ruleId": "button-name",
    "ruleIndex": 15,
  },
]
`;

exports[`a11y test checks accessibility of Button (Button.Split.Example) 2`] = `
Array [
  Object {
    "kind": "fail",
    "level": "error",
    "locations": Array [
      Object {
        "logicalLocations": Array [
          Object {
            "fullyQualifiedName": ".css-10",
            "kind": "element",
          },
        ],
        "physicalLocation": Object {
          "artifactLocation": Object {
            "index": 0,
            "uri": "about:blank",
          },
          "region": Object {
            "snippet": Object {
              "text": "<div data-automation-id=\\"test\\" aria-roledescription=\\"split button\\" data-is-focusable=\\"true\\" role=\\"button\\" aria-haspopup=\\"true\\" aria-expanded=\\"false\\" class=\\"css-10\\" tabindex=\\"0\\">",
            },
          },
        },
      },
    ],
    "message": Object {
      "markdown": "Fix all of the following:
- ARIA attribute is not widely supported in screen readers and assistive technologies:  aria-roledescription.",
      "text": "Fix all of the following: ARIA attribute is not widely supported in screen readers and assistive technologies:  aria-roledescription.",
    },
    "ruleId": "aria-allowed-attr",
    "ruleIndex": 2,
  },
  Object {
    "kind": "fail",
    "level": "error",
    "locations": Array [
      Object {
        "logicalLocations": Array [
          Object {
            "fullyQualifiedName": ".css-10",
            "kind": "element",
          },
        ],
        "physicalLocation": Object {
          "artifactLocation": Object {
            "index": 0,
            "uri": "about:blank",
          },
          "region": Object {
            "snippet": Object {
              "text": "<div data-automation-id=\\"test\\" aria-roledescription=\\"split button\\" data-is-focusable=\\"true\\" role=\\"button\\" aria-haspopup=\\"true\\" aria-expanded=\\"false\\" class=\\"css-10\\" tabindex=\\"0\\">",
            },
          },
        },
      },
    ],
    "message": Object {
      "markdown": "Fix all of the following:
- Element is in tab order and does not have accessible text.

Fix any of the following:
- Element has a value attribute and the value attribute is empty.
- Element has no value attribute or the value attribute is empty.
- Element does not have inner text that is visible to screen readers.
- aria-label attribute does not exist or is empty.
- aria-labelledby attribute does not exist, references elements that do not exist or references elements that are empty.
- Element's default semantics were not overridden with role=\\"presentation\\".
- Element's default semantics were not overridden with role=\\"none\\".
- Element has no title attribute or the title attribute is empty.",
      "text": "Fix all of the following: Element is in tab order and does not have accessible text. Fix any of the following: Element has a value attribute and the value attribute is empty. Element has no value attribute or the value attribute is empty. Element does not have inner text that is visible to screen readers. aria-label attribute does not exist or is empty. aria-labelledby attribute does not exist, references elements that do not exist or references elements that are empty. Element's default semantics were not overridden with role=\\"presentation\\". Element's default semantics were not overridden with role=\\"none\\". Element has no title attribute or the title attribute is empty.",
    },
    "ruleId": "button-name",
    "ruleIndex": 15,
  },
  Object {
    "kind": "fail",
    "level": "error",
    "locations": Array [
      Object {
        "logicalLocations": Array [
          Object {
            "fullyQualifiedName": ".ms-Button--icon",
            "kind": "element",
          },
        ],
        "physicalLocation": Object {
          "artifactLocation": Object {
            "index": 0,
            "uri": "about:blank",
          },
          "region": Object {
            "snippet": Object {
              "text": "<button type=\\"button\\" data-automation-id=\\"test\\" aria-roledescription=\\"split button\\" class=\\"ms-Button ms-Button--icon root-1\\" data-is-focusable=\\"false\\" tabindex=\\"-1\\">",
            },
          },
        },
      },
    ],
    "message": Object {
      "markdown": "Fix any of the following:
- Element has a value attribute and the value attribute is empty.
- Element has no value attribute or the value attribute is empty.
- Element does not have inner text that is visible to screen readers.
- aria-label attribute does not exist or is empty.
- aria-labelledby attribute does not exist, references elements that do not exist or references elements that are empty.
- Element's default semantics were not overridden with role=\\"presentation\\".
- Element's default semantics were not overridden with role=\\"none\\".
- Element has no title attribute or the title attribute is empty.",
      "text": "Fix any of the following: Element has a value attribute and the value attribute is empty. Element has no value attribute or the value attribute is empty. Element does not have inner text that is visible to screen readers. aria-label attribute does not exist or is empty. aria-labelledby attribute does not exist, references elements that do not exist or references elements that are empty. Element's default semantics were not overridden with role=\\"presentation\\". Element's default semantics were not overridden with role=\\"none\\". Element has no title attribute or the title attribute is empty.",
    },
    "ruleId": "button-name",
    "ruleIndex": 15,
  },
  Object {
    "kind": "fail",
    "level": "error",
    "locations": Array [
      Object {
        "logicalLocations": Array [
          Object {
            "fullyQualifiedName": ".root-16",
            "kind": "element",
          },
        ],
        "physicalLocation": Object {
          "artifactLocation": Object {
            "index": 0,
            "uri": "about:blank",
          },
          "region": Object {
            "snippet": Object {
              "text": "<button type=\\"button\\" aria-haspopup=\\"true\\" aria-expanded=\\"false\\" data-is-focusable=\\"false\\" tabindex=\\"-1\\" class=\\"ms-Button root-16\\">",
            },
          },
        },
      },
    ],
    "message": Object {
      "markdown": "Fix any of the following:
- Element has a value attribute and the value attribute is empty.
- Element has no value attribute or the value attribute is empty.
- Element does not have inner text that is visible to screen readers.
- aria-label attribute does not exist or is empty.
- aria-labelledby attribute does not exist, references elements that do not exist or references elements that are empty.
- Element's default semantics were not overridden with role=\\"presentation\\".
- Element's default semantics were not overridden with role=\\"none\\".
- Element has no title attribute or the title attribute is empty.",
      "text": "Fix any of the following: Element has a value attribute and the value attribute is empty. Element has no value attribute or the value attribute is empty. Element does not have inner text that is visible to screen readers. aria-label attribute does not exist or is empty. aria-labelledby attribute does not exist, references elements that do not exist or references elements that are empty. Element's default semantics were not overridden with role=\\"presentation\\". Element's default semantics were not overridden with role=\\"none\\". Element has no title attribute or the title attribute is empty.",
    },
    "ruleId": "button-name",
    "ruleIndex": 15,
  },
]
`;

exports[`a11y test checks accessibility of Button (Button.Toggle.Example) 1`] = `Array []`;

exports[`a11y test checks accessibility of Calendar (Calendar.Button.Example) 1`] = `Array []`;

exports[`a11y test checks accessibility of Calendar (Calendar.Inline.Example) 1`] = `
Array [
  Object {
    "kind": "fail",
    "level": "error",
    "locations": Array [
      Object {
        "logicalLocations": Array [
          Object {
<<<<<<< HEAD
            "snippet": Object {
              "text": "<button role=\\"gridcell\\" class=\\"ms-DatePicker-monthOption\\" aria-label=\\"May 2020\\" aria-selected=\\"false\\" data-is-focusable=\\"true\\" type=\\"button\\">Jan</button>",
            },
          },
        ],
        "fullyQualifiedLogicalName": ".ms-DatePicker-monthOption[aria-label=\\"May\\\\ 2020\\"][role=\\"gridcell\\"]:nth-child(1)",
=======
            "fullyQualifiedName": "button[aria-label=\\"July\\\\ 2016\\"]",
            "kind": "element",
          },
        ],
>>>>>>> 3a7a5aa2
        "physicalLocation": Object {
          "artifactLocation": Object {
            "index": 0,
            "uri": "about:blank",
          },
          "region": Object {
            "snippet": Object {
              "text": "<button role=\\"gridcell\\" class=\\"ms-DatePicker-monthOption\\" aria-label=\\"July 2016\\" aria-selected=\\"false\\" data-is-focusable=\\"true\\" type=\\"button\\">Jan</button>",
            },
          },
        },
      },
    ],
    "message": Object {
      "markdown": "Fix any of the following:
- ARIA role gridcell  is not allowed for given element.",
      "text": "Fix any of the following: ARIA role gridcell  is not allowed for given element.",
    },
<<<<<<< HEAD
    "partialFingerprints": Object {
      "fullyQualifiedLogicalName": ".ms-DatePicker-monthOption[aria-label=\\"May\\\\ 2020\\"][role=\\"gridcell\\"]:nth-child(1)",
      "ruleId": "aria-allowed-role",
    },
    "properties": Object {
      "tags": Array [
        "Accessibility",
      ],
    },
=======
>>>>>>> 3a7a5aa2
    "ruleId": "aria-allowed-role",
    "ruleIndex": 3,
  },
  Object {
    "kind": "fail",
    "level": "error",
    "locations": Array [
      Object {
        "logicalLocations": Array [
          Object {
<<<<<<< HEAD
            "snippet": Object {
              "text": "<button role=\\"gridcell\\" class=\\"ms-DatePicker-monthOption\\" aria-label=\\"December 2019\\" aria-selected=\\"false\\" data-is-focusable=\\"true\\" type=\\"button\\">Feb</button>",
            },
          },
        ],
        "fullyQualifiedLogicalName": ".ms-DatePicker-monthOption[aria-label=\\"December\\\\ 2019\\"][role=\\"gridcell\\"]:nth-child(2)",
=======
            "fullyQualifiedName": "button[aria-label=\\"August\\\\ 2016\\"]",
            "kind": "element",
          },
        ],
>>>>>>> 3a7a5aa2
        "physicalLocation": Object {
          "artifactLocation": Object {
            "index": 0,
            "uri": "about:blank",
          },
          "region": Object {
            "snippet": Object {
              "text": "<button role=\\"gridcell\\" class=\\"ms-DatePicker-monthOption\\" aria-label=\\"August 2016\\" aria-selected=\\"false\\" data-is-focusable=\\"true\\" type=\\"button\\">Feb</button>",
            },
          },
        },
      },
    ],
    "message": Object {
      "markdown": "Fix any of the following:
- ARIA role gridcell  is not allowed for given element.",
      "text": "Fix any of the following: ARIA role gridcell  is not allowed for given element.",
    },
<<<<<<< HEAD
    "partialFingerprints": Object {
      "fullyQualifiedLogicalName": ".ms-DatePicker-monthOption[aria-label=\\"December\\\\ 2019\\"][role=\\"gridcell\\"]:nth-child(2)",
      "ruleId": "aria-allowed-role",
    },
    "properties": Object {
      "tags": Array [
        "Accessibility",
      ],
    },
=======
>>>>>>> 3a7a5aa2
    "ruleId": "aria-allowed-role",
    "ruleIndex": 3,
  },
  Object {
    "kind": "fail",
    "level": "error",
    "locations": Array [
      Object {
        "logicalLocations": Array [
          Object {
<<<<<<< HEAD
            "snippet": Object {
              "text": "<button role=\\"gridcell\\" class=\\"ms-DatePicker-monthOption\\" aria-label=\\"August 2019\\" aria-selected=\\"false\\" data-is-focusable=\\"true\\" type=\\"button\\">Mar</button>",
            },
          },
        ],
        "fullyQualifiedLogicalName": ".ms-DatePicker-monthOption[aria-label=\\"August\\\\ 2019\\"][role=\\"gridcell\\"]:nth-child(3)",
=======
            "fullyQualifiedName": "button[aria-label=\\"September\\\\ 2016\\"]",
            "kind": "element",
          },
        ],
>>>>>>> 3a7a5aa2
        "physicalLocation": Object {
          "artifactLocation": Object {
            "index": 0,
            "uri": "about:blank",
          },
          "region": Object {
            "snippet": Object {
              "text": "<button role=\\"gridcell\\" class=\\"ms-DatePicker-monthOption\\" aria-label=\\"September 2016\\" aria-selected=\\"false\\" data-is-focusable=\\"true\\" type=\\"button\\">Mar</button>",
            },
          },
        },
      },
    ],
    "message": Object {
      "markdown": "Fix any of the following:
- ARIA role gridcell  is not allowed for given element.",
      "text": "Fix any of the following: ARIA role gridcell  is not allowed for given element.",
    },
<<<<<<< HEAD
    "partialFingerprints": Object {
      "fullyQualifiedLogicalName": ".ms-DatePicker-monthOption[aria-label=\\"August\\\\ 2019\\"][role=\\"gridcell\\"]:nth-child(3)",
      "ruleId": "aria-allowed-role",
    },
    "properties": Object {
      "tags": Array [
        "Accessibility",
      ],
    },
=======
>>>>>>> 3a7a5aa2
    "ruleId": "aria-allowed-role",
    "ruleIndex": 3,
  },
  Object {
    "kind": "fail",
    "level": "error",
    "locations": Array [
      Object {
        "logicalLocations": Array [
          Object {
<<<<<<< HEAD
            "snippet": Object {
              "text": "<button role=\\"gridcell\\" class=\\"ms-DatePicker-monthOption\\" aria-label=\\"May 2019\\" aria-selected=\\"false\\" data-is-focusable=\\"true\\" type=\\"button\\">Apr</button>",
            },
          },
        ],
        "fullyQualifiedLogicalName": ".ms-DatePicker-monthOption[aria-label=\\"May\\\\ 2019\\"][role=\\"gridcell\\"]:nth-child(4)",
=======
            "fullyQualifiedName": "button[aria-label=\\"October\\\\ 2016\\"]",
            "kind": "element",
          },
        ],
>>>>>>> 3a7a5aa2
        "physicalLocation": Object {
          "artifactLocation": Object {
            "index": 0,
            "uri": "about:blank",
          },
          "region": Object {
            "snippet": Object {
              "text": "<button role=\\"gridcell\\" class=\\"ms-DatePicker-monthOption\\" aria-label=\\"October 2016\\" aria-selected=\\"false\\" data-is-focusable=\\"true\\" type=\\"button\\">Apr</button>",
            },
          },
        },
      },
    ],
    "message": Object {
      "markdown": "Fix any of the following:
- ARIA role gridcell  is not allowed for given element.",
      "text": "Fix any of the following: ARIA role gridcell  is not allowed for given element.",
    },
<<<<<<< HEAD
    "partialFingerprints": Object {
      "fullyQualifiedLogicalName": ".ms-DatePicker-monthOption[aria-label=\\"May\\\\ 2019\\"][role=\\"gridcell\\"]:nth-child(4)",
      "ruleId": "aria-allowed-role",
    },
    "properties": Object {
      "tags": Array [
        "Accessibility",
      ],
    },
=======
>>>>>>> 3a7a5aa2
    "ruleId": "aria-allowed-role",
    "ruleIndex": 3,
  },
  Object {
    "kind": "fail",
    "level": "error",
    "locations": Array [
      Object {
        "logicalLocations": Array [
          Object {
<<<<<<< HEAD
            "snippet": Object {
              "text": "<button role=\\"gridcell\\" class=\\"ms-DatePicker-monthOption\\" aria-label=\\"March 2019\\" aria-selected=\\"false\\" data-is-focusable=\\"true\\" type=\\"button\\">May</button>",
            },
          },
        ],
        "fullyQualifiedLogicalName": ".ms-DatePicker-monthOption[aria-label=\\"March\\\\ 2019\\"][role=\\"gridcell\\"]:nth-child(5)",
=======
            "fullyQualifiedName": "button[aria-label=\\"November\\\\ 2016\\"]",
            "kind": "element",
          },
        ],
>>>>>>> 3a7a5aa2
        "physicalLocation": Object {
          "artifactLocation": Object {
            "index": 0,
            "uri": "about:blank",
          },
          "region": Object {
            "snippet": Object {
              "text": "<button role=\\"gridcell\\" class=\\"ms-DatePicker-monthOption\\" aria-label=\\"November 2016\\" aria-selected=\\"false\\" data-is-focusable=\\"true\\" type=\\"button\\">May</button>",
            },
          },
        },
      },
    ],
    "message": Object {
      "markdown": "Fix any of the following:
- ARIA role gridcell  is not allowed for given element.",
      "text": "Fix any of the following: ARIA role gridcell  is not allowed for given element.",
    },
<<<<<<< HEAD
    "partialFingerprints": Object {
      "fullyQualifiedLogicalName": ".ms-DatePicker-monthOption[aria-label=\\"March\\\\ 2019\\"][role=\\"gridcell\\"]:nth-child(5)",
      "ruleId": "aria-allowed-role",
    },
    "properties": Object {
      "tags": Array [
        "Accessibility",
      ],
    },
=======
>>>>>>> 3a7a5aa2
    "ruleId": "aria-allowed-role",
    "ruleIndex": 3,
  },
  Object {
    "kind": "fail",
    "level": "error",
    "locations": Array [
      Object {
        "logicalLocations": Array [
          Object {
<<<<<<< HEAD
            "snippet": Object {
              "text": "<button role=\\"gridcell\\" class=\\"ms-DatePicker-monthOption\\" aria-label=\\"February 2019\\" aria-selected=\\"false\\" data-is-focusable=\\"true\\" type=\\"button\\">Jun</button>",
            },
          },
        ],
        "fullyQualifiedLogicalName": ".ms-DatePicker-monthOption[aria-label=\\"February\\\\ 2019\\"][role=\\"gridcell\\"]:nth-child(6)",
=======
            "fullyQualifiedName": "button[aria-label=\\"December\\\\ 2016\\"]",
            "kind": "element",
          },
        ],
>>>>>>> 3a7a5aa2
        "physicalLocation": Object {
          "artifactLocation": Object {
            "index": 0,
            "uri": "about:blank",
          },
          "region": Object {
            "snippet": Object {
              "text": "<button role=\\"gridcell\\" class=\\"ms-DatePicker-monthOption\\" aria-label=\\"December 2016\\" aria-selected=\\"false\\" data-is-focusable=\\"true\\" type=\\"button\\">Jun</button>",
            },
          },
        },
      },
    ],
    "message": Object {
      "markdown": "Fix any of the following:
- ARIA role gridcell  is not allowed for given element.",
      "text": "Fix any of the following: ARIA role gridcell  is not allowed for given element.",
    },
<<<<<<< HEAD
    "partialFingerprints": Object {
      "fullyQualifiedLogicalName": ".ms-DatePicker-monthOption[aria-label=\\"February\\\\ 2019\\"][role=\\"gridcell\\"]:nth-child(6)",
      "ruleId": "aria-allowed-role",
    },
    "properties": Object {
      "tags": Array [
        "Accessibility",
      ],
    },
=======
>>>>>>> 3a7a5aa2
    "ruleId": "aria-allowed-role",
    "ruleIndex": 3,
  },
  Object {
    "kind": "fail",
    "level": "error",
    "locations": Array [
      Object {
        "logicalLocations": Array [
          Object {
<<<<<<< HEAD
            "snippet": Object {
              "text": "<button role=\\"gridcell\\" class=\\"ms-DatePicker-monthOption\\" aria-label=\\"February 2019\\" aria-selected=\\"true\\" data-is-focusable=\\"true\\" type=\\"button\\">Jul</button>",
            },
          },
        ],
        "fullyQualifiedLogicalName": ".ms-DatePicker-monthOption[aria-label=\\"February\\\\ 2019\\"][role=\\"gridcell\\"]:nth-child(7)",
=======
            "fullyQualifiedName": "button[aria-label=\\"January\\\\ 2017\\"]",
            "kind": "element",
          },
        ],
>>>>>>> 3a7a5aa2
        "physicalLocation": Object {
          "artifactLocation": Object {
            "index": 0,
            "uri": "about:blank",
          },
          "region": Object {
            "snippet": Object {
              "text": "<button role=\\"gridcell\\" class=\\"ms-DatePicker-monthOption\\" aria-label=\\"January 2017\\" aria-selected=\\"true\\" data-is-focusable=\\"true\\" type=\\"button\\">Jul</button>",
            },
          },
        },
      },
    ],
    "message": Object {
      "markdown": "Fix any of the following:
- ARIA role gridcell  is not allowed for given element.",
      "text": "Fix any of the following: ARIA role gridcell  is not allowed for given element.",
    },
<<<<<<< HEAD
    "partialFingerprints": Object {
      "fullyQualifiedLogicalName": ".ms-DatePicker-monthOption[aria-label=\\"February\\\\ 2019\\"][role=\\"gridcell\\"]:nth-child(7)",
      "ruleId": "aria-allowed-role",
    },
    "properties": Object {
      "tags": Array [
        "Accessibility",
      ],
    },
=======
>>>>>>> 3a7a5aa2
    "ruleId": "aria-allowed-role",
    "ruleIndex": 3,
  },
  Object {
    "kind": "fail",
    "level": "error",
    "locations": Array [
      Object {
        "logicalLocations": Array [
          Object {
<<<<<<< HEAD
            "snippet": Object {
              "text": "<button role=\\"gridcell\\" class=\\"ms-DatePicker-monthOption\\" aria-label=\\"March 2019\\" aria-selected=\\"false\\" data-is-focusable=\\"true\\" type=\\"button\\">Aug</button>",
            },
          },
        ],
        "fullyQualifiedLogicalName": ".ms-DatePicker-monthOption[aria-label=\\"March\\\\ 2019\\"][role=\\"gridcell\\"]:nth-child(8)",
=======
            "fullyQualifiedName": "button[aria-label=\\"February\\\\ 2017\\"]",
            "kind": "element",
          },
        ],
>>>>>>> 3a7a5aa2
        "physicalLocation": Object {
          "artifactLocation": Object {
            "index": 0,
            "uri": "about:blank",
          },
          "region": Object {
            "snippet": Object {
              "text": "<button role=\\"gridcell\\" class=\\"ms-DatePicker-monthOption\\" aria-label=\\"February 2017\\" aria-selected=\\"false\\" data-is-focusable=\\"true\\" type=\\"button\\">Aug</button>",
            },
          },
        },
      },
    ],
    "message": Object {
      "markdown": "Fix any of the following:
- ARIA role gridcell  is not allowed for given element.",
      "text": "Fix any of the following: ARIA role gridcell  is not allowed for given element.",
    },
<<<<<<< HEAD
    "partialFingerprints": Object {
      "fullyQualifiedLogicalName": ".ms-DatePicker-monthOption[aria-label=\\"March\\\\ 2019\\"][role=\\"gridcell\\"]:nth-child(8)",
      "ruleId": "aria-allowed-role",
    },
    "properties": Object {
      "tags": Array [
        "Accessibility",
      ],
    },
=======
>>>>>>> 3a7a5aa2
    "ruleId": "aria-allowed-role",
    "ruleIndex": 3,
  },
  Object {
    "kind": "fail",
    "level": "error",
    "locations": Array [
      Object {
        "logicalLocations": Array [
          Object {
<<<<<<< HEAD
            "snippet": Object {
              "text": "<button role=\\"gridcell\\" class=\\"ms-DatePicker-monthOption\\" aria-label=\\"May 2019\\" aria-selected=\\"false\\" data-is-focusable=\\"true\\" type=\\"button\\">Sep</button>",
            },
          },
        ],
        "fullyQualifiedLogicalName": ".ms-DatePicker-monthOption[aria-label=\\"May\\\\ 2019\\"][role=\\"gridcell\\"]:nth-child(9)",
=======
            "fullyQualifiedName": "button[aria-label=\\"March\\\\ 2017\\"]",
            "kind": "element",
          },
        ],
>>>>>>> 3a7a5aa2
        "physicalLocation": Object {
          "artifactLocation": Object {
            "index": 0,
            "uri": "about:blank",
          },
          "region": Object {
            "snippet": Object {
              "text": "<button role=\\"gridcell\\" class=\\"ms-DatePicker-monthOption\\" aria-label=\\"March 2017\\" aria-selected=\\"false\\" data-is-focusable=\\"true\\" type=\\"button\\">Sep</button>",
            },
          },
        },
      },
    ],
    "message": Object {
      "markdown": "Fix any of the following:
- ARIA role gridcell  is not allowed for given element.",
      "text": "Fix any of the following: ARIA role gridcell  is not allowed for given element.",
    },
<<<<<<< HEAD
    "partialFingerprints": Object {
      "fullyQualifiedLogicalName": ".ms-DatePicker-monthOption[aria-label=\\"May\\\\ 2019\\"][role=\\"gridcell\\"]:nth-child(9)",
      "ruleId": "aria-allowed-role",
    },
    "properties": Object {
      "tags": Array [
        "Accessibility",
      ],
    },
=======
>>>>>>> 3a7a5aa2
    "ruleId": "aria-allowed-role",
    "ruleIndex": 3,
  },
  Object {
    "kind": "fail",
    "level": "error",
    "locations": Array [
      Object {
        "logicalLocations": Array [
          Object {
<<<<<<< HEAD
            "snippet": Object {
              "text": "<button role=\\"gridcell\\" class=\\"ms-DatePicker-monthOption\\" aria-label=\\"August 2019\\" aria-selected=\\"false\\" data-is-focusable=\\"true\\" type=\\"button\\">Oct</button>",
            },
          },
        ],
        "fullyQualifiedLogicalName": ".ms-DatePicker-monthOption[aria-label=\\"August\\\\ 2019\\"][role=\\"gridcell\\"]:nth-child(10)",
=======
            "fullyQualifiedName": "button[aria-label=\\"April\\\\ 2017\\"]",
            "kind": "element",
          },
        ],
>>>>>>> 3a7a5aa2
        "physicalLocation": Object {
          "artifactLocation": Object {
            "index": 0,
            "uri": "about:blank",
          },
          "region": Object {
            "snippet": Object {
              "text": "<button role=\\"gridcell\\" class=\\"ms-DatePicker-monthOption\\" aria-label=\\"April 2017\\" aria-selected=\\"false\\" data-is-focusable=\\"true\\" type=\\"button\\">Oct</button>",
            },
          },
        },
      },
    ],
    "message": Object {
      "markdown": "Fix any of the following:
- ARIA role gridcell  is not allowed for given element.",
      "text": "Fix any of the following: ARIA role gridcell  is not allowed for given element.",
    },
<<<<<<< HEAD
    "partialFingerprints": Object {
      "fullyQualifiedLogicalName": ".ms-DatePicker-monthOption[aria-label=\\"August\\\\ 2019\\"][role=\\"gridcell\\"]:nth-child(10)",
      "ruleId": "aria-allowed-role",
    },
    "properties": Object {
      "tags": Array [
        "Accessibility",
      ],
    },
=======
>>>>>>> 3a7a5aa2
    "ruleId": "aria-allowed-role",
    "ruleIndex": 3,
  },
  Object {
    "kind": "fail",
    "level": "error",
    "locations": Array [
      Object {
        "logicalLocations": Array [
          Object {
<<<<<<< HEAD
            "snippet": Object {
              "text": "<button role=\\"gridcell\\" class=\\"ms-DatePicker-monthOption\\" aria-label=\\"December 2019\\" aria-selected=\\"false\\" data-is-focusable=\\"true\\" type=\\"button\\">Nov</button>",
            },
          },
        ],
        "fullyQualifiedLogicalName": ".ms-DatePicker-monthOption[aria-label=\\"December\\\\ 2019\\"][role=\\"gridcell\\"]:nth-child(11)",
=======
            "fullyQualifiedName": "button[aria-label=\\"May\\\\ 2017\\"]",
            "kind": "element",
          },
        ],
>>>>>>> 3a7a5aa2
        "physicalLocation": Object {
          "artifactLocation": Object {
            "index": 0,
            "uri": "about:blank",
          },
          "region": Object {
            "snippet": Object {
              "text": "<button role=\\"gridcell\\" class=\\"ms-DatePicker-monthOption\\" aria-label=\\"May 2017\\" aria-selected=\\"false\\" data-is-focusable=\\"true\\" type=\\"button\\">Nov</button>",
            },
          },
        },
      },
    ],
    "message": Object {
      "markdown": "Fix any of the following:
- ARIA role gridcell  is not allowed for given element.",
      "text": "Fix any of the following: ARIA role gridcell  is not allowed for given element.",
    },
<<<<<<< HEAD
    "partialFingerprints": Object {
      "fullyQualifiedLogicalName": ".ms-DatePicker-monthOption[aria-label=\\"December\\\\ 2019\\"][role=\\"gridcell\\"]:nth-child(11)",
      "ruleId": "aria-allowed-role",
    },
    "properties": Object {
      "tags": Array [
        "Accessibility",
      ],
    },
=======
>>>>>>> 3a7a5aa2
    "ruleId": "aria-allowed-role",
    "ruleIndex": 3,
  },
  Object {
    "kind": "fail",
    "level": "error",
    "locations": Array [
      Object {
        "logicalLocations": Array [
          Object {
<<<<<<< HEAD
            "snippet": Object {
              "text": "<button role=\\"gridcell\\" class=\\"ms-DatePicker-monthOption\\" aria-label=\\"May 2020\\" aria-selected=\\"false\\" data-is-focusable=\\"true\\" type=\\"button\\">Dec</button>",
            },
          },
        ],
        "fullyQualifiedLogicalName": ".ms-DatePicker-monthOption[aria-label=\\"May\\\\ 2020\\"][role=\\"gridcell\\"]:nth-child(12)",
=======
            "fullyQualifiedName": "button[aria-label=\\"June\\\\ 2017\\"]",
            "kind": "element",
          },
        ],
>>>>>>> 3a7a5aa2
        "physicalLocation": Object {
          "artifactLocation": Object {
            "index": 0,
            "uri": "about:blank",
          },
          "region": Object {
            "snippet": Object {
              "text": "<button role=\\"gridcell\\" class=\\"ms-DatePicker-monthOption\\" aria-label=\\"June 2017\\" aria-selected=\\"false\\" data-is-focusable=\\"true\\" type=\\"button\\">Dec</button>",
            },
          },
        },
      },
    ],
    "message": Object {
      "markdown": "Fix any of the following:
- ARIA role gridcell  is not allowed for given element.",
      "text": "Fix any of the following: ARIA role gridcell  is not allowed for given element.",
    },
<<<<<<< HEAD
    "partialFingerprints": Object {
      "fullyQualifiedLogicalName": ".ms-DatePicker-monthOption[aria-label=\\"May\\\\ 2020\\"][role=\\"gridcell\\"]:nth-child(12)",
      "ruleId": "aria-allowed-role",
    },
    "properties": Object {
      "tags": Array [
        "Accessibility",
      ],
    },
=======
>>>>>>> 3a7a5aa2
    "ruleId": "aria-allowed-role",
    "ruleIndex": 3,
  },
  Object {
    "kind": "fail",
    "level": "error",
    "locations": Array [
      Object {
        "logicalLocations": Array [
          Object {
            "fullyQualifiedName": "table",
            "kind": "element",
          },
        ],
        "physicalLocation": Object {
          "artifactLocation": Object {
            "index": 0,
            "uri": "about:blank",
          },
          "region": Object {
            "snippet": Object {
              "text": "<table class=\\"ms-DatePicker-table\\" aria-readonly=\\"true\\" aria-multiselectable=\\"false\\" aria-labelledby=\\"DatePickerDay-monthAndYear2\\" aria-activedescendant=\\"DatePickerDay-active0\\" role=\\"grid\\">",
            },
          },
        },
      },
    ],
    "message": Object {
      "markdown": "Fix all of the following:
- Invalid ARIA attribute value: aria-activedescendant=\\"DatePickerDay-active0\\".",
      "text": "Fix all of the following: Invalid ARIA attribute value: aria-activedescendant=\\"DatePickerDay-active0\\".",
    },
    "ruleId": "aria-valid-attr-value",
    "ruleIndex": 12,
  },
]
`;

exports[`a11y test checks accessibility of Callout (Callout.Basic.Example) 1`] = `Array []`;

exports[`a11y test checks accessibility of Callout (Callout.Cover.Example) 1`] = `Array []`;

exports[`a11y test checks accessibility of Callout (Callout.Directional.Example) 1`] = `Array []`;

exports[`a11y test checks accessibility of Callout (Callout.FocusTrap.Example) 1`] = `Array []`;

exports[`a11y test checks accessibility of Callout (Callout.Nested.Example) 1`] = `Array []`;

exports[`a11y test checks accessibility of Checkbox (Checkbox.Basic.Example) 1`] = `Array []`;

exports[`a11y test checks accessibility of Checkbox (Checkbox.Other.Example) 1`] = `Array []`;

exports[`a11y test checks accessibility of ChoiceGroup (ChoiceGroup.Basic.Example) 1`] = `Array []`;

exports[`a11y test checks accessibility of ChoiceGroup (ChoiceGroup.Custom.Example) 1`] = `Array []`;

exports[`a11y test checks accessibility of ChoiceGroup (ChoiceGroup.Icon.Example) 1`] = `Array []`;

exports[`a11y test checks accessibility of ChoiceGroup (ChoiceGroup.Image.Example) 1`] = `Array []`;

exports[`a11y test checks accessibility of ChoiceGroup (ChoiceGroup.Label.Example) 1`] = `Array []`;

exports[`a11y test checks accessibility of Coachmark (Coachmark.Basic.Example) 1`] = `Array []`;

exports[`a11y test checks accessibility of Coachmark/PositioningContainer (PositioningContainer.Basic.Example) 1`] = `Array []`;

exports[`a11y test checks accessibility of ColorPicker (ColorPicker.Basic.Example) 1`] = `Array []`;

exports[`a11y test checks accessibility of ComboBox (ComboBox.Basic.Example) 1`] = `
Array [
  Object {
    "kind": "fail",
    "level": "error",
    "locations": Array [
      Object {
        "logicalLocations": Array [
          Object {
            "fullyQualifiedName": "#ComboBox23-label",
            "kind": "element",
          },
        ],
        "physicalLocation": Object {
          "artifactLocation": Object {
            "index": 0,
            "uri": "about:blank",
          },
          "region": Object {
            "snippet": Object {
              "text": "<label id=\\"ComboBox23-label\\" for=\\"ComboBox23-input\\" class=\\"ms-Label root-30\\">Disabled ComboBox</label>",
            },
          },
        },
      },
    ],
    "message": Object {
      "markdown": "Fix any of the following:
- Element has insufficient color contrast of 2.63 (foreground color: #a19f9d, background color: #ffffff, font size: 10.5pt, font weight: bold). Expected contrast ratio of 4.5:1.",
      "text": "Fix any of the following: Element has insufficient color contrast of 2.63 (foreground color: #a19f9d, background color: #ffffff, font size: 10.5pt, font weight: bold). Expected contrast ratio of 4.5:1.",
    },
    "ruleId": "color-contrast",
    "ruleIndex": 17,
  },
]
`;

exports[`a11y test checks accessibility of ComboBox (ComboBox.Controlled.Example) 1`] = `Array []`;

exports[`a11y test checks accessibility of ComboBox (ComboBox.CustomStyled.Example) 1`] = `Array []`;

exports[`a11y test checks accessibility of ComboBox (ComboBox.Toggles.Example) 1`] = `Array []`;

exports[`a11y test checks accessibility of ComboBox (ComboBox.Virtualized.Example) 1`] = `Array []`;

exports[`a11y test checks accessibility of CommandBar (CommandBar.Basic.Example) 1`] = `Array []`;

exports[`a11y test checks accessibility of CommandBar (CommandBar.ButtonAs.Example) 1`] = `Array []`;

exports[`a11y test checks accessibility of CommandBar (CommandBar.CommandBarButtonAs.Example) 1`] = `Array []`;

exports[`a11y test checks accessibility of CommandBar (CommandBar.CommandBarButtonAs.Example) 2`] = `Array []`;

exports[`a11y test checks accessibility of CommandBar (CommandBar.SplitDisabled.Example) 1`] = `Array []`;

exports[`a11y test checks accessibility of ContextualMenu (ContextualMenu.Basic.Example) 1`] = `Array []`;

exports[`a11y test checks accessibility of ContextualMenu (ContextualMenu.Checkmarks.Example) 1`] = `Array []`;

exports[`a11y test checks accessibility of ContextualMenu (ContextualMenu.CustomMenuItem.Example) 1`] = `Array []`;

exports[`a11y test checks accessibility of ContextualMenu (ContextualMenu.CustomMenuList.Example) 1`] = `Array []`;

exports[`a11y test checks accessibility of ContextualMenu (ContextualMenu.Customization.Example) 1`] = `Array []`;

exports[`a11y test checks accessibility of ContextualMenu (ContextualMenu.CustomizationWithNoWrap.Example) 1`] = `Array []`;

exports[`a11y test checks accessibility of ContextualMenu (ContextualMenu.Directional.Example) 1`] = `Array []`;

exports[`a11y test checks accessibility of ContextualMenu (ContextualMenu.Header.Example) 1`] = `Array []`;

exports[`a11y test checks accessibility of ContextualMenu (ContextualMenu.Icon.Example) 1`] = `Array []`;

exports[`a11y test checks accessibility of ContextualMenu (ContextualMenu.Icon.SecondaryText.Example) 1`] = `Array []`;

exports[`a11y test checks accessibility of ContextualMenu (ContextualMenu.Persisted.Example) 1`] = `Array []`;

exports[`a11y test checks accessibility of ContextualMenu (ContextualMenu.ScrollBar.Example) 1`] = `Array []`;

exports[`a11y test checks accessibility of ContextualMenu (ContextualMenu.Section.Example) 1`] = `Array []`;

exports[`a11y test checks accessibility of ContextualMenu (ContextualMenu.Submenu.Example) 1`] = `Array []`;

exports[`a11y test checks accessibility of DatePicker (DatePicker.Basic.Example) 1`] = `Array []`;

exports[`a11y test checks accessibility of DatePicker (DatePicker.Bounded.Example) 1`] = `Array []`;

exports[`a11y test checks accessibility of DatePicker (DatePicker.Disabled.Example) 1`] = `Array []`;

exports[`a11y test checks accessibility of DatePicker (DatePicker.Format.Example) 1`] = `Array []`;

exports[`a11y test checks accessibility of DatePicker (DatePicker.Input.Example) 1`] = `Array []`;

exports[`a11y test checks accessibility of DatePicker (DatePicker.Required.Example) 1`] = `Array []`;

exports[`a11y test checks accessibility of DatePicker (DatePicker.WeekNumbers.Example) 1`] = `Array []`;

exports[`a11y test checks accessibility of DetailsList (DetailsList.Advanced.Example) 1`] = `Array []`;

exports[`a11y test checks accessibility of DetailsList (DetailsList.Animation.Example) 1`] = `Array []`;

exports[`a11y test checks accessibility of DetailsList (DetailsList.Basic.Example) 1`] = `Array []`;

exports[`a11y test checks accessibility of DetailsList (DetailsList.Compact.Example) 1`] = `Array []`;

exports[`a11y test checks accessibility of DetailsList (DetailsList.CustomColumns.Example) 1`] = `
Array [
  Object {
    "kind": "fail",
    "level": "error",
    "locations": Array [
      Object {
        "logicalLocations": Array [
          Object {
            "fullyQualifiedName": "#header0-thumbnail",
            "kind": "element",
          },
        ],
        "physicalLocation": Object {
          "artifactLocation": Object {
            "index": 0,
            "uri": "about:blank",
          },
          "region": Object {
            "snippet": Object {
              "text": "<span id=\\"header0-thumbnail\\" aria-labelledby=\\"header0-thumbnail-name\\" class=\\"ms-DetailsHeader-cellTitle cellTitle-38\\" data-is-focusable=\\"true\\" role=\\"button\\" aria-haspopup=\\"false\\"><span id=\\"header0-thumbnail-name\\" class=\\"ms-DetailsHeader-cellName cellName-39\\"></span></span>",
            },
          },
        },
      },
    ],
    "message": Object {
      "markdown": "Fix any of the following:
- Element has a value attribute and the value attribute is empty.
- Element has no value attribute or the value attribute is empty.
- Element does not have inner text that is visible to screen readers.
- aria-label attribute does not exist or is empty.
- aria-labelledby attribute does not exist, references elements that do not exist or references elements that are empty.
- Element's default semantics were not overridden with role=\\"presentation\\".
- Element's default semantics were not overridden with role=\\"none\\".
- Element has no title attribute or the title attribute is empty.",
      "text": "Fix any of the following: Element has a value attribute and the value attribute is empty. Element has no value attribute or the value attribute is empty. Element does not have inner text that is visible to screen readers. aria-label attribute does not exist or is empty. aria-labelledby attribute does not exist, references elements that do not exist or references elements that are empty. Element's default semantics were not overridden with role=\\"presentation\\". Element's default semantics were not overridden with role=\\"none\\". Element has no title attribute or the title attribute is empty.",
    },
    "ruleId": "button-name",
    "ruleIndex": 15,
  },
]
`;

exports[`a11y test checks accessibility of DetailsList (DetailsList.CustomFooter.Example) 1`] = `Array []`;

exports[`a11y test checks accessibility of DetailsList (DetailsList.CustomGroupHeaders.Example) 1`] = `Array []`;

exports[`a11y test checks accessibility of DetailsList (DetailsList.CustomRows.Example) 1`] = `Array []`;

exports[`a11y test checks accessibility of DetailsList (DetailsList.Documents.Example) 1`] = `Array []`;

exports[`a11y test checks accessibility of DetailsList (DetailsList.DragDrop.Example) 1`] = `Array []`;

exports[`a11y test checks accessibility of DetailsList (DetailsList.Grouped.Example) 1`] = `Array []`;

exports[`a11y test checks accessibility of DetailsList (DetailsList.Grouped.Large.Example) 1`] = `Array []`;

exports[`a11y test checks accessibility of DetailsList (DetailsList.NavigatingFocus.Example) 1`] = `Array []`;

exports[`a11y test checks accessibility of Dialog (Dialog.Basic.Example) 1`] = `
Array [
  Object {
    "kind": "fail",
    "level": "error",
    "locations": Array [
      Object {
        "logicalLocations": Array [
          Object {
            "fullyQualifiedName": "button",
            "kind": "element",
          },
        ],
        "physicalLocation": Object {
          "artifactLocation": Object {
            "index": 0,
            "uri": "about:blank",
          },
          "region": Object {
            "snippet": Object {
              "text": "<button type=\\"button\\" class=\\"ms-Button ms-Button--default root-8\\" aria-labelledby=\\"id__3\\" aria-describedby=\\"id__4\\" data-is-focusable=\\"true\\">",
            },
          },
        },
      },
    ],
    "message": Object {
      "markdown": "Fix all of the following:
- Invalid ARIA attribute value: aria-describedby=\\"id__4\\".",
      "text": "Fix all of the following: Invalid ARIA attribute value: aria-describedby=\\"id__4\\".",
    },
    "ruleId": "aria-valid-attr-value",
    "ruleIndex": 12,
  },
]
`;

exports[`a11y test checks accessibility of Dialog (Dialog.Blocking.Example) 1`] = `
Array [
  Object {
    "kind": "fail",
    "level": "error",
    "locations": Array [
      Object {
        "logicalLocations": Array [
          Object {
            "fullyQualifiedName": "button",
            "kind": "element",
          },
        ],
        "physicalLocation": Object {
          "artifactLocation": Object {
            "index": 0,
            "uri": "about:blank",
          },
          "region": Object {
            "snippet": Object {
              "text": "<button type=\\"button\\" class=\\"ms-Button ms-Button--default root-0\\" aria-labelledby=\\"id__0\\" aria-describedby=\\"id__1\\" data-is-focusable=\\"true\\">",
            },
          },
        },
      },
    ],
    "message": Object {
      "markdown": "Fix all of the following:
- Invalid ARIA attribute value: aria-describedby=\\"id__1\\".",
      "text": "Fix all of the following: Invalid ARIA attribute value: aria-describedby=\\"id__1\\".",
    },
    "ruleId": "aria-valid-attr-value",
    "ruleIndex": 12,
  },
]
`;

exports[`a11y test checks accessibility of Dialog (Dialog.LargeHeader.Example) 1`] = `
Array [
  Object {
    "kind": "fail",
    "level": "error",
    "locations": Array [
      Object {
        "logicalLocations": Array [
          Object {
            "fullyQualifiedName": "button",
            "kind": "element",
          },
        ],
        "physicalLocation": Object {
          "artifactLocation": Object {
            "index": 0,
            "uri": "about:blank",
          },
          "region": Object {
            "snippet": Object {
              "text": "<button type=\\"button\\" class=\\"ms-Button ms-Button--default root-0\\" aria-labelledby=\\"id__0\\" aria-describedby=\\"id__1\\" data-is-focusable=\\"true\\">",
            },
          },
        },
      },
    ],
    "message": Object {
      "markdown": "Fix all of the following:
- Invalid ARIA attribute value: aria-describedby=\\"id__1\\".",
      "text": "Fix all of the following: Invalid ARIA attribute value: aria-describedby=\\"id__1\\".",
    },
    "ruleId": "aria-valid-attr-value",
    "ruleIndex": 12,
  },
]
`;

exports[`a11y test checks accessibility of Dialog (Dialog.Modeless.Example) 1`] = `
Array [
  Object {
    "kind": "fail",
    "level": "error",
    "locations": Array [
      Object {
        "logicalLocations": Array [
          Object {
            "fullyQualifiedName": "button[aria-labelledby=\\"id__1\\"]",
            "kind": "element",
          },
        ],
        "physicalLocation": Object {
          "artifactLocation": Object {
            "index": 0,
            "uri": "about:blank",
          },
          "region": Object {
            "snippet": Object {
              "text": "<button type=\\"button\\" class=\\"ms-Button ms-Button--default root-8\\" aria-labelledby=\\"id__1\\" aria-describedby=\\"id__2\\" data-is-focusable=\\"true\\">",
            },
          },
        },
      },
    ],
    "message": Object {
      "markdown": "Fix all of the following:
- Invalid ARIA attribute value: aria-describedby=\\"id__2\\".",
      "text": "Fix all of the following: Invalid ARIA attribute value: aria-describedby=\\"id__2\\".",
    },
    "ruleId": "aria-valid-attr-value",
    "ruleIndex": 12,
  },
  Object {
    "kind": "fail",
    "level": "error",
    "locations": Array [
      Object {
        "logicalLocations": Array [
          Object {
            "fullyQualifiedName": "button[aria-labelledby=\\"id__4\\"]",
            "kind": "element",
          },
        ],
        "physicalLocation": Object {
          "artifactLocation": Object {
            "index": 0,
            "uri": "about:blank",
          },
          "region": Object {
            "snippet": Object {
              "text": "<button type=\\"button\\" class=\\"ms-Button ms-Button--default root-8\\" aria-labelledby=\\"id__4\\" aria-describedby=\\"id__5\\" data-is-focusable=\\"true\\">",
            },
          },
        },
      },
    ],
    "message": Object {
      "markdown": "Fix all of the following:
- Invalid ARIA attribute value: aria-describedby=\\"id__5\\".",
      "text": "Fix all of the following: Invalid ARIA attribute value: aria-describedby=\\"id__5\\".",
    },
    "ruleId": "aria-valid-attr-value",
    "ruleIndex": 12,
  },
  Object {
    "kind": "fail",
    "level": "error",
    "locations": Array [
      Object {
        "logicalLocations": Array [
          Object {
            "fullyQualifiedName": "input[type=\\"text\\"]",
            "kind": "element",
          },
        ],
        "physicalLocation": Object {
          "artifactLocation": Object {
            "index": 0,
            "uri": "about:blank",
          },
          "region": Object {
            "snippet": Object {
              "text": "<input type=\\"text\\" placeholder=\\"Focus Me While Open\\">",
            },
          },
        },
      },
    ],
    "message": Object {
      "markdown": "Fix any of the following:
- aria-label attribute does not exist or is empty.
- aria-labelledby attribute does not exist, references elements that do not exist or references elements that are empty.
- Form element does not have an implicit (wrapped) &lt;label>.
- Form element does not have an explicit &lt;label>.
- Element has no title attribute or the title attribute is empty.",
      "text": "Fix any of the following: aria-label attribute does not exist or is empty. aria-labelledby attribute does not exist, references elements that do not exist or references elements that are empty. Form element does not have an implicit (wrapped) <label>. Form element does not have an explicit <label>. Element has no title attribute or the title attribute is empty.",
    },
    "ruleId": "label",
    "ruleIndex": 34,
  },
]
`;

exports[`a11y test checks accessibility of Dialog (Dialog.TopOffsetFixed.Example) 1`] = `
Array [
  Object {
    "kind": "fail",
    "level": "error",
    "locations": Array [
      Object {
        "logicalLocations": Array [
          Object {
            "fullyQualifiedName": "button",
            "kind": "element",
          },
        ],
        "physicalLocation": Object {
          "artifactLocation": Object {
            "index": 0,
            "uri": "about:blank",
          },
          "region": Object {
            "snippet": Object {
              "text": "<button type=\\"button\\" class=\\"ms-Button ms-Button--default root-0\\" aria-labelledby=\\"id__0\\" aria-describedby=\\"id__1\\" data-is-focusable=\\"true\\">",
            },
          },
        },
      },
    ],
    "message": Object {
      "markdown": "Fix all of the following:
- Invalid ARIA attribute value: aria-describedby=\\"id__1\\".",
      "text": "Fix all of the following: Invalid ARIA attribute value: aria-describedby=\\"id__1\\".",
    },
    "ruleId": "aria-valid-attr-value",
    "ruleIndex": 12,
  },
]
`;

exports[`a11y test checks accessibility of Divider (VerticalDivider.Basic.Example) 1`] = `Array []`;

exports[`a11y test checks accessibility of Divider (VerticalDivider.Custom.Example) 1`] = `Array []`;

exports[`a11y test checks accessibility of DocumentCard (DocumentCard.Basic.Example) 1`] = `Array []`;

exports[`a11y test checks accessibility of DocumentCard (DocumentCard.Compact.Example) 1`] = `Array []`;

exports[`a11y test checks accessibility of DocumentCard (DocumentCard.Complete.Example) 1`] = `Array []`;

exports[`a11y test checks accessibility of DocumentCard (DocumentCard.Conversation.Example) 1`] = `Array []`;

exports[`a11y test checks accessibility of DocumentCard (DocumentCard.Image.Example) 1`] = `Array []`;

exports[`a11y test checks accessibility of Dropdown (Dropdown.Basic.Example) 1`] = `
Array [
  Object {
    "kind": "fail",
    "level": "error",
    "locations": Array [
      Object {
        "logicalLocations": Array [
          Object {
            "fullyQualifiedName": "#Dropdown1-label",
            "kind": "element",
          },
        ],
        "physicalLocation": Object {
          "artifactLocation": Object {
            "index": 0,
            "uri": "about:blank",
          },
          "region": Object {
            "snippet": Object {
              "text": "<label class=\\"ms-Label ms-Dropdown-label label-26\\" id=\\"Dropdown1-label\\" for=\\"Dropdown1\\">Disabled example with defaultSelectedKey</label>",
            },
          },
        },
      },
    ],
    "message": Object {
      "markdown": "Fix any of the following:
- Element has insufficient color contrast of 2.63 (foreground color: #a19f9d, background color: #ffffff, font size: 10.5pt, font weight: bold). Expected contrast ratio of 4.5:1.",
      "text": "Fix any of the following: Element has insufficient color contrast of 2.63 (foreground color: #a19f9d, background color: #ffffff, font size: 10.5pt, font weight: bold). Expected contrast ratio of 4.5:1.",
    },
    "ruleId": "color-contrast",
    "ruleIndex": 17,
  },
]
`;

exports[`a11y test checks accessibility of Dropdown (Dropdown.Controlled.Example) 1`] = `Array []`;

exports[`a11y test checks accessibility of Dropdown (Dropdown.ControlledMulti.Example) 1`] = `Array []`;

exports[`a11y test checks accessibility of Dropdown (Dropdown.Custom.Example) 1`] = `Array []`;

exports[`a11y test checks accessibility of Dropdown (Dropdown.Error.Example) 1`] = `Array []`;

exports[`a11y test checks accessibility of Dropdown (Dropdown.Required.Example) 1`] = `Array []`;

exports[`a11y test checks accessibility of ExtendedPicker (ExtendedPeoplePicker.Basic.Example) 1`] = `
Array [
  Object {
    "kind": "fail",
    "level": "error",
    "locations": Array [
      Object {
        "logicalLocations": Array [
          Object {
            "fullyQualifiedName": ".ms-BasePicker-text",
            "kind": "element",
          },
        ],
        "physicalLocation": Object {
          "artifactLocation": Object {
            "index": 0,
            "uri": "about:blank",
          },
          "region": Object {
            "snippet": Object {
              "text": "<div class=\\"ms-BasePicker-text\\" role=\\"list\\"><div class=\\"to-3\\" data-is-focusable=\\"true\\">To:</div><input aria-label=\\"People Picker\\" class=\\"ms-BasePicker-input\\" aria-expanded=\\"false\\" aria-haspopup=\\"true\\" autocomplete=\\"off\\" role=\\"combobox\\" value=\\"\\" autocapitalize=\\"off\\" data-lpignore=\\"true\\"></div>",
            },
          },
        },
      },
    ],
    "message": Object {
      "markdown": "Fix any of the following:
- Required ARIA child role not present: listitem.",
      "text": "Fix any of the following: Required ARIA child role not present: listitem.",
    },
    "ruleId": "aria-required-children",
    "ruleIndex": 8,
  },
]
`;

exports[`a11y test checks accessibility of ExtendedPicker (ExtendedPeoplePicker.Controlled.Example) 1`] = `
Array [
  Object {
    "kind": "fail",
    "level": "error",
    "locations": Array [
      Object {
        "logicalLocations": Array [
          Object {
            "fullyQualifiedName": ".ms-BasePicker-text",
            "kind": "element",
          },
        ],
        "physicalLocation": Object {
          "artifactLocation": Object {
            "index": 0,
            "uri": "about:blank",
          },
          "region": Object {
            "snippet": Object {
              "text": "<div class=\\"ms-BasePicker-text\\" role=\\"list\\"><div class=\\"to-3\\" data-is-focusable=\\"true\\">To:</div><input aria-label=\\"People Picker\\" class=\\"ms-BasePicker-input\\" aria-expanded=\\"false\\" aria-haspopup=\\"true\\" autocomplete=\\"off\\" role=\\"combobox\\" value=\\"\\" autocapitalize=\\"off\\" data-lpignore=\\"true\\"></div>",
            },
          },
        },
      },
    ],
    "message": Object {
      "markdown": "Fix any of the following:
- Required ARIA child role not present: listitem.",
      "text": "Fix any of the following: Required ARIA child role not present: listitem.",
    },
    "ruleId": "aria-required-children",
    "ruleIndex": 8,
  },
]
`;

exports[`a11y test checks accessibility of Facepile (Facepile.AddFace.Example) 1`] = `Array []`;

exports[`a11y test checks accessibility of Facepile (Facepile.Basic.Example) 1`] = `
Array [
  Object {
    "kind": "fail",
    "level": "error",
    "locations": Array [
      Object {
        "logicalLocations": Array [
          Object {
            "fullyQualifiedName": "button",
            "kind": "element",
          },
        ],
        "physicalLocation": Object {
          "artifactLocation": Object {
            "index": 0,
            "uri": "about:blank",
          },
          "region": Object {
            "snippet": Object {
              "text": "<button type=\\"button\\" data-is-focusable=\\"true\\" aria-hidden=\\"true\\" title=\\"Alex Lundberg\\" class=\\"ms-Button ms-Facepile-itemButton ms-Facepile-person ms-Button--facepile itemButton-19\\">",
            },
          },
        },
      },
    ],
    "message": Object {
      "markdown": "Fix all of the following:
- Focusable content should be disabled or be removed from the DOM.",
      "text": "Fix all of the following: Focusable content should be disabled or be removed from the DOM.",
    },
    "ruleId": "aria-hidden-focus",
    "ruleIndex": 6,
  },
]
`;

exports[`a11y test checks accessibility of Facepile (Facepile.Overflow.Example) 1`] = `
Array [
  Object {
    "kind": "fail",
    "level": "error",
    "locations": Array [
      Object {
        "logicalLocations": Array [
          Object {
            "fullyQualifiedName": "button",
            "kind": "element",
          },
        ],
        "physicalLocation": Object {
          "artifactLocation": Object {
            "index": 0,
            "uri": "about:blank",
          },
          "region": Object {
            "snippet": Object {
              "text": "<button type=\\"button\\" data-is-focusable=\\"true\\" aria-hidden=\\"true\\" title=\\"Alex Lundberg\\" class=\\"ms-Button ms-Facepile-itemButton ms-Facepile-person ms-Button--facepile itemButton-19\\">",
            },
          },
        },
      },
    ],
    "message": Object {
      "markdown": "Fix all of the following:
- Focusable content should be disabled or be removed from the DOM.",
      "text": "Fix all of the following: Focusable content should be disabled or be removed from the DOM.",
    },
    "ruleId": "aria-hidden-focus",
    "ruleIndex": 6,
  },
]
`;

exports[`a11y test checks accessibility of FloatingPicker/PeoplePicker (FloatingPeoplePicker.Basic.Example) 1`] = `Array []`;

exports[`a11y test checks accessibility of FocusTrapZone (FocusTrapZone.Box.Click.Example) 1`] = `Array []`;

exports[`a11y test checks accessibility of FocusTrapZone (FocusTrapZone.Box.Example) 1`] = `Array []`;

exports[`a11y test checks accessibility of FocusTrapZone (FocusTrapZone.Box.FocusOnCustomElement.Example) 1`] = `Array []`;

exports[`a11y test checks accessibility of FocusTrapZone (FocusTrapZone.DialogInPanel.Example) 1`] = `
Array [
  Object {
    "kind": "fail",
    "level": "error",
    "locations": Array [
      Object {
        "logicalLocations": Array [
          Object {
            "fullyQualifiedName": "button",
            "kind": "element",
          },
        ],
        "physicalLocation": Object {
          "artifactLocation": Object {
            "index": 0,
            "uri": "about:blank",
          },
          "region": Object {
            "snippet": Object {
              "text": "<button type=\\"button\\" class=\\"ms-Button ms-Button--default root-0\\" aria-labelledby=\\"id__0\\" aria-describedby=\\"id__1\\" data-is-focusable=\\"true\\">",
            },
          },
        },
      },
    ],
    "message": Object {
      "markdown": "Fix all of the following:
- Invalid ARIA attribute value: aria-describedby=\\"id__1\\".",
      "text": "Fix all of the following: Invalid ARIA attribute value: aria-describedby=\\"id__1\\".",
    },
    "ruleId": "aria-valid-attr-value",
    "ruleIndex": 12,
  },
]
`;

exports[`a11y test checks accessibility of FocusTrapZone (FocusTrapZone.FocusZone.Example) 1`] = `Array []`;

exports[`a11y test checks accessibility of FocusTrapZone (FocusTrapZone.Nested.Example) 1`] = `Array []`;

exports[`a11y test checks accessibility of FocusZone (FocusZone.Disabled.Example) 1`] = `
Array [
  Object {
    "kind": "fail",
    "level": "error",
    "locations": Array [
      Object {
        "logicalLocations": Array [
          Object {
            "fullyQualifiedName": "#TextField7",
            "kind": "element",
          },
        ],
        "physicalLocation": Object {
          "artifactLocation": Object {
            "index": 0,
            "uri": "about:blank",
          },
          "region": Object {
            "snippet": Object {
              "text": "<input type=\\"text\\" id=\\"TextField7\\" value=\\"FocusZone TextField\\" class=\\"ms-TextField-field field-13\\" aria-invalid=\\"false\\">",
            },
          },
        },
      },
    ],
    "message": Object {
      "markdown": "Fix any of the following:
- aria-label attribute does not exist or is empty.
- aria-labelledby attribute does not exist, references elements that do not exist or references elements that are empty.
- Form element does not have an implicit (wrapped) &lt;label>.
- Form element does not have an explicit &lt;label>.
- Element has no title attribute or the title attribute is empty.",
      "text": "Fix any of the following: aria-label attribute does not exist or is empty. aria-labelledby attribute does not exist, references elements that do not exist or references elements that are empty. Form element does not have an implicit (wrapped) <label>. Form element does not have an explicit <label>. Element has no title attribute or the title attribute is empty.",
    },
    "ruleId": "label",
    "ruleIndex": 34,
  },
  Object {
    "kind": "fail",
    "level": "error",
    "locations": Array [
      Object {
        "logicalLocations": Array [
          Object {
            "fullyQualifiedName": "#TextField23",
            "kind": "element",
          },
        ],
        "physicalLocation": Object {
          "artifactLocation": Object {
            "index": 0,
            "uri": "about:blank",
          },
          "region": Object {
            "snippet": Object {
              "text": "<input type=\\"text\\" id=\\"TextField23\\" value=\\"Tabbable Element 2\\" class=\\"ms-TextField-field field-13\\" aria-invalid=\\"false\\">",
            },
          },
        },
      },
    ],
    "message": Object {
      "markdown": "Fix any of the following:
- aria-label attribute does not exist or is empty.
- aria-labelledby attribute does not exist, references elements that do not exist or references elements that are empty.
- Form element does not have an implicit (wrapped) &lt;label>.
- Form element does not have an explicit &lt;label>.
- Element has no title attribute or the title attribute is empty.",
      "text": "Fix any of the following: aria-label attribute does not exist or is empty. aria-labelledby attribute does not exist, references elements that do not exist or references elements that are empty. Form element does not have an implicit (wrapped) <label>. Form element does not have an explicit <label>. Element has no title attribute or the title attribute is empty.",
    },
    "ruleId": "label",
    "ruleIndex": 34,
  },
]
`;

exports[`a11y test checks accessibility of FocusZone (FocusZone.List.Example) 1`] = `
Array [
  Object {
    "kind": "fail",
    "level": "error",
    "locations": Array [
      Object {
        "logicalLocations": Array [
          Object {
            "fullyQualifiedName": "div[data-selection-index=\\"\\\\30 \\"]",
            "kind": "element",
          },
        ],
        "physicalLocation": Object {
          "artifactLocation": Object {
            "index": 0,
            "uri": "about:blank",
          },
          "region": Object {
            "snippet": Object {
              "text": "<div role=\\"row\\" class=\\"ms-FocusZone css-29 ms-DetailsRow css-45 root-0\\" data-is-focusable=\\"true\\" data-selection-index=\\"0\\" data-item-index=\\"0\\" aria-rowindex=\\"1\\" data-automationid=\\"DetailsRow\\" style=\\"min-width:0\\" data-focuszone-id=\\"FocusZone1\\">",
            },
          },
        },
      },
    ],
    "message": Object {
      "markdown": "Fix any of the following:
- Required ARIA parents role not present: rowgroup grid treegrid table.",
      "text": "Fix any of the following: Required ARIA parents role not present: rowgroup grid treegrid table.",
    },
    "ruleId": "aria-required-parent",
    "ruleIndex": 9,
  },
  Object {
    "kind": "fail",
    "level": "error",
    "locations": Array [
      Object {
        "logicalLocations": Array [
          Object {
            "fullyQualifiedName": "div[data-selection-index=\\"\\\\31 \\"]",
            "kind": "element",
          },
        ],
        "physicalLocation": Object {
          "artifactLocation": Object {
            "index": 0,
            "uri": "about:blank",
          },
          "region": Object {
            "snippet": Object {
              "text": "<div role=\\"row\\" class=\\"ms-FocusZone css-29 ms-DetailsRow css-45 root-0\\" data-is-focusable=\\"true\\" data-selection-index=\\"1\\" data-item-index=\\"1\\" aria-rowindex=\\"2\\" data-automationid=\\"DetailsRow\\" style=\\"min-width:0\\" data-focuszone-id=\\"FocusZone5\\">",
            },
          },
        },
      },
    ],
    "message": Object {
      "markdown": "Fix any of the following:
- Required ARIA parents role not present: rowgroup grid treegrid table.",
      "text": "Fix any of the following: Required ARIA parents role not present: rowgroup grid treegrid table.",
    },
    "ruleId": "aria-required-parent",
    "ruleIndex": 9,
  },
  Object {
    "kind": "fail",
    "level": "error",
    "locations": Array [
      Object {
        "logicalLocations": Array [
          Object {
            "fullyQualifiedName": "div[data-selection-index=\\"\\\\32 \\"]",
            "kind": "element",
          },
        ],
        "physicalLocation": Object {
          "artifactLocation": Object {
            "index": 0,
            "uri": "about:blank",
          },
          "region": Object {
            "snippet": Object {
              "text": "<div role=\\"row\\" class=\\"ms-FocusZone css-29 ms-DetailsRow css-45 root-0\\" data-is-focusable=\\"true\\" data-selection-index=\\"2\\" data-item-index=\\"2\\" aria-rowindex=\\"3\\" data-automationid=\\"DetailsRow\\" style=\\"min-width:0\\" data-focuszone-id=\\"FocusZone9\\">",
            },
          },
        },
      },
    ],
    "message": Object {
      "markdown": "Fix any of the following:
- Required ARIA parents role not present: rowgroup grid treegrid table.",
      "text": "Fix any of the following: Required ARIA parents role not present: rowgroup grid treegrid table.",
    },
    "ruleId": "aria-required-parent",
    "ruleIndex": 9,
  },
  Object {
    "kind": "fail",
    "level": "error",
    "locations": Array [
      Object {
        "logicalLocations": Array [
          Object {
            "fullyQualifiedName": "div[data-selection-index=\\"\\\\33 \\"]",
            "kind": "element",
          },
        ],
        "physicalLocation": Object {
          "artifactLocation": Object {
            "index": 0,
            "uri": "about:blank",
          },
          "region": Object {
            "snippet": Object {
              "text": "<div role=\\"row\\" class=\\"ms-FocusZone css-29 ms-DetailsRow css-45 root-0\\" data-is-focusable=\\"true\\" data-selection-index=\\"3\\" data-item-index=\\"3\\" aria-rowindex=\\"4\\" data-automationid=\\"DetailsRow\\" style=\\"min-width:0\\" data-focuszone-id=\\"FocusZone13\\">",
            },
          },
        },
      },
    ],
    "message": Object {
      "markdown": "Fix any of the following:
- Required ARIA parents role not present: rowgroup grid treegrid table.",
      "text": "Fix any of the following: Required ARIA parents role not present: rowgroup grid treegrid table.",
    },
    "ruleId": "aria-required-parent",
    "ruleIndex": 9,
  },
  Object {
    "kind": "fail",
    "level": "error",
    "locations": Array [
      Object {
        "logicalLocations": Array [
          Object {
            "fullyQualifiedName": "div[data-selection-index=\\"\\\\34 \\"]",
            "kind": "element",
          },
        ],
        "physicalLocation": Object {
          "artifactLocation": Object {
            "index": 0,
            "uri": "about:blank",
          },
          "region": Object {
            "snippet": Object {
              "text": "<div role=\\"row\\" class=\\"ms-FocusZone css-29 ms-DetailsRow css-45 root-0\\" data-is-focusable=\\"true\\" data-selection-index=\\"4\\" data-item-index=\\"4\\" aria-rowindex=\\"5\\" data-automationid=\\"DetailsRow\\" style=\\"min-width:0\\" data-focuszone-id=\\"FocusZone17\\">",
            },
          },
        },
      },
    ],
    "message": Object {
      "markdown": "Fix any of the following:
- Required ARIA parents role not present: rowgroup grid treegrid table.",
      "text": "Fix any of the following: Required ARIA parents role not present: rowgroup grid treegrid table.",
    },
    "ruleId": "aria-required-parent",
    "ruleIndex": 9,
  },
  Object {
    "kind": "fail",
    "level": "error",
    "locations": Array [
      Object {
        "logicalLocations": Array [
          Object {
            "fullyQualifiedName": "div[data-selection-index=\\"\\\\35 \\"]",
            "kind": "element",
          },
        ],
        "physicalLocation": Object {
          "artifactLocation": Object {
            "index": 0,
            "uri": "about:blank",
          },
          "region": Object {
            "snippet": Object {
              "text": "<div role=\\"row\\" class=\\"ms-FocusZone css-29 ms-DetailsRow css-45 root-0\\" data-is-focusable=\\"true\\" data-selection-index=\\"5\\" data-item-index=\\"5\\" aria-rowindex=\\"6\\" data-automationid=\\"DetailsRow\\" style=\\"min-width:0\\" data-focuszone-id=\\"FocusZone21\\">",
            },
          },
        },
      },
    ],
    "message": Object {
      "markdown": "Fix any of the following:
- Required ARIA parents role not present: rowgroup grid treegrid table.",
      "text": "Fix any of the following: Required ARIA parents role not present: rowgroup grid treegrid table.",
    },
    "ruleId": "aria-required-parent",
    "ruleIndex": 9,
  },
  Object {
    "kind": "fail",
    "level": "error",
    "locations": Array [
      Object {
        "logicalLocations": Array [
          Object {
            "fullyQualifiedName": "div[data-selection-index=\\"\\\\36 \\"]",
            "kind": "element",
          },
        ],
        "physicalLocation": Object {
          "artifactLocation": Object {
            "index": 0,
            "uri": "about:blank",
          },
          "region": Object {
            "snippet": Object {
              "text": "<div role=\\"row\\" class=\\"ms-FocusZone css-29 ms-DetailsRow css-45 root-0\\" data-is-focusable=\\"true\\" data-selection-index=\\"6\\" data-item-index=\\"6\\" aria-rowindex=\\"7\\" data-automationid=\\"DetailsRow\\" style=\\"min-width:0\\" data-focuszone-id=\\"FocusZone25\\">",
            },
          },
        },
      },
    ],
    "message": Object {
      "markdown": "Fix any of the following:
- Required ARIA parents role not present: rowgroup grid treegrid table.",
      "text": "Fix any of the following: Required ARIA parents role not present: rowgroup grid treegrid table.",
    },
    "ruleId": "aria-required-parent",
    "ruleIndex": 9,
  },
  Object {
    "kind": "fail",
    "level": "error",
    "locations": Array [
      Object {
        "logicalLocations": Array [
          Object {
            "fullyQualifiedName": "div[data-selection-index=\\"\\\\37 \\"]",
            "kind": "element",
          },
        ],
        "physicalLocation": Object {
          "artifactLocation": Object {
            "index": 0,
            "uri": "about:blank",
          },
          "region": Object {
            "snippet": Object {
              "text": "<div role=\\"row\\" class=\\"ms-FocusZone css-29 ms-DetailsRow css-45 root-0\\" data-is-focusable=\\"true\\" data-selection-index=\\"7\\" data-item-index=\\"7\\" aria-rowindex=\\"8\\" data-automationid=\\"DetailsRow\\" style=\\"min-width:0\\" data-focuszone-id=\\"FocusZone29\\">",
            },
          },
        },
      },
    ],
    "message": Object {
      "markdown": "Fix any of the following:
- Required ARIA parents role not present: rowgroup grid treegrid table.",
      "text": "Fix any of the following: Required ARIA parents role not present: rowgroup grid treegrid table.",
    },
    "ruleId": "aria-required-parent",
    "ruleIndex": 9,
  },
  Object {
    "kind": "fail",
    "level": "error",
    "locations": Array [
      Object {
        "logicalLocations": Array [
          Object {
            "fullyQualifiedName": "div[data-selection-index=\\"\\\\38 \\"]",
            "kind": "element",
          },
        ],
        "physicalLocation": Object {
          "artifactLocation": Object {
            "index": 0,
            "uri": "about:blank",
          },
          "region": Object {
            "snippet": Object {
              "text": "<div role=\\"row\\" class=\\"ms-FocusZone css-29 ms-DetailsRow css-45 root-0\\" data-is-focusable=\\"true\\" data-selection-index=\\"8\\" data-item-index=\\"8\\" aria-rowindex=\\"9\\" data-automationid=\\"DetailsRow\\" style=\\"min-width:0\\" data-focuszone-id=\\"FocusZone33\\">",
            },
          },
        },
      },
    ],
    "message": Object {
      "markdown": "Fix any of the following:
- Required ARIA parents role not present: rowgroup grid treegrid table.",
      "text": "Fix any of the following: Required ARIA parents role not present: rowgroup grid treegrid table.",
    },
    "ruleId": "aria-required-parent",
    "ruleIndex": 9,
  },
  Object {
    "kind": "fail",
    "level": "error",
    "locations": Array [
      Object {
        "logicalLocations": Array [
          Object {
            "fullyQualifiedName": "div[data-selection-index=\\"\\\\39 \\"]",
            "kind": "element",
          },
        ],
        "physicalLocation": Object {
          "artifactLocation": Object {
            "index": 0,
            "uri": "about:blank",
          },
          "region": Object {
            "snippet": Object {
              "text": "<div role=\\"row\\" class=\\"ms-FocusZone css-29 ms-DetailsRow css-45 root-0\\" data-is-focusable=\\"true\\" data-selection-index=\\"9\\" data-item-index=\\"9\\" aria-rowindex=\\"10\\" data-automationid=\\"DetailsRow\\" style=\\"min-width:0\\" data-focuszone-id=\\"FocusZone37\\">",
            },
          },
        },
      },
    ],
    "message": Object {
      "markdown": "Fix any of the following:
- Required ARIA parents role not present: rowgroup grid treegrid table.",
      "text": "Fix any of the following: Required ARIA parents role not present: rowgroup grid treegrid table.",
    },
    "ruleId": "aria-required-parent",
    "ruleIndex": 9,
  },
]
`;

exports[`a11y test checks accessibility of FocusZone (FocusZone.Photos.Example) 1`] = `
Array [
  Object {
    "kind": "fail",
    "level": "error",
    "locations": Array [
      Object {
        "logicalLocations": Array [
          Object {
            "fullyQualifiedName": "li[aria-posinset=\\"\\\\31 \\"] > div > img",
            "kind": "element",
          },
        ],
        "physicalLocation": Object {
          "artifactLocation": Object {
            "index": 0,
            "uri": "about:blank",
          },
          "region": Object {
            "snippet": Object {
              "text": "<img src=\\"http://placehold.it/50x100\\" class=\\"ms-Image-image ms-Image-image--portrait is-notLoaded is-fadeIn image-1\\">",
            },
          },
        },
      },
    ],
    "message": Object {
      "markdown": "Fix any of the following:
- Element does not have an alt attribute.
- aria-label attribute does not exist or is empty.
- aria-labelledby attribute does not exist, references elements that do not exist or references elements that are empty.
- Element has no title attribute or the title attribute is empty.
- Element's default semantics were not overridden with role=\\"presentation\\".
- Element's default semantics were not overridden with role=\\"none\\".",
      "text": "Fix any of the following: Element does not have an alt attribute. aria-label attribute does not exist or is empty. aria-labelledby attribute does not exist, references elements that do not exist or references elements that are empty. Element has no title attribute or the title attribute is empty. Element's default semantics were not overridden with role=\\"presentation\\". Element's default semantics were not overridden with role=\\"none\\".",
    },
    "ruleId": "image-alt",
    "ruleIndex": 31,
  },
  Object {
    "kind": "fail",
    "level": "error",
    "locations": Array [
      Object {
        "logicalLocations": Array [
          Object {
            "fullyQualifiedName": "li[aria-posinset=\\"\\\\32 \\"] > div > img",
            "kind": "element",
          },
        ],
        "physicalLocation": Object {
          "artifactLocation": Object {
            "index": 0,
            "uri": "about:blank",
          },
          "region": Object {
            "snippet": Object {
              "text": "<img src=\\"http://placehold.it/50x100\\" class=\\"ms-Image-image ms-Image-image--portrait is-notLoaded is-fadeIn image-1\\">",
            },
          },
        },
      },
    ],
    "message": Object {
      "markdown": "Fix any of the following:
- Element does not have an alt attribute.
- aria-label attribute does not exist or is empty.
- aria-labelledby attribute does not exist, references elements that do not exist or references elements that are empty.
- Element has no title attribute or the title attribute is empty.
- Element's default semantics were not overridden with role=\\"presentation\\".
- Element's default semantics were not overridden with role=\\"none\\".",
      "text": "Fix any of the following: Element does not have an alt attribute. aria-label attribute does not exist or is empty. aria-labelledby attribute does not exist, references elements that do not exist or references elements that are empty. Element has no title attribute or the title attribute is empty. Element's default semantics were not overridden with role=\\"presentation\\". Element's default semantics were not overridden with role=\\"none\\".",
    },
    "ruleId": "image-alt",
    "ruleIndex": 31,
  },
  Object {
    "kind": "fail",
    "level": "error",
    "locations": Array [
      Object {
        "logicalLocations": Array [
          Object {
            "fullyQualifiedName": "li[aria-posinset=\\"\\\\33 \\"] > div > img",
            "kind": "element",
          },
        ],
        "physicalLocation": Object {
          "artifactLocation": Object {
            "index": 0,
            "uri": "about:blank",
          },
          "region": Object {
            "snippet": Object {
              "text": "<img src=\\"http://placehold.it/50x100\\" class=\\"ms-Image-image ms-Image-image--portrait is-notLoaded is-fadeIn image-1\\">",
            },
          },
        },
      },
    ],
    "message": Object {
      "markdown": "Fix any of the following:
- Element does not have an alt attribute.
- aria-label attribute does not exist or is empty.
- aria-labelledby attribute does not exist, references elements that do not exist or references elements that are empty.
- Element has no title attribute or the title attribute is empty.
- Element's default semantics were not overridden with role=\\"presentation\\".
- Element's default semantics were not overridden with role=\\"none\\".",
      "text": "Fix any of the following: Element does not have an alt attribute. aria-label attribute does not exist or is empty. aria-labelledby attribute does not exist, references elements that do not exist or references elements that are empty. Element has no title attribute or the title attribute is empty. Element's default semantics were not overridden with role=\\"presentation\\". Element's default semantics were not overridden with role=\\"none\\".",
    },
    "ruleId": "image-alt",
    "ruleIndex": 31,
  },
  Object {
    "kind": "fail",
    "level": "error",
    "locations": Array [
      Object {
        "logicalLocations": Array [
          Object {
            "fullyQualifiedName": "li[aria-posinset=\\"\\\\34 \\"] > div > img",
            "kind": "element",
          },
        ],
        "physicalLocation": Object {
          "artifactLocation": Object {
            "index": 0,
            "uri": "about:blank",
          },
          "region": Object {
            "snippet": Object {
              "text": "<img src=\\"http://placehold.it/50x100\\" class=\\"ms-Image-image ms-Image-image--portrait is-notLoaded is-fadeIn image-1\\">",
            },
          },
        },
      },
    ],
    "message": Object {
      "markdown": "Fix any of the following:
- Element does not have an alt attribute.
- aria-label attribute does not exist or is empty.
- aria-labelledby attribute does not exist, references elements that do not exist or references elements that are empty.
- Element has no title attribute or the title attribute is empty.
- Element's default semantics were not overridden with role=\\"presentation\\".
- Element's default semantics were not overridden with role=\\"none\\".",
      "text": "Fix any of the following: Element does not have an alt attribute. aria-label attribute does not exist or is empty. aria-labelledby attribute does not exist, references elements that do not exist or references elements that are empty. Element has no title attribute or the title attribute is empty. Element's default semantics were not overridden with role=\\"presentation\\". Element's default semantics were not overridden with role=\\"none\\".",
    },
    "ruleId": "image-alt",
    "ruleIndex": 31,
  },
  Object {
    "kind": "fail",
    "level": "error",
    "locations": Array [
      Object {
        "logicalLocations": Array [
          Object {
            "fullyQualifiedName": "li[aria-posinset=\\"\\\\35 \\"] > div > img",
            "kind": "element",
          },
        ],
        "physicalLocation": Object {
          "artifactLocation": Object {
            "index": 0,
            "uri": "about:blank",
          },
          "region": Object {
            "snippet": Object {
              "text": "<img src=\\"http://placehold.it/50x100\\" class=\\"ms-Image-image ms-Image-image--portrait is-notLoaded is-fadeIn image-1\\">",
            },
          },
        },
      },
    ],
    "message": Object {
      "markdown": "Fix any of the following:
- Element does not have an alt attribute.
- aria-label attribute does not exist or is empty.
- aria-labelledby attribute does not exist, references elements that do not exist or references elements that are empty.
- Element has no title attribute or the title attribute is empty.
- Element's default semantics were not overridden with role=\\"presentation\\".
- Element's default semantics were not overridden with role=\\"none\\".",
      "text": "Fix any of the following: Element does not have an alt attribute. aria-label attribute does not exist or is empty. aria-labelledby attribute does not exist, references elements that do not exist or references elements that are empty. Element has no title attribute or the title attribute is empty. Element's default semantics were not overridden with role=\\"presentation\\". Element's default semantics were not overridden with role=\\"none\\".",
    },
    "ruleId": "image-alt",
    "ruleIndex": 31,
  },
  Object {
    "kind": "fail",
    "level": "error",
    "locations": Array [
      Object {
        "logicalLocations": Array [
          Object {
            "fullyQualifiedName": "li[aria-posinset=\\"\\\\36 \\"] > div > img",
            "kind": "element",
          },
        ],
        "physicalLocation": Object {
          "artifactLocation": Object {
            "index": 0,
            "uri": "about:blank",
          },
          "region": Object {
            "snippet": Object {
              "text": "<img src=\\"http://placehold.it/50x100\\" class=\\"ms-Image-image ms-Image-image--portrait is-notLoaded is-fadeIn image-1\\">",
            },
          },
        },
      },
    ],
    "message": Object {
      "markdown": "Fix any of the following:
- Element does not have an alt attribute.
- aria-label attribute does not exist or is empty.
- aria-labelledby attribute does not exist, references elements that do not exist or references elements that are empty.
- Element has no title attribute or the title attribute is empty.
- Element's default semantics were not overridden with role=\\"presentation\\".
- Element's default semantics were not overridden with role=\\"none\\".",
      "text": "Fix any of the following: Element does not have an alt attribute. aria-label attribute does not exist or is empty. aria-labelledby attribute does not exist, references elements that do not exist or references elements that are empty. Element has no title attribute or the title attribute is empty. Element's default semantics were not overridden with role=\\"presentation\\". Element's default semantics were not overridden with role=\\"none\\".",
    },
    "ruleId": "image-alt",
    "ruleIndex": 31,
  },
  Object {
    "kind": "fail",
    "level": "error",
    "locations": Array [
      Object {
        "logicalLocations": Array [
          Object {
            "fullyQualifiedName": "li[aria-posinset=\\"\\\\37 \\"] > div > img",
            "kind": "element",
          },
        ],
        "physicalLocation": Object {
          "artifactLocation": Object {
            "index": 0,
            "uri": "about:blank",
          },
          "region": Object {
            "snippet": Object {
              "text": "<img src=\\"http://placehold.it/50x100\\" class=\\"ms-Image-image ms-Image-image--portrait is-notLoaded is-fadeIn image-1\\">",
            },
          },
        },
      },
    ],
    "message": Object {
      "markdown": "Fix any of the following:
- Element does not have an alt attribute.
- aria-label attribute does not exist or is empty.
- aria-labelledby attribute does not exist, references elements that do not exist or references elements that are empty.
- Element has no title attribute or the title attribute is empty.
- Element's default semantics were not overridden with role=\\"presentation\\".
- Element's default semantics were not overridden with role=\\"none\\".",
      "text": "Fix any of the following: Element does not have an alt attribute. aria-label attribute does not exist or is empty. aria-labelledby attribute does not exist, references elements that do not exist or references elements that are empty. Element has no title attribute or the title attribute is empty. Element's default semantics were not overridden with role=\\"presentation\\". Element's default semantics were not overridden with role=\\"none\\".",
    },
    "ruleId": "image-alt",
    "ruleIndex": 31,
  },
  Object {
    "kind": "fail",
    "level": "error",
    "locations": Array [
      Object {
        "logicalLocations": Array [
          Object {
            "fullyQualifiedName": "li[aria-posinset=\\"\\\\38 \\"] > div > img",
            "kind": "element",
          },
        ],
        "physicalLocation": Object {
          "artifactLocation": Object {
            "index": 0,
            "uri": "about:blank",
          },
          "region": Object {
            "snippet": Object {
              "text": "<img src=\\"http://placehold.it/50x100\\" class=\\"ms-Image-image ms-Image-image--portrait is-notLoaded is-fadeIn image-1\\">",
            },
          },
        },
      },
    ],
    "message": Object {
      "markdown": "Fix any of the following:
- Element does not have an alt attribute.
- aria-label attribute does not exist or is empty.
- aria-labelledby attribute does not exist, references elements that do not exist or references elements that are empty.
- Element has no title attribute or the title attribute is empty.
- Element's default semantics were not overridden with role=\\"presentation\\".
- Element's default semantics were not overridden with role=\\"none\\".",
      "text": "Fix any of the following: Element does not have an alt attribute. aria-label attribute does not exist or is empty. aria-labelledby attribute does not exist, references elements that do not exist or references elements that are empty. Element has no title attribute or the title attribute is empty. Element's default semantics were not overridden with role=\\"presentation\\". Element's default semantics were not overridden with role=\\"none\\".",
    },
    "ruleId": "image-alt",
    "ruleIndex": 31,
  },
  Object {
    "kind": "fail",
    "level": "error",
    "locations": Array [
      Object {
        "logicalLocations": Array [
          Object {
            "fullyQualifiedName": "li[aria-posinset=\\"\\\\39 \\"] > div > img",
            "kind": "element",
          },
        ],
        "physicalLocation": Object {
          "artifactLocation": Object {
            "index": 0,
            "uri": "about:blank",
          },
          "region": Object {
            "snippet": Object {
              "text": "<img src=\\"http://placehold.it/50x100\\" class=\\"ms-Image-image ms-Image-image--portrait is-notLoaded is-fadeIn image-1\\">",
            },
          },
        },
      },
    ],
    "message": Object {
      "markdown": "Fix any of the following:
- Element does not have an alt attribute.
- aria-label attribute does not exist or is empty.
- aria-labelledby attribute does not exist, references elements that do not exist or references elements that are empty.
- Element has no title attribute or the title attribute is empty.
- Element's default semantics were not overridden with role=\\"presentation\\".
- Element's default semantics were not overridden with role=\\"none\\".",
      "text": "Fix any of the following: Element does not have an alt attribute. aria-label attribute does not exist or is empty. aria-labelledby attribute does not exist, references elements that do not exist or references elements that are empty. Element has no title attribute or the title attribute is empty. Element's default semantics were not overridden with role=\\"presentation\\". Element's default semantics were not overridden with role=\\"none\\".",
    },
    "ruleId": "image-alt",
    "ruleIndex": 31,
  },
  Object {
    "kind": "fail",
    "level": "error",
    "locations": Array [
      Object {
        "logicalLocations": Array [
          Object {
            "fullyQualifiedName": "li[aria-posinset=\\"\\\\31 0\\"] > div > img",
            "kind": "element",
          },
        ],
        "physicalLocation": Object {
          "artifactLocation": Object {
            "index": 0,
            "uri": "about:blank",
          },
          "region": Object {
            "snippet": Object {
              "text": "<img src=\\"http://placehold.it/50x100\\" class=\\"ms-Image-image ms-Image-image--portrait is-notLoaded is-fadeIn image-1\\">",
            },
          },
        },
      },
    ],
    "message": Object {
      "markdown": "Fix any of the following:
- Element does not have an alt attribute.
- aria-label attribute does not exist or is empty.
- aria-labelledby attribute does not exist, references elements that do not exist or references elements that are empty.
- Element has no title attribute or the title attribute is empty.
- Element's default semantics were not overridden with role=\\"presentation\\".
- Element's default semantics were not overridden with role=\\"none\\".",
      "text": "Fix any of the following: Element does not have an alt attribute. aria-label attribute does not exist or is empty. aria-labelledby attribute does not exist, references elements that do not exist or references elements that are empty. Element has no title attribute or the title attribute is empty. Element's default semantics were not overridden with role=\\"presentation\\". Element's default semantics were not overridden with role=\\"none\\".",
    },
    "ruleId": "image-alt",
    "ruleIndex": 31,
  },
  Object {
    "kind": "fail",
    "level": "error",
    "locations": Array [
      Object {
        "logicalLocations": Array [
          Object {
            "fullyQualifiedName": "li[aria-posinset=\\"\\\\31 1\\"] > div > img",
            "kind": "element",
          },
        ],
        "physicalLocation": Object {
          "artifactLocation": Object {
            "index": 0,
            "uri": "about:blank",
          },
          "region": Object {
            "snippet": Object {
              "text": "<img src=\\"http://placehold.it/50x100\\" class=\\"ms-Image-image ms-Image-image--portrait is-notLoaded is-fadeIn image-1\\">",
            },
          },
        },
      },
    ],
    "message": Object {
      "markdown": "Fix any of the following:
- Element does not have an alt attribute.
- aria-label attribute does not exist or is empty.
- aria-labelledby attribute does not exist, references elements that do not exist or references elements that are empty.
- Element has no title attribute or the title attribute is empty.
- Element's default semantics were not overridden with role=\\"presentation\\".
- Element's default semantics were not overridden with role=\\"none\\".",
      "text": "Fix any of the following: Element does not have an alt attribute. aria-label attribute does not exist or is empty. aria-labelledby attribute does not exist, references elements that do not exist or references elements that are empty. Element has no title attribute or the title attribute is empty. Element's default semantics were not overridden with role=\\"presentation\\". Element's default semantics were not overridden with role=\\"none\\".",
    },
    "ruleId": "image-alt",
    "ruleIndex": 31,
  },
  Object {
    "kind": "fail",
    "level": "error",
    "locations": Array [
      Object {
        "logicalLocations": Array [
          Object {
            "fullyQualifiedName": "li[aria-posinset=\\"\\\\31 2\\"] > div > img",
            "kind": "element",
          },
        ],
        "physicalLocation": Object {
          "artifactLocation": Object {
            "index": 0,
            "uri": "about:blank",
          },
          "region": Object {
            "snippet": Object {
              "text": "<img src=\\"http://placehold.it/50x100\\" class=\\"ms-Image-image ms-Image-image--portrait is-notLoaded is-fadeIn image-1\\">",
            },
          },
        },
      },
    ],
    "message": Object {
      "markdown": "Fix any of the following:
- Element does not have an alt attribute.
- aria-label attribute does not exist or is empty.
- aria-labelledby attribute does not exist, references elements that do not exist or references elements that are empty.
- Element has no title attribute or the title attribute is empty.
- Element's default semantics were not overridden with role=\\"presentation\\".
- Element's default semantics were not overridden with role=\\"none\\".",
      "text": "Fix any of the following: Element does not have an alt attribute. aria-label attribute does not exist or is empty. aria-labelledby attribute does not exist, references elements that do not exist or references elements that are empty. Element has no title attribute or the title attribute is empty. Element's default semantics were not overridden with role=\\"presentation\\". Element's default semantics were not overridden with role=\\"none\\".",
    },
    "ruleId": "image-alt",
    "ruleIndex": 31,
  },
  Object {
    "kind": "fail",
    "level": "error",
    "locations": Array [
      Object {
        "logicalLocations": Array [
          Object {
            "fullyQualifiedName": "li[aria-posinset=\\"\\\\31 3\\"] > div > img",
            "kind": "element",
          },
        ],
        "physicalLocation": Object {
          "artifactLocation": Object {
            "index": 0,
            "uri": "about:blank",
          },
          "region": Object {
            "snippet": Object {
              "text": "<img src=\\"http://placehold.it/50x100\\" class=\\"ms-Image-image ms-Image-image--portrait is-notLoaded is-fadeIn image-1\\">",
            },
          },
        },
      },
    ],
    "message": Object {
      "markdown": "Fix any of the following:
- Element does not have an alt attribute.
- aria-label attribute does not exist or is empty.
- aria-labelledby attribute does not exist, references elements that do not exist or references elements that are empty.
- Element has no title attribute or the title attribute is empty.
- Element's default semantics were not overridden with role=\\"presentation\\".
- Element's default semantics were not overridden with role=\\"none\\".",
      "text": "Fix any of the following: Element does not have an alt attribute. aria-label attribute does not exist or is empty. aria-labelledby attribute does not exist, references elements that do not exist or references elements that are empty. Element has no title attribute or the title attribute is empty. Element's default semantics were not overridden with role=\\"presentation\\". Element's default semantics were not overridden with role=\\"none\\".",
    },
    "ruleId": "image-alt",
    "ruleIndex": 31,
  },
  Object {
    "kind": "fail",
    "level": "error",
    "locations": Array [
      Object {
        "logicalLocations": Array [
          Object {
            "fullyQualifiedName": "li[aria-posinset=\\"\\\\31 4\\"] > div > img",
            "kind": "element",
          },
        ],
        "physicalLocation": Object {
          "artifactLocation": Object {
            "index": 0,
            "uri": "about:blank",
          },
          "region": Object {
            "snippet": Object {
              "text": "<img src=\\"http://placehold.it/50x100\\" class=\\"ms-Image-image ms-Image-image--portrait is-notLoaded is-fadeIn image-1\\">",
            },
          },
        },
      },
    ],
    "message": Object {
      "markdown": "Fix any of the following:
- Element does not have an alt attribute.
- aria-label attribute does not exist or is empty.
- aria-labelledby attribute does not exist, references elements that do not exist or references elements that are empty.
- Element has no title attribute or the title attribute is empty.
- Element's default semantics were not overridden with role=\\"presentation\\".
- Element's default semantics were not overridden with role=\\"none\\".",
      "text": "Fix any of the following: Element does not have an alt attribute. aria-label attribute does not exist or is empty. aria-labelledby attribute does not exist, references elements that do not exist or references elements that are empty. Element has no title attribute or the title attribute is empty. Element's default semantics were not overridden with role=\\"presentation\\". Element's default semantics were not overridden with role=\\"none\\".",
    },
    "ruleId": "image-alt",
    "ruleIndex": 31,
  },
  Object {
    "kind": "fail",
    "level": "error",
    "locations": Array [
      Object {
        "logicalLocations": Array [
          Object {
            "fullyQualifiedName": "li[aria-posinset=\\"\\\\31 5\\"] > div > img",
            "kind": "element",
          },
        ],
        "physicalLocation": Object {
          "artifactLocation": Object {
            "index": 0,
            "uri": "about:blank",
          },
          "region": Object {
            "snippet": Object {
              "text": "<img src=\\"http://placehold.it/50x100\\" class=\\"ms-Image-image ms-Image-image--portrait is-notLoaded is-fadeIn image-1\\">",
            },
          },
        },
      },
    ],
    "message": Object {
      "markdown": "Fix any of the following:
- Element does not have an alt attribute.
- aria-label attribute does not exist or is empty.
- aria-labelledby attribute does not exist, references elements that do not exist or references elements that are empty.
- Element has no title attribute or the title attribute is empty.
- Element's default semantics were not overridden with role=\\"presentation\\".
- Element's default semantics were not overridden with role=\\"none\\".",
      "text": "Fix any of the following: Element does not have an alt attribute. aria-label attribute does not exist or is empty. aria-labelledby attribute does not exist, references elements that do not exist or references elements that are empty. Element has no title attribute or the title attribute is empty. Element's default semantics were not overridden with role=\\"presentation\\". Element's default semantics were not overridden with role=\\"none\\".",
    },
    "ruleId": "image-alt",
    "ruleIndex": 31,
  },
  Object {
    "kind": "fail",
    "level": "error",
    "locations": Array [
      Object {
        "logicalLocations": Array [
          Object {
            "fullyQualifiedName": "li[aria-posinset=\\"\\\\31 6\\"] > div > img",
            "kind": "element",
          },
        ],
        "physicalLocation": Object {
          "artifactLocation": Object {
            "index": 0,
            "uri": "about:blank",
          },
          "region": Object {
            "snippet": Object {
              "text": "<img src=\\"http://placehold.it/50x100\\" class=\\"ms-Image-image ms-Image-image--portrait is-notLoaded is-fadeIn image-1\\">",
            },
          },
        },
      },
    ],
    "message": Object {
      "markdown": "Fix any of the following:
- Element does not have an alt attribute.
- aria-label attribute does not exist or is empty.
- aria-labelledby attribute does not exist, references elements that do not exist or references elements that are empty.
- Element has no title attribute or the title attribute is empty.
- Element's default semantics were not overridden with role=\\"presentation\\".
- Element's default semantics were not overridden with role=\\"none\\".",
      "text": "Fix any of the following: Element does not have an alt attribute. aria-label attribute does not exist or is empty. aria-labelledby attribute does not exist, references elements that do not exist or references elements that are empty. Element has no title attribute or the title attribute is empty. Element's default semantics were not overridden with role=\\"presentation\\". Element's default semantics were not overridden with role=\\"none\\".",
    },
    "ruleId": "image-alt",
    "ruleIndex": 31,
  },
  Object {
    "kind": "fail",
    "level": "error",
    "locations": Array [
      Object {
        "logicalLocations": Array [
          Object {
            "fullyQualifiedName": "li[aria-posinset=\\"\\\\31 7\\"] > div > img",
            "kind": "element",
          },
        ],
        "physicalLocation": Object {
          "artifactLocation": Object {
            "index": 0,
            "uri": "about:blank",
          },
          "region": Object {
            "snippet": Object {
              "text": "<img src=\\"http://placehold.it/50x100\\" class=\\"ms-Image-image ms-Image-image--portrait is-notLoaded is-fadeIn image-1\\">",
            },
          },
        },
      },
    ],
    "message": Object {
      "markdown": "Fix any of the following:
- Element does not have an alt attribute.
- aria-label attribute does not exist or is empty.
- aria-labelledby attribute does not exist, references elements that do not exist or references elements that are empty.
- Element has no title attribute or the title attribute is empty.
- Element's default semantics were not overridden with role=\\"presentation\\".
- Element's default semantics were not overridden with role=\\"none\\".",
      "text": "Fix any of the following: Element does not have an alt attribute. aria-label attribute does not exist or is empty. aria-labelledby attribute does not exist, references elements that do not exist or references elements that are empty. Element has no title attribute or the title attribute is empty. Element's default semantics were not overridden with role=\\"presentation\\". Element's default semantics were not overridden with role=\\"none\\".",
    },
    "ruleId": "image-alt",
    "ruleIndex": 31,
  },
  Object {
    "kind": "fail",
    "level": "error",
    "locations": Array [
      Object {
        "logicalLocations": Array [
          Object {
            "fullyQualifiedName": "li[aria-posinset=\\"\\\\31 8\\"] > div > img",
            "kind": "element",
          },
        ],
        "physicalLocation": Object {
          "artifactLocation": Object {
            "index": 0,
            "uri": "about:blank",
          },
          "region": Object {
            "snippet": Object {
              "text": "<img src=\\"http://placehold.it/50x100\\" class=\\"ms-Image-image ms-Image-image--portrait is-notLoaded is-fadeIn image-1\\">",
            },
          },
        },
      },
    ],
    "message": Object {
      "markdown": "Fix any of the following:
- Element does not have an alt attribute.
- aria-label attribute does not exist or is empty.
- aria-labelledby attribute does not exist, references elements that do not exist or references elements that are empty.
- Element has no title attribute or the title attribute is empty.
- Element's default semantics were not overridden with role=\\"presentation\\".
- Element's default semantics were not overridden with role=\\"none\\".",
      "text": "Fix any of the following: Element does not have an alt attribute. aria-label attribute does not exist or is empty. aria-labelledby attribute does not exist, references elements that do not exist or references elements that are empty. Element has no title attribute or the title attribute is empty. Element's default semantics were not overridden with role=\\"presentation\\". Element's default semantics were not overridden with role=\\"none\\".",
    },
    "ruleId": "image-alt",
    "ruleIndex": 31,
  },
  Object {
    "kind": "fail",
    "level": "error",
    "locations": Array [
      Object {
        "logicalLocations": Array [
          Object {
            "fullyQualifiedName": "li[aria-posinset=\\"\\\\31 9\\"] > div > img",
            "kind": "element",
          },
        ],
        "physicalLocation": Object {
          "artifactLocation": Object {
            "index": 0,
            "uri": "about:blank",
          },
          "region": Object {
            "snippet": Object {
              "text": "<img src=\\"http://placehold.it/50x100\\" class=\\"ms-Image-image ms-Image-image--portrait is-notLoaded is-fadeIn image-1\\">",
            },
          },
        },
      },
    ],
    "message": Object {
      "markdown": "Fix any of the following:
- Element does not have an alt attribute.
- aria-label attribute does not exist or is empty.
- aria-labelledby attribute does not exist, references elements that do not exist or references elements that are empty.
- Element has no title attribute or the title attribute is empty.
- Element's default semantics were not overridden with role=\\"presentation\\".
- Element's default semantics were not overridden with role=\\"none\\".",
      "text": "Fix any of the following: Element does not have an alt attribute. aria-label attribute does not exist or is empty. aria-labelledby attribute does not exist, references elements that do not exist or references elements that are empty. Element has no title attribute or the title attribute is empty. Element's default semantics were not overridden with role=\\"presentation\\". Element's default semantics were not overridden with role=\\"none\\".",
    },
    "ruleId": "image-alt",
    "ruleIndex": 31,
  },
  Object {
    "kind": "fail",
    "level": "error",
    "locations": Array [
      Object {
        "logicalLocations": Array [
          Object {
            "fullyQualifiedName": "li[aria-posinset=\\"\\\\32 0\\"] > div > img",
            "kind": "element",
          },
        ],
        "physicalLocation": Object {
          "artifactLocation": Object {
            "index": 0,
            "uri": "about:blank",
          },
          "region": Object {
            "snippet": Object {
              "text": "<img src=\\"http://placehold.it/50x100\\" class=\\"ms-Image-image ms-Image-image--portrait is-notLoaded is-fadeIn image-1\\">",
            },
          },
        },
      },
    ],
    "message": Object {
      "markdown": "Fix any of the following:
- Element does not have an alt attribute.
- aria-label attribute does not exist or is empty.
- aria-labelledby attribute does not exist, references elements that do not exist or references elements that are empty.
- Element has no title attribute or the title attribute is empty.
- Element's default semantics were not overridden with role=\\"presentation\\".
- Element's default semantics were not overridden with role=\\"none\\".",
      "text": "Fix any of the following: Element does not have an alt attribute. aria-label attribute does not exist or is empty. aria-labelledby attribute does not exist, references elements that do not exist or references elements that are empty. Element has no title attribute or the title attribute is empty. Element's default semantics were not overridden with role=\\"presentation\\". Element's default semantics were not overridden with role=\\"none\\".",
    },
    "ruleId": "image-alt",
    "ruleIndex": 31,
  },
  Object {
    "kind": "fail",
    "level": "error",
    "locations": Array [
      Object {
        "logicalLocations": Array [
          Object {
            "fullyQualifiedName": "li[aria-posinset=\\"\\\\31 \\"]",
            "kind": "element",
          },
        ],
        "physicalLocation": Object {
          "artifactLocation": Object {
            "index": 0,
            "uri": "about:blank",
          },
          "region": Object {
            "snippet": Object {
              "text": "<li class=\\"photoCell-83\\" aria-posinset=\\"1\\" aria-setsize=\\"20\\" aria-label=\\"Photo\\" data-is-focusable=\\"true\\"><div class=\\"ms-Image root-0\\" style=\\"width:50px;height:100px\\"><img src=\\"http://placehold.it/50x100\\" class=\\"ms-Image-image ms-Image-image--portrait is-notLoaded is-fadeIn image-1\\"></div></li>",
            },
          },
        },
      },
    ],
    "message": Object {
      "markdown": "Fix any of the following:
- List item does not have a &lt;ul>, &lt;ol> or role=\\"list\\" parent element.",
      "text": "Fix any of the following: List item does not have a <ul>, <ol> or role=\\"list\\" parent element.",
    },
    "ruleId": "listitem",
    "ruleIndex": 45,
  },
  Object {
    "kind": "fail",
    "level": "error",
    "locations": Array [
      Object {
        "logicalLocations": Array [
          Object {
            "fullyQualifiedName": "li[aria-posinset=\\"\\\\32 \\"]",
            "kind": "element",
          },
        ],
        "physicalLocation": Object {
          "artifactLocation": Object {
            "index": 0,
            "uri": "about:blank",
          },
          "region": Object {
            "snippet": Object {
              "text": "<li class=\\"photoCell-83\\" aria-posinset=\\"2\\" aria-setsize=\\"20\\" aria-label=\\"Photo\\" data-is-focusable=\\"true\\"><div class=\\"ms-Image root-0\\" style=\\"width:50px;height:100px\\"><img src=\\"http://placehold.it/50x100\\" class=\\"ms-Image-image ms-Image-image--portrait is-notLoaded is-fadeIn image-1\\"></div></li>",
            },
          },
        },
      },
    ],
    "message": Object {
      "markdown": "Fix any of the following:
- List item does not have a &lt;ul>, &lt;ol> or role=\\"list\\" parent element.",
      "text": "Fix any of the following: List item does not have a <ul>, <ol> or role=\\"list\\" parent element.",
    },
    "ruleId": "listitem",
    "ruleIndex": 45,
  },
  Object {
    "kind": "fail",
    "level": "error",
    "locations": Array [
      Object {
        "logicalLocations": Array [
          Object {
            "fullyQualifiedName": "li[aria-posinset=\\"\\\\33 \\"]",
            "kind": "element",
          },
        ],
        "physicalLocation": Object {
          "artifactLocation": Object {
            "index": 0,
            "uri": "about:blank",
          },
          "region": Object {
            "snippet": Object {
              "text": "<li class=\\"photoCell-83\\" aria-posinset=\\"3\\" aria-setsize=\\"20\\" aria-label=\\"Photo\\" data-is-focusable=\\"true\\"><div class=\\"ms-Image root-0\\" style=\\"width:50px;height:100px\\"><img src=\\"http://placehold.it/50x100\\" class=\\"ms-Image-image ms-Image-image--portrait is-notLoaded is-fadeIn image-1\\"></div></li>",
            },
          },
        },
      },
    ],
    "message": Object {
      "markdown": "Fix any of the following:
- List item does not have a &lt;ul>, &lt;ol> or role=\\"list\\" parent element.",
      "text": "Fix any of the following: List item does not have a <ul>, <ol> or role=\\"list\\" parent element.",
    },
    "ruleId": "listitem",
    "ruleIndex": 45,
  },
  Object {
    "kind": "fail",
    "level": "error",
    "locations": Array [
      Object {
        "logicalLocations": Array [
          Object {
            "fullyQualifiedName": "li[aria-posinset=\\"\\\\34 \\"]",
            "kind": "element",
          },
        ],
        "physicalLocation": Object {
          "artifactLocation": Object {
            "index": 0,
            "uri": "about:blank",
          },
          "region": Object {
            "snippet": Object {
              "text": "<li class=\\"photoCell-83\\" aria-posinset=\\"4\\" aria-setsize=\\"20\\" aria-label=\\"Photo\\" data-is-focusable=\\"true\\"><div class=\\"ms-Image root-0\\" style=\\"width:50px;height:100px\\"><img src=\\"http://placehold.it/50x100\\" class=\\"ms-Image-image ms-Image-image--portrait is-notLoaded is-fadeIn image-1\\"></div></li>",
            },
          },
        },
      },
    ],
    "message": Object {
      "markdown": "Fix any of the following:
- List item does not have a &lt;ul>, &lt;ol> or role=\\"list\\" parent element.",
      "text": "Fix any of the following: List item does not have a <ul>, <ol> or role=\\"list\\" parent element.",
    },
    "ruleId": "listitem",
    "ruleIndex": 45,
  },
  Object {
    "kind": "fail",
    "level": "error",
    "locations": Array [
      Object {
        "logicalLocations": Array [
          Object {
            "fullyQualifiedName": "li[aria-posinset=\\"\\\\35 \\"]",
            "kind": "element",
          },
        ],
        "physicalLocation": Object {
          "artifactLocation": Object {
            "index": 0,
            "uri": "about:blank",
          },
          "region": Object {
            "snippet": Object {
              "text": "<li class=\\"photoCell-83\\" aria-posinset=\\"5\\" aria-setsize=\\"20\\" aria-label=\\"Photo\\" data-is-focusable=\\"true\\"><div class=\\"ms-Image root-0\\" style=\\"width:50px;height:100px\\"><img src=\\"http://placehold.it/50x100\\" class=\\"ms-Image-image ms-Image-image--portrait is-notLoaded is-fadeIn image-1\\"></div></li>",
            },
          },
        },
      },
    ],
    "message": Object {
      "markdown": "Fix any of the following:
- List item does not have a &lt;ul>, &lt;ol> or role=\\"list\\" parent element.",
      "text": "Fix any of the following: List item does not have a <ul>, <ol> or role=\\"list\\" parent element.",
    },
    "ruleId": "listitem",
    "ruleIndex": 45,
  },
  Object {
    "kind": "fail",
    "level": "error",
    "locations": Array [
      Object {
        "logicalLocations": Array [
          Object {
            "fullyQualifiedName": "li[aria-posinset=\\"\\\\36 \\"]",
            "kind": "element",
          },
        ],
        "physicalLocation": Object {
          "artifactLocation": Object {
            "index": 0,
            "uri": "about:blank",
          },
          "region": Object {
            "snippet": Object {
              "text": "<li class=\\"photoCell-83\\" aria-posinset=\\"6\\" aria-setsize=\\"20\\" aria-label=\\"Photo\\" data-is-focusable=\\"true\\"><div class=\\"ms-Image root-0\\" style=\\"width:50px;height:100px\\"><img src=\\"http://placehold.it/50x100\\" class=\\"ms-Image-image ms-Image-image--portrait is-notLoaded is-fadeIn image-1\\"></div></li>",
            },
          },
        },
      },
    ],
    "message": Object {
      "markdown": "Fix any of the following:
- List item does not have a &lt;ul>, &lt;ol> or role=\\"list\\" parent element.",
      "text": "Fix any of the following: List item does not have a <ul>, <ol> or role=\\"list\\" parent element.",
    },
    "ruleId": "listitem",
    "ruleIndex": 45,
  },
  Object {
    "kind": "fail",
    "level": "error",
    "locations": Array [
      Object {
        "logicalLocations": Array [
          Object {
            "fullyQualifiedName": "li[aria-posinset=\\"\\\\37 \\"]",
            "kind": "element",
          },
        ],
        "physicalLocation": Object {
          "artifactLocation": Object {
            "index": 0,
            "uri": "about:blank",
          },
          "region": Object {
            "snippet": Object {
              "text": "<li class=\\"photoCell-83\\" aria-posinset=\\"7\\" aria-setsize=\\"20\\" aria-label=\\"Photo\\" data-is-focusable=\\"true\\"><div class=\\"ms-Image root-0\\" style=\\"width:50px;height:100px\\"><img src=\\"http://placehold.it/50x100\\" class=\\"ms-Image-image ms-Image-image--portrait is-notLoaded is-fadeIn image-1\\"></div></li>",
            },
          },
        },
      },
    ],
    "message": Object {
      "markdown": "Fix any of the following:
- List item does not have a &lt;ul>, &lt;ol> or role=\\"list\\" parent element.",
      "text": "Fix any of the following: List item does not have a <ul>, <ol> or role=\\"list\\" parent element.",
    },
    "ruleId": "listitem",
    "ruleIndex": 45,
  },
  Object {
    "kind": "fail",
    "level": "error",
    "locations": Array [
      Object {
        "logicalLocations": Array [
          Object {
            "fullyQualifiedName": "li[aria-posinset=\\"\\\\38 \\"]",
            "kind": "element",
          },
        ],
        "physicalLocation": Object {
          "artifactLocation": Object {
            "index": 0,
            "uri": "about:blank",
          },
          "region": Object {
            "snippet": Object {
              "text": "<li class=\\"photoCell-83\\" aria-posinset=\\"8\\" aria-setsize=\\"20\\" aria-label=\\"Photo\\" data-is-focusable=\\"true\\"><div class=\\"ms-Image root-0\\" style=\\"width:50px;height:100px\\"><img src=\\"http://placehold.it/50x100\\" class=\\"ms-Image-image ms-Image-image--portrait is-notLoaded is-fadeIn image-1\\"></div></li>",
            },
          },
        },
      },
    ],
    "message": Object {
      "markdown": "Fix any of the following:
- List item does not have a &lt;ul>, &lt;ol> or role=\\"list\\" parent element.",
      "text": "Fix any of the following: List item does not have a <ul>, <ol> or role=\\"list\\" parent element.",
    },
    "ruleId": "listitem",
    "ruleIndex": 45,
  },
  Object {
    "kind": "fail",
    "level": "error",
    "locations": Array [
      Object {
        "logicalLocations": Array [
          Object {
            "fullyQualifiedName": "li[aria-posinset=\\"\\\\39 \\"]",
            "kind": "element",
          },
        ],
        "physicalLocation": Object {
          "artifactLocation": Object {
            "index": 0,
            "uri": "about:blank",
          },
          "region": Object {
            "snippet": Object {
              "text": "<li class=\\"photoCell-83\\" aria-posinset=\\"9\\" aria-setsize=\\"20\\" aria-label=\\"Photo\\" data-is-focusable=\\"true\\"><div class=\\"ms-Image root-0\\" style=\\"width:50px;height:100px\\"><img src=\\"http://placehold.it/50x100\\" class=\\"ms-Image-image ms-Image-image--portrait is-notLoaded is-fadeIn image-1\\"></div></li>",
            },
          },
        },
      },
    ],
    "message": Object {
      "markdown": "Fix any of the following:
- List item does not have a &lt;ul>, &lt;ol> or role=\\"list\\" parent element.",
      "text": "Fix any of the following: List item does not have a <ul>, <ol> or role=\\"list\\" parent element.",
    },
    "ruleId": "listitem",
    "ruleIndex": 45,
  },
  Object {
    "kind": "fail",
    "level": "error",
    "locations": Array [
      Object {
        "logicalLocations": Array [
          Object {
            "fullyQualifiedName": "li[aria-posinset=\\"\\\\31 0\\"]",
            "kind": "element",
          },
        ],
        "physicalLocation": Object {
          "artifactLocation": Object {
            "index": 0,
            "uri": "about:blank",
          },
          "region": Object {
            "snippet": Object {
              "text": "<li class=\\"photoCell-83\\" aria-posinset=\\"10\\" aria-setsize=\\"20\\" aria-label=\\"Photo\\" data-is-focusable=\\"true\\"><div class=\\"ms-Image root-0\\" style=\\"width:50px;height:100px\\"><img src=\\"http://placehold.it/50x100\\" class=\\"ms-Image-image ms-Image-image--portrait is-notLoaded is-fadeIn image-1\\"></div></li>",
            },
          },
        },
      },
    ],
    "message": Object {
      "markdown": "Fix any of the following:
- List item does not have a &lt;ul>, &lt;ol> or role=\\"list\\" parent element.",
      "text": "Fix any of the following: List item does not have a <ul>, <ol> or role=\\"list\\" parent element.",
    },
    "ruleId": "listitem",
    "ruleIndex": 45,
  },
  Object {
    "kind": "fail",
    "level": "error",
    "locations": Array [
      Object {
        "logicalLocations": Array [
          Object {
            "fullyQualifiedName": "li[aria-posinset=\\"\\\\31 1\\"]",
            "kind": "element",
          },
        ],
        "physicalLocation": Object {
          "artifactLocation": Object {
            "index": 0,
            "uri": "about:blank",
          },
          "region": Object {
            "snippet": Object {
              "text": "<li class=\\"photoCell-83\\" aria-posinset=\\"11\\" aria-setsize=\\"20\\" aria-label=\\"Photo\\" data-is-focusable=\\"true\\"><div class=\\"ms-Image root-0\\" style=\\"width:50px;height:100px\\"><img src=\\"http://placehold.it/50x100\\" class=\\"ms-Image-image ms-Image-image--portrait is-notLoaded is-fadeIn image-1\\"></div></li>",
            },
          },
        },
      },
    ],
    "message": Object {
      "markdown": "Fix any of the following:
- List item does not have a &lt;ul>, &lt;ol> or role=\\"list\\" parent element.",
      "text": "Fix any of the following: List item does not have a <ul>, <ol> or role=\\"list\\" parent element.",
    },
    "ruleId": "listitem",
    "ruleIndex": 45,
  },
  Object {
    "kind": "fail",
    "level": "error",
    "locations": Array [
      Object {
        "logicalLocations": Array [
          Object {
            "fullyQualifiedName": "li[aria-posinset=\\"\\\\31 2\\"]",
            "kind": "element",
          },
        ],
        "physicalLocation": Object {
          "artifactLocation": Object {
            "index": 0,
            "uri": "about:blank",
          },
          "region": Object {
            "snippet": Object {
              "text": "<li class=\\"photoCell-83\\" aria-posinset=\\"12\\" aria-setsize=\\"20\\" aria-label=\\"Photo\\" data-is-focusable=\\"true\\"><div class=\\"ms-Image root-0\\" style=\\"width:50px;height:100px\\"><img src=\\"http://placehold.it/50x100\\" class=\\"ms-Image-image ms-Image-image--portrait is-notLoaded is-fadeIn image-1\\"></div></li>",
            },
          },
        },
      },
    ],
    "message": Object {
      "markdown": "Fix any of the following:
- List item does not have a &lt;ul>, &lt;ol> or role=\\"list\\" parent element.",
      "text": "Fix any of the following: List item does not have a <ul>, <ol> or role=\\"list\\" parent element.",
    },
    "ruleId": "listitem",
    "ruleIndex": 45,
  },
  Object {
    "kind": "fail",
    "level": "error",
    "locations": Array [
      Object {
        "logicalLocations": Array [
          Object {
            "fullyQualifiedName": "li[aria-posinset=\\"\\\\31 3\\"]",
            "kind": "element",
          },
        ],
        "physicalLocation": Object {
          "artifactLocation": Object {
            "index": 0,
            "uri": "about:blank",
          },
          "region": Object {
            "snippet": Object {
              "text": "<li class=\\"photoCell-83\\" aria-posinset=\\"13\\" aria-setsize=\\"20\\" aria-label=\\"Photo\\" data-is-focusable=\\"true\\"><div class=\\"ms-Image root-0\\" style=\\"width:50px;height:100px\\"><img src=\\"http://placehold.it/50x100\\" class=\\"ms-Image-image ms-Image-image--portrait is-notLoaded is-fadeIn image-1\\"></div></li>",
            },
          },
        },
      },
    ],
    "message": Object {
      "markdown": "Fix any of the following:
- List item does not have a &lt;ul>, &lt;ol> or role=\\"list\\" parent element.",
      "text": "Fix any of the following: List item does not have a <ul>, <ol> or role=\\"list\\" parent element.",
    },
    "ruleId": "listitem",
    "ruleIndex": 45,
  },
  Object {
    "kind": "fail",
    "level": "error",
    "locations": Array [
      Object {
        "logicalLocations": Array [
          Object {
            "fullyQualifiedName": "li[aria-posinset=\\"\\\\31 4\\"]",
            "kind": "element",
          },
        ],
        "physicalLocation": Object {
          "artifactLocation": Object {
            "index": 0,
            "uri": "about:blank",
          },
          "region": Object {
            "snippet": Object {
              "text": "<li class=\\"photoCell-83\\" aria-posinset=\\"14\\" aria-setsize=\\"20\\" aria-label=\\"Photo\\" data-is-focusable=\\"true\\"><div class=\\"ms-Image root-0\\" style=\\"width:50px;height:100px\\"><img src=\\"http://placehold.it/50x100\\" class=\\"ms-Image-image ms-Image-image--portrait is-notLoaded is-fadeIn image-1\\"></div></li>",
            },
          },
        },
      },
    ],
    "message": Object {
      "markdown": "Fix any of the following:
- List item does not have a &lt;ul>, &lt;ol> or role=\\"list\\" parent element.",
      "text": "Fix any of the following: List item does not have a <ul>, <ol> or role=\\"list\\" parent element.",
    },
    "ruleId": "listitem",
    "ruleIndex": 45,
  },
  Object {
    "kind": "fail",
    "level": "error",
    "locations": Array [
      Object {
        "logicalLocations": Array [
          Object {
            "fullyQualifiedName": "li[aria-posinset=\\"\\\\31 5\\"]",
            "kind": "element",
          },
        ],
        "physicalLocation": Object {
          "artifactLocation": Object {
            "index": 0,
            "uri": "about:blank",
          },
          "region": Object {
            "snippet": Object {
              "text": "<li class=\\"photoCell-83\\" aria-posinset=\\"15\\" aria-setsize=\\"20\\" aria-label=\\"Photo\\" data-is-focusable=\\"true\\"><div class=\\"ms-Image root-0\\" style=\\"width:50px;height:100px\\"><img src=\\"http://placehold.it/50x100\\" class=\\"ms-Image-image ms-Image-image--portrait is-notLoaded is-fadeIn image-1\\"></div></li>",
            },
          },
        },
      },
    ],
    "message": Object {
      "markdown": "Fix any of the following:
- List item does not have a &lt;ul>, &lt;ol> or role=\\"list\\" parent element.",
      "text": "Fix any of the following: List item does not have a <ul>, <ol> or role=\\"list\\" parent element.",
    },
    "ruleId": "listitem",
    "ruleIndex": 45,
  },
  Object {
    "kind": "fail",
    "level": "error",
    "locations": Array [
      Object {
        "logicalLocations": Array [
          Object {
            "fullyQualifiedName": "li[aria-posinset=\\"\\\\31 6\\"]",
            "kind": "element",
          },
        ],
        "physicalLocation": Object {
          "artifactLocation": Object {
            "index": 0,
            "uri": "about:blank",
          },
          "region": Object {
            "snippet": Object {
              "text": "<li class=\\"photoCell-83\\" aria-posinset=\\"16\\" aria-setsize=\\"20\\" aria-label=\\"Photo\\" data-is-focusable=\\"true\\"><div class=\\"ms-Image root-0\\" style=\\"width:50px;height:100px\\"><img src=\\"http://placehold.it/50x100\\" class=\\"ms-Image-image ms-Image-image--portrait is-notLoaded is-fadeIn image-1\\"></div></li>",
            },
          },
        },
      },
    ],
    "message": Object {
      "markdown": "Fix any of the following:
- List item does not have a &lt;ul>, &lt;ol> or role=\\"list\\" parent element.",
      "text": "Fix any of the following: List item does not have a <ul>, <ol> or role=\\"list\\" parent element.",
    },
    "ruleId": "listitem",
    "ruleIndex": 45,
  },
  Object {
    "kind": "fail",
    "level": "error",
    "locations": Array [
      Object {
        "logicalLocations": Array [
          Object {
            "fullyQualifiedName": "li[aria-posinset=\\"\\\\31 7\\"]",
            "kind": "element",
          },
        ],
        "physicalLocation": Object {
          "artifactLocation": Object {
            "index": 0,
            "uri": "about:blank",
          },
          "region": Object {
            "snippet": Object {
              "text": "<li class=\\"photoCell-83\\" aria-posinset=\\"17\\" aria-setsize=\\"20\\" aria-label=\\"Photo\\" data-is-focusable=\\"true\\"><div class=\\"ms-Image root-0\\" style=\\"width:50px;height:100px\\"><img src=\\"http://placehold.it/50x100\\" class=\\"ms-Image-image ms-Image-image--portrait is-notLoaded is-fadeIn image-1\\"></div></li>",
            },
          },
        },
      },
    ],
    "message": Object {
      "markdown": "Fix any of the following:
- List item does not have a &lt;ul>, &lt;ol> or role=\\"list\\" parent element.",
      "text": "Fix any of the following: List item does not have a <ul>, <ol> or role=\\"list\\" parent element.",
    },
    "ruleId": "listitem",
    "ruleIndex": 45,
  },
  Object {
    "kind": "fail",
    "level": "error",
    "locations": Array [
      Object {
        "logicalLocations": Array [
          Object {
            "fullyQualifiedName": "li[aria-posinset=\\"\\\\31 8\\"]",
            "kind": "element",
          },
        ],
        "physicalLocation": Object {
          "artifactLocation": Object {
            "index": 0,
            "uri": "about:blank",
          },
          "region": Object {
            "snippet": Object {
              "text": "<li class=\\"photoCell-83\\" aria-posinset=\\"18\\" aria-setsize=\\"20\\" aria-label=\\"Photo\\" data-is-focusable=\\"true\\"><div class=\\"ms-Image root-0\\" style=\\"width:50px;height:100px\\"><img src=\\"http://placehold.it/50x100\\" class=\\"ms-Image-image ms-Image-image--portrait is-notLoaded is-fadeIn image-1\\"></div></li>",
            },
          },
        },
      },
    ],
    "message": Object {
      "markdown": "Fix any of the following:
- List item does not have a &lt;ul>, &lt;ol> or role=\\"list\\" parent element.",
      "text": "Fix any of the following: List item does not have a <ul>, <ol> or role=\\"list\\" parent element.",
    },
    "ruleId": "listitem",
    "ruleIndex": 45,
  },
  Object {
    "kind": "fail",
    "level": "error",
    "locations": Array [
      Object {
        "logicalLocations": Array [
          Object {
            "fullyQualifiedName": "li[aria-posinset=\\"\\\\31 9\\"]",
            "kind": "element",
          },
        ],
        "physicalLocation": Object {
          "artifactLocation": Object {
            "index": 0,
            "uri": "about:blank",
          },
          "region": Object {
            "snippet": Object {
              "text": "<li class=\\"photoCell-83\\" aria-posinset=\\"19\\" aria-setsize=\\"20\\" aria-label=\\"Photo\\" data-is-focusable=\\"true\\"><div class=\\"ms-Image root-0\\" style=\\"width:50px;height:100px\\"><img src=\\"http://placehold.it/50x100\\" class=\\"ms-Image-image ms-Image-image--portrait is-notLoaded is-fadeIn image-1\\"></div></li>",
            },
          },
        },
      },
    ],
    "message": Object {
      "markdown": "Fix any of the following:
- List item does not have a &lt;ul>, &lt;ol> or role=\\"list\\" parent element.",
      "text": "Fix any of the following: List item does not have a <ul>, <ol> or role=\\"list\\" parent element.",
    },
    "ruleId": "listitem",
    "ruleIndex": 45,
  },
  Object {
    "kind": "fail",
    "level": "error",
    "locations": Array [
      Object {
        "logicalLocations": Array [
          Object {
            "fullyQualifiedName": "li[aria-posinset=\\"\\\\32 0\\"]",
            "kind": "element",
          },
        ],
        "physicalLocation": Object {
          "artifactLocation": Object {
            "index": 0,
            "uri": "about:blank",
          },
          "region": Object {
            "snippet": Object {
              "text": "<li class=\\"photoCell-83\\" aria-posinset=\\"20\\" aria-setsize=\\"20\\" aria-label=\\"Photo\\" data-is-focusable=\\"true\\"><div class=\\"ms-Image root-0\\" style=\\"width:50px;height:100px\\"><img src=\\"http://placehold.it/50x100\\" class=\\"ms-Image-image ms-Image-image--portrait is-notLoaded is-fadeIn image-1\\"></div></li>",
            },
          },
        },
      },
    ],
    "message": Object {
      "markdown": "Fix any of the following:
- List item does not have a &lt;ul>, &lt;ol> or role=\\"list\\" parent element.",
      "text": "Fix any of the following: List item does not have a <ul>, <ol> or role=\\"list\\" parent element.",
    },
    "ruleId": "listitem",
    "ruleIndex": 45,
  },
]
`;

exports[`a11y test checks accessibility of FocusZone (FocusZone.Tabbable.Example) 1`] = `
Array [
  Object {
    "kind": "fail",
    "level": "error",
    "locations": Array [
      Object {
        "logicalLocations": Array [
          Object {
            "fullyQualifiedName": "#TextField7",
            "kind": "element",
          },
        ],
        "physicalLocation": Object {
          "artifactLocation": Object {
            "index": 0,
            "uri": "about:blank",
          },
          "region": Object {
            "snippet": Object {
              "text": "<input type=\\"text\\" id=\\"TextField7\\" value=\\"FocusZone TextField\\" class=\\"ms-TextField-field field-13\\" aria-invalid=\\"false\\">",
            },
          },
        },
      },
    ],
    "message": Object {
      "markdown": "Fix any of the following:
- aria-label attribute does not exist or is empty.
- aria-labelledby attribute does not exist, references elements that do not exist or references elements that are empty.
- Form element does not have an implicit (wrapped) &lt;label>.
- Form element does not have an explicit &lt;label>.
- Element has no title attribute or the title attribute is empty.",
      "text": "Fix any of the following: aria-label attribute does not exist or is empty. aria-labelledby attribute does not exist, references elements that do not exist or references elements that are empty. Form element does not have an implicit (wrapped) <label>. Form element does not have an explicit <label>. Element has no title attribute or the title attribute is empty.",
    },
    "ruleId": "label",
    "ruleIndex": 34,
  },
  Object {
    "kind": "fail",
    "level": "error",
    "locations": Array [
      Object {
        "logicalLocations": Array [
          Object {
            "fullyQualifiedName": "#TextField26",
            "kind": "element",
          },
        ],
        "physicalLocation": Object {
          "artifactLocation": Object {
            "index": 0,
            "uri": "about:blank",
          },
          "region": Object {
            "snippet": Object {
              "text": "<input type=\\"text\\" id=\\"TextField26\\" value=\\"FocusZone TextField\\" class=\\"ms-TextField-field field-13\\" aria-invalid=\\"false\\">",
            },
          },
        },
      },
    ],
    "message": Object {
      "markdown": "Fix any of the following:
- aria-label attribute does not exist or is empty.
- aria-labelledby attribute does not exist, references elements that do not exist or references elements that are empty.
- Form element does not have an implicit (wrapped) &lt;label>.
- Form element does not have an explicit &lt;label>.
- Element has no title attribute or the title attribute is empty.",
      "text": "Fix any of the following: aria-label attribute does not exist or is empty. aria-labelledby attribute does not exist, references elements that do not exist or references elements that are empty. Form element does not have an implicit (wrapped) <label>. Form element does not have an explicit <label>. Element has no title attribute or the title attribute is empty.",
    },
    "ruleId": "label",
    "ruleIndex": 34,
  },
]
`;

exports[`a11y test checks accessibility of GroupedList (GroupedList.Basic.Example) 1`] = `Array []`;

exports[`a11y test checks accessibility of GroupedList (GroupedList.Custom.Example) 1`] = `Array []`;

exports[`a11y test checks accessibility of HoverCard (HoverCard.Basic.Example) 1`] = `Array []`;

exports[`a11y test checks accessibility of HoverCard (HoverCard.EventListenerTarget.Example) 1`] = `Array []`;

exports[`a11y test checks accessibility of HoverCard (HoverCard.InstantDismiss.Example) 1`] = `Array []`;

exports[`a11y test checks accessibility of HoverCard (HoverCard.PlainCard.Example) 1`] = `Array []`;

exports[`a11y test checks accessibility of HoverCard (HoverCard.Target.Example) 1`] = `Array []`;

exports[`a11y test checks accessibility of Icon (Icon.Basic.Example) 1`] = `Array []`;

exports[`a11y test checks accessibility of Icon (Icon.Color.Example) 1`] = `Array []`;

exports[`a11y test checks accessibility of Icon (Icon.ImageSheet.Example) 1`] = `Array []`;

exports[`a11y test checks accessibility of Icon (Icon.Svg.Example) 1`] = `Array []`;

exports[`a11y test checks accessibility of Image (Image.Center.Example) 1`] = `Array []`;

exports[`a11y test checks accessibility of Image (Image.CenterContain.Example) 1`] = `Array []`;

exports[`a11y test checks accessibility of Image (Image.CenterCover.Example) 1`] = `Array []`;

exports[`a11y test checks accessibility of Image (Image.Contain.Example) 1`] = `Array []`;

exports[`a11y test checks accessibility of Image (Image.Cover.Example) 1`] = `Array []`;

exports[`a11y test checks accessibility of Image (Image.Default.Example) 1`] = `Array []`;

exports[`a11y test checks accessibility of Image (Image.MaximizeFrame.Example) 1`] = `Array []`;

exports[`a11y test checks accessibility of Image (Image.None.Example) 1`] = `Array []`;

exports[`a11y test checks accessibility of Keytip (Keytips.Button.Example) 1`] = `
Array [
  Object {
    "kind": "fail",
    "level": "error",
    "locations": Array [
      Object {
        "logicalLocations": Array [
          Object {
            "fullyQualifiedName": "button[aria-describedby=\\"ktp-layer-id\\\\ ktp-1-a\\"]",
            "kind": "element",
          },
        ],
        "physicalLocation": Object {
          "artifactLocation": Object {
            "index": 0,
            "uri": "about:blank",
          },
          "region": Object {
            "snippet": Object {
              "text": "<button type=\\"button\\" class=\\"ms-Button ms-Button--default root-1\\" aria-describedby=\\"ktp-layer-id ktp-1-a\\" data-is-focusable=\\"true\\" data-ktp-target=\\"ktp-1-a\\" data-ktp-execute-target=\\"ktp-1-a\\">",
            },
          },
        },
      },
    ],
    "message": Object {
      "markdown": "Fix all of the following:
- Invalid ARIA attribute value: aria-describedby=\\"ktp-layer-id ktp-1-a\\".",
      "text": "Fix all of the following: Invalid ARIA attribute value: aria-describedby=\\"ktp-layer-id ktp-1-a\\".",
    },
    "ruleId": "aria-valid-attr-value",
    "ruleIndex": 12,
  },
  Object {
    "kind": "fail",
    "level": "error",
    "locations": Array [
      Object {
        "logicalLocations": Array [
          Object {
            "fullyQualifiedName": "button[aria-describedby=\\"ktp-layer-id\\\\ ktp-2-a\\"]",
            "kind": "element",
          },
        ],
        "physicalLocation": Object {
          "artifactLocation": Object {
            "index": 0,
            "uri": "about:blank",
          },
          "region": Object {
            "snippet": Object {
              "text": "<button type=\\"button\\" class=\\"ms-Button ms-Button--default root-1\\" aria-describedby=\\"ktp-layer-id ktp-2-a\\" data-is-focusable=\\"true\\" aria-expanded=\\"false\\" aria-haspopup=\\"true\\" data-ktp-target=\\"ktp-2-a\\" data-ktp-execute-target=\\"ktp-2-a\\">",
            },
          },
        },
      },
    ],
    "message": Object {
      "markdown": "Fix all of the following:
- Invalid ARIA attribute value: aria-describedby=\\"ktp-layer-id ktp-2-a\\".",
      "text": "Fix all of the following: Invalid ARIA attribute value: aria-describedby=\\"ktp-layer-id ktp-2-a\\".",
    },
    "ruleId": "aria-valid-attr-value",
    "ruleIndex": 12,
  },
  Object {
    "kind": "fail",
    "level": "error",
    "locations": Array [
      Object {
        "logicalLocations": Array [
          Object {
            "fullyQualifiedName": ".css-18",
            "kind": "element",
          },
        ],
        "physicalLocation": Object {
          "artifactLocation": Object {
            "index": 0,
            "uri": "about:blank",
          },
          "region": Object {
            "snippet": Object {
              "text": "<div aria-describedby=\\"ktp-layer-id ktp-2-b\\" data-is-focusable=\\"true\\" data-ktp-target=\\"ktp-2-b\\" role=\\"button\\" aria-haspopup=\\"true\\" aria-expanded=\\"false\\" class=\\"css-18\\" tabindex=\\"0\\">",
            },
          },
        },
      },
    ],
    "message": Object {
      "markdown": "Fix all of the following:
- Invalid ARIA attribute value: aria-describedby=\\"ktp-layer-id ktp-2-b\\".",
      "text": "Fix all of the following: Invalid ARIA attribute value: aria-describedby=\\"ktp-layer-id ktp-2-b\\".",
    },
    "ruleId": "aria-valid-attr-value",
    "ruleIndex": 12,
  },
  Object {
    "kind": "fail",
    "level": "error",
    "locations": Array [
      Object {
        "logicalLocations": Array [
          Object {
            "fullyQualifiedName": ".root-29",
            "kind": "element",
          },
        ],
        "physicalLocation": Object {
          "artifactLocation": Object {
            "index": 0,
            "uri": "about:blank",
          },
          "region": Object {
            "snippet": Object {
              "text": "<button type=\\"button\\" class=\\"ms-Button ms-Button--default root-29\\" aria-describedby=\\"ktp-layer-id ktp-0-0\\" data-is-focusable=\\"true\\" data-ktp-target=\\"ktp-0-0\\" data-ktp-execute-target=\\"ktp-0-0\\">",
            },
          },
        },
      },
    ],
    "message": Object {
      "markdown": "Fix all of the following:
- Invalid ARIA attribute value: aria-describedby=\\"ktp-layer-id ktp-0-0\\".",
      "text": "Fix all of the following: Invalid ARIA attribute value: aria-describedby=\\"ktp-layer-id ktp-0-0\\".",
    },
    "ruleId": "aria-valid-attr-value",
    "ruleIndex": 12,
  },
  Object {
    "kind": "fail",
    "level": "error",
    "locations": Array [
      Object {
        "logicalLocations": Array [
          Object {
            "fullyQualifiedName": "button[aria-describedby=\\"ktp-layer-id\\\\ ktp-0-1\\"]",
            "kind": "element",
          },
        ],
        "physicalLocation": Object {
          "artifactLocation": Object {
            "index": 0,
            "uri": "about:blank",
          },
          "region": Object {
            "snippet": Object {
              "text": "<button type=\\"button\\" class=\\"ms-Button ms-Button--default root-1\\" aria-describedby=\\"ktp-layer-id ktp-0-1\\" data-is-focusable=\\"true\\" data-ktp-target=\\"ktp-0-1\\" data-ktp-execute-target=\\"ktp-0-1\\">",
            },
          },
        },
      },
    ],
    "message": Object {
      "markdown": "Fix all of the following:
- Invalid ARIA attribute value: aria-describedby=\\"ktp-layer-id ktp-0-1\\".",
      "text": "Fix all of the following: Invalid ARIA attribute value: aria-describedby=\\"ktp-layer-id ktp-0-1\\".",
    },
    "ruleId": "aria-valid-attr-value",
    "ruleIndex": 12,
  },
  Object {
    "kind": "fail",
    "level": "error",
    "locations": Array [
      Object {
        "logicalLocations": Array [
          Object {
            "fullyQualifiedName": ".root-22",
            "kind": "element",
          },
        ],
        "physicalLocation": Object {
          "artifactLocation": Object {
            "index": 0,
            "uri": "about:blank",
          },
          "region": Object {
            "snippet": Object {
              "text": "<button type=\\"button\\" aria-haspopup=\\"true\\" aria-expanded=\\"false\\" data-is-focusable=\\"false\\" data-ktp-execute-target=\\"ktp-2-b\\" tabindex=\\"-1\\" class=\\"ms-Button root-22\\">",
            },
          },
        },
      },
    ],
    "message": Object {
      "markdown": "Fix any of the following:
- Element has a value attribute and the value attribute is empty.
- Element has no value attribute or the value attribute is empty.
- Element does not have inner text that is visible to screen readers.
- aria-label attribute does not exist or is empty.
- aria-labelledby attribute does not exist, references elements that do not exist or references elements that are empty.
- Element's default semantics were not overridden with role=\\"presentation\\".
- Element's default semantics were not overridden with role=\\"none\\".
- Element has no title attribute or the title attribute is empty.",
      "text": "Fix any of the following: Element has a value attribute and the value attribute is empty. Element has no value attribute or the value attribute is empty. Element does not have inner text that is visible to screen readers. aria-label attribute does not exist or is empty. aria-labelledby attribute does not exist, references elements that do not exist or references elements that are empty. Element's default semantics were not overridden with role=\\"presentation\\". Element's default semantics were not overridden with role=\\"none\\". Element has no title attribute or the title attribute is empty.",
    },
    "ruleId": "button-name",
    "ruleIndex": 15,
  },
]
`;

exports[`a11y test checks accessibility of Keytip (Keytips.CommandBar.Example) 1`] = `Array []`;

exports[`a11y test checks accessibility of Keytip (Keytips.Overflow.Example) 1`] = `
Array [
  Object {
    "kind": "fail",
    "level": "error",
    "locations": Array [
      Object {
        "logicalLocations": Array [
          Object {
            "fullyQualifiedName": "button[name=\\"Link\\\\ 1\\"]",
            "kind": "element",
          },
        ],
        "physicalLocation": Object {
          "artifactLocation": Object {
            "index": 0,
            "uri": "about:blank",
          },
          "region": Object {
            "snippet": Object {
              "text": "<button type=\\"button\\" name=\\"Link 1\\" class=\\"ms-Button ms-Button--commandBar root-3\\" aria-describedby=\\"ktp-layer-id ktp-q\\" data-is-focusable=\\"true\\" data-ktp-target=\\"ktp-q\\" data-ktp-execute-target=\\"ktp-q\\">",
            },
          },
        },
      },
    ],
    "message": Object {
      "markdown": "Fix all of the following:
- Invalid ARIA attribute value: aria-describedby=\\"ktp-layer-id ktp-q\\".",
      "text": "Fix all of the following: Invalid ARIA attribute value: aria-describedby=\\"ktp-layer-id ktp-q\\".",
    },
    "ruleId": "aria-valid-attr-value",
    "ruleIndex": 12,
  },
  Object {
    "kind": "fail",
    "level": "error",
    "locations": Array [
      Object {
        "logicalLocations": Array [
          Object {
            "fullyQualifiedName": "button[name=\\"Link\\\\ 2\\"]",
            "kind": "element",
          },
        ],
        "physicalLocation": Object {
          "artifactLocation": Object {
            "index": 0,
            "uri": "about:blank",
          },
          "region": Object {
            "snippet": Object {
              "text": "<button type=\\"button\\" name=\\"Link 2\\" class=\\"ms-Button ms-Button--commandBar root-3\\" aria-describedby=\\"ktp-layer-id ktp-w\\" data-is-focusable=\\"true\\" data-ktp-target=\\"ktp-w\\" data-ktp-execute-target=\\"ktp-w\\">",
            },
          },
        },
      },
    ],
    "message": Object {
      "markdown": "Fix all of the following:
- Invalid ARIA attribute value: aria-describedby=\\"ktp-layer-id ktp-w\\".",
      "text": "Fix all of the following: Invalid ARIA attribute value: aria-describedby=\\"ktp-layer-id ktp-w\\".",
    },
    "ruleId": "aria-valid-attr-value",
    "ruleIndex": 12,
  },
  Object {
    "kind": "fail",
    "level": "error",
    "locations": Array [
      Object {
        "logicalLocations": Array [
          Object {
            "fullyQualifiedName": "button[name=\\"Link\\\\ 3\\"]",
            "kind": "element",
          },
        ],
        "physicalLocation": Object {
          "artifactLocation": Object {
            "index": 0,
            "uri": "about:blank",
          },
          "region": Object {
            "snippet": Object {
              "text": "<button type=\\"button\\" name=\\"Link 3\\" class=\\"ms-Button ms-Button--commandBar root-3\\" aria-describedby=\\"ktp-layer-id ktp-e\\" data-is-focusable=\\"true\\" data-ktp-target=\\"ktp-e\\" data-ktp-execute-target=\\"ktp-e\\">",
            },
          },
        },
      },
    ],
    "message": Object {
      "markdown": "Fix all of the following:
- Invalid ARIA attribute value: aria-describedby=\\"ktp-layer-id ktp-e\\".",
      "text": "Fix all of the following: Invalid ARIA attribute value: aria-describedby=\\"ktp-layer-id ktp-e\\".",
    },
    "ruleId": "aria-valid-attr-value",
    "ruleIndex": 12,
  },
  Object {
    "kind": "fail",
    "level": "error",
    "locations": Array [
      Object {
        "logicalLocations": Array [
          Object {
            "fullyQualifiedName": ".root-11",
            "kind": "element",
          },
        ],
        "physicalLocation": Object {
          "artifactLocation": Object {
            "index": 0,
            "uri": "about:blank",
          },
          "region": Object {
            "snippet": Object {
              "text": "<button type=\\"button\\" class=\\"ms-Button ms-Button--commandBar root-11\\" aria-describedby=\\"ktp-layer-id ktp-r\\" data-is-focusable=\\"true\\" aria-expanded=\\"false\\" aria-haspopup=\\"true\\" data-ktp-target=\\"ktp-r\\" data-ktp-execute-target=\\"ktp-r\\">",
            },
          },
        },
      },
    ],
    "message": Object {
      "markdown": "Fix all of the following:
- Invalid ARIA attribute value: aria-describedby=\\"ktp-layer-id ktp-r\\".",
      "text": "Fix all of the following: Invalid ARIA attribute value: aria-describedby=\\"ktp-layer-id ktp-r\\".",
    },
    "ruleId": "aria-valid-attr-value",
    "ruleIndex": 12,
  },
  Object {
    "kind": "fail",
    "level": "error",
    "locations": Array [
      Object {
        "logicalLocations": Array [
          Object {
            "fullyQualifiedName": ".root-11",
            "kind": "element",
          },
        ],
        "physicalLocation": Object {
          "artifactLocation": Object {
            "index": 0,
            "uri": "about:blank",
          },
          "region": Object {
            "snippet": Object {
              "text": "<button type=\\"button\\" class=\\"ms-Button ms-Button--commandBar root-11\\" aria-describedby=\\"ktp-layer-id ktp-r\\" data-is-focusable=\\"true\\" aria-expanded=\\"false\\" aria-haspopup=\\"true\\" data-ktp-target=\\"ktp-r\\" data-ktp-execute-target=\\"ktp-r\\">",
            },
          },
        },
      },
    ],
    "message": Object {
      "markdown": "Fix all of the following:
- Element is in tab order and does not have accessible text.

Fix any of the following:
- Element has a value attribute and the value attribute is empty.
- Element has no value attribute or the value attribute is empty.
- Element does not have inner text that is visible to screen readers.
- aria-label attribute does not exist or is empty.
- aria-labelledby attribute does not exist, references elements that do not exist or references elements that are empty.
- Element's default semantics were not overridden with role=\\"presentation\\".
- Element's default semantics were not overridden with role=\\"none\\".
- Element has no title attribute or the title attribute is empty.",
      "text": "Fix all of the following: Element is in tab order and does not have accessible text. Fix any of the following: Element has a value attribute and the value attribute is empty. Element has no value attribute or the value attribute is empty. Element does not have inner text that is visible to screen readers. aria-label attribute does not exist or is empty. aria-labelledby attribute does not exist, references elements that do not exist or references elements that are empty. Element's default semantics were not overridden with role=\\"presentation\\". Element's default semantics were not overridden with role=\\"none\\". Element has no title attribute or the title attribute is empty.",
    },
    "ruleId": "button-name",
    "ruleIndex": 15,
  },
]
`;

exports[`a11y test checks accessibility of Label (Label.Basic.Example) 1`] = `
Array [
  Object {
    "kind": "fail",
    "level": "error",
    "locations": Array [
      Object {
        "logicalLocations": Array [
          Object {
            "fullyQualifiedName": ".root-1",
            "kind": "element",
          },
        ],
        "physicalLocation": Object {
          "artifactLocation": Object {
            "index": 0,
            "uri": "about:blank",
          },
          "region": Object {
            "snippet": Object {
              "text": "<label class=\\"ms-Label root-1\\">I'm a disabled Label</label>",
            },
          },
        },
      },
    ],
    "message": Object {
      "markdown": "Fix any of the following:
- Element has insufficient color contrast of 2.63 (foreground color: #a19f9d, background color: #ffffff, font size: 10.5pt, font weight: bold). Expected contrast ratio of 4.5:1.",
      "text": "Fix any of the following: Element has insufficient color contrast of 2.63 (foreground color: #a19f9d, background color: #ffffff, font size: 10.5pt, font weight: bold). Expected contrast ratio of 4.5:1.",
    },
    "ruleId": "color-contrast",
    "ruleIndex": 17,
  },
]
`;

exports[`a11y test checks accessibility of Layer (Layer.Basic.Example) 1`] = `Array []`;

exports[`a11y test checks accessibility of Layer (Layer.Customized.Example) 1`] = `Array []`;

exports[`a11y test checks accessibility of Layer (Layer.Hosted.Example) 1`] = `Array []`;

exports[`a11y test checks accessibility of Layer (Layer.NestedLayers.Example) 1`] = `
Array [
  Object {
    "kind": "fail",
    "level": "error",
    "locations": Array [
      Object {
        "logicalLocations": Array [
          Object {
            "fullyQualifiedName": "button",
            "kind": "element",
          },
        ],
        "physicalLocation": Object {
          "artifactLocation": Object {
            "index": 0,
            "uri": "about:blank",
          },
          "region": Object {
            "snippet": Object {
              "text": "<button type=\\"button\\" class=\\"ms-Button ms-Button--default root-0\\" aria-labelledby=\\"id__0\\" aria-describedby=\\"id__1\\" data-is-focusable=\\"true\\">",
            },
          },
        },
      },
    ],
    "message": Object {
      "markdown": "Fix all of the following:
- Invalid ARIA attribute value: aria-describedby=\\"id__1\\".",
      "text": "Fix all of the following: Invalid ARIA attribute value: aria-describedby=\\"id__1\\".",
    },
    "ruleId": "aria-valid-attr-value",
    "ruleIndex": 12,
  },
]
`;

exports[`a11y test checks accessibility of Link (Link.Basic.Example) 1`] = `Array []`;

exports[`a11y test checks accessibility of List (List.Ghosting.Example) 1`] = `Array []`;

exports[`a11y test checks accessibility of List (List.Grid.Example) 1`] = `Array []`;

exports[`a11y test checks accessibility of List (List.Scrolling.Example) 1`] = `
Array [
  Object {
    "kind": "fail",
    "level": "error",
    "locations": Array [
      Object {
        "logicalLocations": Array [
          Object {
            "fullyQualifiedName": "#TextField14",
            "kind": "element",
          },
        ],
        "physicalLocation": Object {
          "artifactLocation": Object {
            "index": 0,
            "uri": "about:blank",
          },
          "region": Object {
            "snippet": Object {
              "text": "<input type=\\"text\\" id=\\"TextField14\\" value=\\"0\\" class=\\"ms-TextField-field field-32\\" aria-invalid=\\"false\\">",
            },
          },
        },
      },
    ],
    "message": Object {
      "markdown": "Fix any of the following:
- aria-label attribute does not exist or is empty.
- aria-labelledby attribute does not exist, references elements that do not exist or references elements that are empty.
- Form element does not have an implicit (wrapped) &lt;label>.
- Form element does not have an explicit &lt;label>.
- Element has no title attribute or the title attribute is empty.",
      "text": "Fix any of the following: aria-label attribute does not exist or is empty. aria-labelledby attribute does not exist, references elements that do not exist or references elements that are empty. Form element does not have an implicit (wrapped) <label>. Form element does not have an explicit <label>. Element has no title attribute or the title attribute is empty.",
    },
    "ruleId": "label",
    "ruleIndex": 34,
  },
]
`;

exports[`a11y test checks accessibility of MarqueeSelection (MarqueeSelection.Basic.Example) 1`] = `
Array [
  Object {
    "kind": "fail",
    "level": "error",
    "locations": Array [
      Object {
        "logicalLocations": Array [
          Object {
            "fullyQualifiedName": "ul",
            "kind": "element",
          },
        ],
        "physicalLocation": Object {
          "artifactLocation": Object {
            "index": 0,
            "uri": "about:blank",
          },
          "region": Object {
            "snippet": Object {
              "text": "<ul>",
            },
          },
        },
      },
    ],
    "message": Object {
      "markdown": "Fix all of the following:
- List element has direct children that are not allowed inside &lt;li> elements.",
      "text": "Fix all of the following: List element has direct children that are not allowed inside <li> elements.",
    },
    "ruleId": "list",
    "ruleIndex": 44,
  },
]
`;

exports[`a11y test checks accessibility of MessageBar (MessageBar.Basic.Example) 1`] = `Array []`;

exports[`a11y test checks accessibility of MessageBar (MessageBar.Styled.Example) 1`] = `Array []`;

exports[`a11y test checks accessibility of Modal (Modal.Basic.Example) 1`] = `
Array [
  Object {
    "kind": "fail",
    "level": "error",
    "locations": Array [
      Object {
        "logicalLocations": Array [
          Object {
            "fullyQualifiedName": "button",
            "kind": "element",
          },
        ],
        "physicalLocation": Object {
          "artifactLocation": Object {
            "index": 0,
            "uri": "about:blank",
          },
          "region": Object {
            "snippet": Object {
              "text": "<button type=\\"button\\" class=\\"ms-Button ms-Button--default root-8\\" aria-labelledby=\\"id__3\\" aria-describedby=\\"id__4\\" data-is-focusable=\\"true\\">",
            },
          },
        },
      },
    ],
    "message": Object {
      "markdown": "Fix all of the following:
- Invalid ARIA attribute value: aria-describedby=\\"id__4\\".",
      "text": "Fix all of the following: Invalid ARIA attribute value: aria-describedby=\\"id__4\\".",
    },
    "ruleId": "aria-valid-attr-value",
    "ruleIndex": 12,
  },
]
`;

exports[`a11y test checks accessibility of Modal (Modal.Modeless.Example) 1`] = `
Array [
  Object {
    "kind": "fail",
    "level": "error",
    "locations": Array [
      Object {
        "logicalLocations": Array [
          Object {
            "fullyQualifiedName": "button",
            "kind": "element",
          },
        ],
        "physicalLocation": Object {
          "artifactLocation": Object {
            "index": 0,
            "uri": "about:blank",
          },
          "region": Object {
            "snippet": Object {
              "text": "<button type=\\"button\\" class=\\"ms-Button ms-Button--default root-8\\" aria-labelledby=\\"id__3\\" aria-describedby=\\"id__4\\" data-is-focusable=\\"true\\">",
            },
          },
        },
      },
    ],
    "message": Object {
      "markdown": "Fix all of the following:
- Invalid ARIA attribute value: aria-describedby=\\"id__4\\".",
      "text": "Fix all of the following: Invalid ARIA attribute value: aria-describedby=\\"id__4\\".",
    },
    "ruleId": "aria-valid-attr-value",
    "ruleIndex": 12,
  },
]
`;

exports[`a11y test checks accessibility of Nav (Nav.Basic.Example) 1`] = `
Array [
  Object {
    "kind": "fail",
    "level": "error",
    "locations": Array [
      Object {
        "logicalLocations": Array [
          Object {
            "fullyQualifiedName": ".link-42 > .ms-Button-flexContainer.flexContainer-31 > .ms-Nav-linkText.linkText-1",
            "kind": "element",
          },
        ],
        "physicalLocation": Object {
          "artifactLocation": Object {
            "index": 0,
            "uri": "about:blank",
          },
          "region": Object {
            "snippet": Object {
              "text": "<div class=\\"ms-Nav-linkText linkText-1\\">Documents</div>",
            },
          },
        },
      },
    ],
    "message": Object {
      "markdown": "Fix any of the following:
- Element has insufficient color contrast of 4.05 (foreground color: #0078d4, background color: #f3f2f1, font size: 10.5pt, font weight: normal). Expected contrast ratio of 4.5:1.",
      "text": "Fix any of the following: Element has insufficient color contrast of 4.05 (foreground color: #0078d4, background color: #f3f2f1, font size: 10.5pt, font weight: normal). Expected contrast ratio of 4.5:1.",
    },
    "ruleId": "color-contrast",
    "ruleIndex": 17,
  },
]
`;

exports[`a11y test checks accessibility of Nav (Nav.CustomGroupHeaders.Example) 1`] = `Array []`;

exports[`a11y test checks accessibility of Nav (Nav.FabricDemoApp.Example) 1`] = `Array []`;

exports[`a11y test checks accessibility of Nav (Nav.Nested.Example) 1`] = `Array []`;

exports[`a11y test checks accessibility of OverflowSet (OverflowSet.Basic.Example) 1`] = `
Array [
  Object {
    "kind": "fail",
    "level": "error",
    "locations": Array [
      Object {
        "logicalLocations": Array [
          Object {
            "fullyQualifiedName": ".ms-Button",
            "kind": "element",
          },
        ],
        "physicalLocation": Object {
          "artifactLocation": Object {
            "index": 0,
            "uri": "about:blank",
          },
          "region": Object {
            "snippet": Object {
              "text": "<button type=\\"button\\" class=\\"ms-Button ms-Button--icon root-4\\" data-is-focusable=\\"true\\" aria-expanded=\\"false\\" aria-haspopup=\\"true\\">",
            },
          },
        },
      },
    ],
    "message": Object {
      "markdown": "Fix all of the following:
- Element is in tab order and does not have accessible text.

Fix any of the following:
- Element has a value attribute and the value attribute is empty.
- Element has no value attribute or the value attribute is empty.
- Element does not have inner text that is visible to screen readers.
- aria-label attribute does not exist or is empty.
- aria-labelledby attribute does not exist, references elements that do not exist or references elements that are empty.
- Element's default semantics were not overridden with role=\\"presentation\\".
- Element's default semantics were not overridden with role=\\"none\\".
- Element has no title attribute or the title attribute is empty.",
      "text": "Fix all of the following: Element is in tab order and does not have accessible text. Fix any of the following: Element has a value attribute and the value attribute is empty. Element has no value attribute or the value attribute is empty. Element does not have inner text that is visible to screen readers. aria-label attribute does not exist or is empty. aria-labelledby attribute does not exist, references elements that do not exist or references elements that are empty. Element's default semantics were not overridden with role=\\"presentation\\". Element's default semantics were not overridden with role=\\"none\\". Element has no title attribute or the title attribute is empty.",
    },
    "ruleId": "button-name",
    "ruleIndex": 15,
  },
]
`;

exports[`a11y test checks accessibility of OverflowSet (OverflowSet.Custom.Example) 1`] = `
Array [
  Object {
    "kind": "fail",
    "level": "error",
    "locations": Array [
      Object {
        "logicalLocations": Array [
          Object {
            "fullyQualifiedName": ".root-20",
            "kind": "element",
          },
        ],
        "physicalLocation": Object {
          "artifactLocation": Object {
            "index": 0,
            "uri": "about:blank",
          },
          "region": Object {
            "snippet": Object {
              "text": "<button type=\\"button\\" class=\\"ms-Button ms-Button--commandBar root-20\\" data-is-focusable=\\"true\\" aria-expanded=\\"false\\" aria-haspopup=\\"true\\">",
            },
          },
        },
      },
    ],
    "message": Object {
      "markdown": "Fix all of the following:
- Element is in tab order and does not have accessible text.

Fix any of the following:
- Element has a value attribute and the value attribute is empty.
- Element has no value attribute or the value attribute is empty.
- Element does not have inner text that is visible to screen readers.
- aria-label attribute does not exist or is empty.
- aria-labelledby attribute does not exist, references elements that do not exist or references elements that are empty.
- Element's default semantics were not overridden with role=\\"presentation\\".
- Element's default semantics were not overridden with role=\\"none\\".
- Element has no title attribute or the title attribute is empty.",
      "text": "Fix all of the following: Element is in tab order and does not have accessible text. Fix any of the following: Element has a value attribute and the value attribute is empty. Element has no value attribute or the value attribute is empty. Element does not have inner text that is visible to screen readers. aria-label attribute does not exist or is empty. aria-labelledby attribute does not exist, references elements that do not exist or references elements that are empty. Element's default semantics were not overridden with role=\\"presentation\\". Element's default semantics were not overridden with role=\\"none\\". Element has no title attribute or the title attribute is empty.",
    },
    "ruleId": "button-name",
    "ruleIndex": 15,
  },
]
`;

exports[`a11y test checks accessibility of OverflowSet (OverflowSet.Vertical.Example) 1`] = `
Array [
  Object {
    "kind": "fail",
    "level": "error",
    "locations": Array [
      Object {
        "logicalLocations": Array [
          Object {
            "fullyQualifiedName": ".ms-OverflowSet-item.item-1:nth-child(1) > .ms-TooltipHost.root-3 > button",
            "kind": "element",
          },
        ],
        "physicalLocation": Object {
          "artifactLocation": Object {
            "index": 0,
            "uri": "about:blank",
          },
          "region": Object {
            "snippet": Object {
              "text": "<button type=\\"button\\" class=\\"ms-Button ms-Button--commandBar root-4\\" data-is-focusable=\\"true\\"><div class=\\"ms-Button-flexContainer flexContainer-5\\"><i data-icon-name=\\"Add\\" role=\\"presentation\\" aria-hidden=\\"true\\" class=\\"ms-Button-icon icon-13\\"></i></div></button>",
            },
          },
        },
      },
    ],
    "message": Object {
      "markdown": "Fix all of the following:
- Element is in tab order and does not have accessible text.

Fix any of the following:
- Element has a value attribute and the value attribute is empty.
- Element has no value attribute or the value attribute is empty.
- Element does not have inner text that is visible to screen readers.
- aria-label attribute does not exist or is empty.
- aria-labelledby attribute does not exist, references elements that do not exist or references elements that are empty.
- Element's default semantics were not overridden with role=\\"presentation\\".
- Element's default semantics were not overridden with role=\\"none\\".
- Element has no title attribute or the title attribute is empty.",
      "text": "Fix all of the following: Element is in tab order and does not have accessible text. Fix any of the following: Element has a value attribute and the value attribute is empty. Element has no value attribute or the value attribute is empty. Element does not have inner text that is visible to screen readers. aria-label attribute does not exist or is empty. aria-labelledby attribute does not exist, references elements that do not exist or references elements that are empty. Element's default semantics were not overridden with role=\\"presentation\\". Element's default semantics were not overridden with role=\\"none\\". Element has no title attribute or the title attribute is empty.",
    },
    "ruleId": "button-name",
    "ruleIndex": 15,
  },
  Object {
    "kind": "fail",
    "level": "error",
    "locations": Array [
      Object {
        "logicalLocations": Array [
          Object {
            "fullyQualifiedName": ".ms-OverflowSet-item.item-1:nth-child(2) > .ms-TooltipHost.root-3 > button",
            "kind": "element",
          },
        ],
        "physicalLocation": Object {
          "artifactLocation": Object {
            "index": 0,
            "uri": "about:blank",
          },
          "region": Object {
            "snippet": Object {
              "text": "<button type=\\"button\\" class=\\"ms-Button ms-Button--commandBar root-4\\" data-is-focusable=\\"true\\"><div class=\\"ms-Button-flexContainer flexContainer-5\\"><i data-icon-name=\\"Upload\\" role=\\"presentation\\" aria-hidden=\\"true\\" class=\\"ms-Button-icon icon-13\\"></i></div></button>",
            },
          },
        },
      },
    ],
    "message": Object {
      "markdown": "Fix all of the following:
- Element is in tab order and does not have accessible text.

Fix any of the following:
- Element has a value attribute and the value attribute is empty.
- Element has no value attribute or the value attribute is empty.
- Element does not have inner text that is visible to screen readers.
- aria-label attribute does not exist or is empty.
- aria-labelledby attribute does not exist, references elements that do not exist or references elements that are empty.
- Element's default semantics were not overridden with role=\\"presentation\\".
- Element's default semantics were not overridden with role=\\"none\\".
- Element has no title attribute or the title attribute is empty.",
      "text": "Fix all of the following: Element is in tab order and does not have accessible text. Fix any of the following: Element has a value attribute and the value attribute is empty. Element has no value attribute or the value attribute is empty. Element does not have inner text that is visible to screen readers. aria-label attribute does not exist or is empty. aria-labelledby attribute does not exist, references elements that do not exist or references elements that are empty. Element's default semantics were not overridden with role=\\"presentation\\". Element's default semantics were not overridden with role=\\"none\\". Element has no title attribute or the title attribute is empty.",
    },
    "ruleId": "button-name",
    "ruleIndex": 15,
  },
  Object {
    "kind": "fail",
    "level": "error",
    "locations": Array [
      Object {
        "logicalLocations": Array [
          Object {
            "fullyQualifiedName": ".ms-OverflowSet-item.item-1:nth-child(3) > .ms-TooltipHost.root-3 > button",
            "kind": "element",
          },
        ],
        "physicalLocation": Object {
          "artifactLocation": Object {
            "index": 0,
            "uri": "about:blank",
          },
          "region": Object {
            "snippet": Object {
              "text": "<button type=\\"button\\" class=\\"ms-Button ms-Button--commandBar root-4\\" data-is-focusable=\\"true\\"><div class=\\"ms-Button-flexContainer flexContainer-5\\"><i data-icon-name=\\"Share\\" role=\\"presentation\\" aria-hidden=\\"true\\" class=\\"ms-Button-icon icon-13\\"></i></div></button>",
            },
          },
        },
      },
    ],
    "message": Object {
      "markdown": "Fix all of the following:
- Element is in tab order and does not have accessible text.

Fix any of the following:
- Element has a value attribute and the value attribute is empty.
- Element has no value attribute or the value attribute is empty.
- Element does not have inner text that is visible to screen readers.
- aria-label attribute does not exist or is empty.
- aria-labelledby attribute does not exist, references elements that do not exist or references elements that are empty.
- Element's default semantics were not overridden with role=\\"presentation\\".
- Element's default semantics were not overridden with role=\\"none\\".
- Element has no title attribute or the title attribute is empty.",
      "text": "Fix all of the following: Element is in tab order and does not have accessible text. Fix any of the following: Element has a value attribute and the value attribute is empty. Element has no value attribute or the value attribute is empty. Element does not have inner text that is visible to screen readers. aria-label attribute does not exist or is empty. aria-labelledby attribute does not exist, references elements that do not exist or references elements that are empty. Element's default semantics were not overridden with role=\\"presentation\\". Element's default semantics were not overridden with role=\\"none\\". Element has no title attribute or the title attribute is empty.",
    },
    "ruleId": "button-name",
    "ruleIndex": 15,
  },
  Object {
    "kind": "fail",
    "level": "error",
    "locations": Array [
      Object {
        "logicalLocations": Array [
          Object {
            "fullyQualifiedName": "button[aria-haspopup=\\"true\\"]",
            "kind": "element",
          },
        ],
        "physicalLocation": Object {
          "artifactLocation": Object {
            "index": 0,
            "uri": "about:blank",
          },
          "region": Object {
            "snippet": Object {
              "text": "<button type=\\"button\\" class=\\"ms-Button ms-Button--commandBar root-4\\" data-is-focusable=\\"true\\" aria-expanded=\\"false\\" aria-haspopup=\\"true\\">",
            },
          },
        },
      },
    ],
    "message": Object {
      "markdown": "Fix all of the following:
- Element is in tab order and does not have accessible text.

Fix any of the following:
- Element has a value attribute and the value attribute is empty.
- Element has no value attribute or the value attribute is empty.
- Element does not have inner text that is visible to screen readers.
- aria-label attribute does not exist or is empty.
- aria-labelledby attribute does not exist, references elements that do not exist or references elements that are empty.
- Element's default semantics were not overridden with role=\\"presentation\\".
- Element's default semantics were not overridden with role=\\"none\\".
- Element has no title attribute or the title attribute is empty.",
      "text": "Fix all of the following: Element is in tab order and does not have accessible text. Fix any of the following: Element has a value attribute and the value attribute is empty. Element has no value attribute or the value attribute is empty. Element does not have inner text that is visible to screen readers. aria-label attribute does not exist or is empty. aria-labelledby attribute does not exist, references elements that do not exist or references elements that are empty. Element's default semantics were not overridden with role=\\"presentation\\". Element's default semantics were not overridden with role=\\"none\\". Element has no title attribute or the title attribute is empty.",
    },
    "ruleId": "button-name",
    "ruleIndex": 15,
  },
]
`;

exports[`a11y test checks accessibility of Overlay (Overlay.Dark.Example) 1`] = `Array []`;

exports[`a11y test checks accessibility of Overlay (Overlay.Light.Example) 1`] = `Array []`;

exports[`a11y test checks accessibility of Panel (Panel.Controlled.Example) 1`] = `
Array [
  Object {
    "kind": "fail",
    "level": "error",
    "locations": Array [
      Object {
        "logicalLocations": Array [
          Object {
            "fullyQualifiedName": "button",
            "kind": "element",
          },
        ],
        "physicalLocation": Object {
          "artifactLocation": Object {
            "index": 0,
            "uri": "about:blank",
          },
          "region": Object {
            "snippet": Object {
              "text": "<button type=\\"button\\" class=\\"ms-Button ms-Button--default root-0\\" aria-labelledby=\\"id__0\\" aria-describedby=\\"id__1\\" data-is-focusable=\\"true\\">",
            },
          },
        },
      },
    ],
    "message": Object {
      "markdown": "Fix all of the following:
- Invalid ARIA attribute value: aria-describedby=\\"id__1\\".",
      "text": "Fix all of the following: Invalid ARIA attribute value: aria-describedby=\\"id__1\\".",
    },
    "ruleId": "aria-valid-attr-value",
    "ruleIndex": 12,
  },
]
`;

exports[`a11y test checks accessibility of Panel (Panel.Custom.Example) 1`] = `
Array [
  Object {
    "kind": "fail",
    "level": "error",
    "locations": Array [
      Object {
        "logicalLocations": Array [
          Object {
            "fullyQualifiedName": "button",
            "kind": "element",
          },
        ],
        "physicalLocation": Object {
          "artifactLocation": Object {
            "index": 0,
            "uri": "about:blank",
          },
          "region": Object {
            "snippet": Object {
              "text": "<button type=\\"button\\" class=\\"ms-Button ms-Button--default root-0\\" aria-labelledby=\\"id__0\\" aria-describedby=\\"id__1\\" data-is-focusable=\\"true\\">",
            },
          },
        },
      },
    ],
    "message": Object {
      "markdown": "Fix all of the following:
- Invalid ARIA attribute value: aria-describedby=\\"id__1\\".",
      "text": "Fix all of the following: Invalid ARIA attribute value: aria-describedby=\\"id__1\\".",
    },
    "ruleId": "aria-valid-attr-value",
    "ruleIndex": 12,
  },
]
`;

exports[`a11y test checks accessibility of Panel (Panel.CustomLeft.Example) 1`] = `
Array [
  Object {
    "kind": "fail",
    "level": "error",
    "locations": Array [
      Object {
        "logicalLocations": Array [
          Object {
            "fullyQualifiedName": "button",
            "kind": "element",
          },
        ],
        "physicalLocation": Object {
          "artifactLocation": Object {
            "index": 0,
            "uri": "about:blank",
          },
          "region": Object {
            "snippet": Object {
              "text": "<button type=\\"button\\" class=\\"ms-Button ms-Button--default root-0\\" aria-labelledby=\\"id__0\\" aria-describedby=\\"id__1\\" data-is-focusable=\\"true\\">",
            },
          },
        },
      },
    ],
    "message": Object {
      "markdown": "Fix all of the following:
- Invalid ARIA attribute value: aria-describedby=\\"id__1\\".",
      "text": "Fix all of the following: Invalid ARIA attribute value: aria-describedby=\\"id__1\\".",
    },
    "ruleId": "aria-valid-attr-value",
    "ruleIndex": 12,
  },
]
`;

exports[`a11y test checks accessibility of Panel (Panel.ExtraLarge.Example) 1`] = `
Array [
  Object {
    "kind": "fail",
    "level": "error",
    "locations": Array [
      Object {
        "logicalLocations": Array [
          Object {
            "fullyQualifiedName": "button",
            "kind": "element",
          },
        ],
        "physicalLocation": Object {
          "artifactLocation": Object {
            "index": 0,
            "uri": "about:blank",
          },
          "region": Object {
            "snippet": Object {
              "text": "<button type=\\"button\\" class=\\"ms-Button ms-Button--default root-0\\" aria-labelledby=\\"id__0\\" aria-describedby=\\"id__1\\" data-is-focusable=\\"true\\">",
            },
          },
        },
      },
    ],
    "message": Object {
      "markdown": "Fix all of the following:
- Invalid ARIA attribute value: aria-describedby=\\"id__1\\".",
      "text": "Fix all of the following: Invalid ARIA attribute value: aria-describedby=\\"id__1\\".",
    },
    "ruleId": "aria-valid-attr-value",
    "ruleIndex": 12,
  },
]
`;

exports[`a11y test checks accessibility of Panel (Panel.Footer.Example) 1`] = `
Array [
  Object {
    "kind": "fail",
    "level": "error",
    "locations": Array [
      Object {
        "logicalLocations": Array [
          Object {
            "fullyQualifiedName": "button",
            "kind": "element",
          },
        ],
        "physicalLocation": Object {
          "artifactLocation": Object {
            "index": 0,
            "uri": "about:blank",
          },
          "region": Object {
            "snippet": Object {
              "text": "<button type=\\"button\\" class=\\"ms-Button ms-Button--default root-0\\" aria-labelledby=\\"id__0\\" aria-describedby=\\"id__1\\" data-is-focusable=\\"true\\">",
            },
          },
        },
      },
    ],
    "message": Object {
      "markdown": "Fix all of the following:
- Invalid ARIA attribute value: aria-describedby=\\"id__1\\".",
      "text": "Fix all of the following: Invalid ARIA attribute value: aria-describedby=\\"id__1\\".",
    },
    "ruleId": "aria-valid-attr-value",
    "ruleIndex": 12,
  },
]
`;

exports[`a11y test checks accessibility of Panel (Panel.HandleDismissTarget.Example) 1`] = `
Array [
  Object {
    "kind": "fail",
    "level": "error",
    "locations": Array [
      Object {
        "logicalLocations": Array [
          Object {
            "fullyQualifiedName": "button",
            "kind": "element",
          },
        ],
        "physicalLocation": Object {
          "artifactLocation": Object {
            "index": 0,
            "uri": "about:blank",
          },
          "region": Object {
            "snippet": Object {
              "text": "<button type=\\"button\\" class=\\"ms-Button ms-Button--default root-0\\" aria-labelledby=\\"id__0\\" aria-describedby=\\"id__1\\" data-is-focusable=\\"true\\">",
            },
          },
        },
      },
    ],
    "message": Object {
      "markdown": "Fix all of the following:
- Invalid ARIA attribute value: aria-describedby=\\"id__1\\".",
      "text": "Fix all of the following: Invalid ARIA attribute value: aria-describedby=\\"id__1\\".",
    },
    "ruleId": "aria-valid-attr-value",
    "ruleIndex": 12,
  },
]
`;

exports[`a11y test checks accessibility of Panel (Panel.HiddenOnDismiss.Example) 1`] = `Array []`;

exports[`a11y test checks accessibility of Panel (Panel.Large.Example) 1`] = `
Array [
  Object {
    "kind": "fail",
    "level": "error",
    "locations": Array [
      Object {
        "logicalLocations": Array [
          Object {
            "fullyQualifiedName": "button",
            "kind": "element",
          },
        ],
        "physicalLocation": Object {
          "artifactLocation": Object {
            "index": 0,
            "uri": "about:blank",
          },
          "region": Object {
            "snippet": Object {
              "text": "<button type=\\"button\\" class=\\"ms-Button ms-Button--default root-0\\" aria-labelledby=\\"id__0\\" aria-describedby=\\"id__1\\" data-is-focusable=\\"true\\">",
            },
          },
        },
      },
    ],
    "message": Object {
      "markdown": "Fix all of the following:
- Invalid ARIA attribute value: aria-describedby=\\"id__1\\".",
      "text": "Fix all of the following: Invalid ARIA attribute value: aria-describedby=\\"id__1\\".",
    },
    "ruleId": "aria-valid-attr-value",
    "ruleIndex": 12,
  },
]
`;

exports[`a11y test checks accessibility of Panel (Panel.LargeFixed.Example) 1`] = `
Array [
  Object {
    "kind": "fail",
    "level": "error",
    "locations": Array [
      Object {
        "logicalLocations": Array [
          Object {
            "fullyQualifiedName": "button",
            "kind": "element",
          },
        ],
        "physicalLocation": Object {
          "artifactLocation": Object {
            "index": 0,
            "uri": "about:blank",
          },
          "region": Object {
            "snippet": Object {
              "text": "<button type=\\"button\\" class=\\"ms-Button ms-Button--default root-0\\" aria-labelledby=\\"id__0\\" aria-describedby=\\"id__1\\" data-is-focusable=\\"true\\">",
            },
          },
        },
      },
    ],
    "message": Object {
      "markdown": "Fix all of the following:
- Invalid ARIA attribute value: aria-describedby=\\"id__1\\".",
      "text": "Fix all of the following: Invalid ARIA attribute value: aria-describedby=\\"id__1\\".",
    },
    "ruleId": "aria-valid-attr-value",
    "ruleIndex": 12,
  },
]
`;

exports[`a11y test checks accessibility of Panel (Panel.LightDismiss.Example) 1`] = `Array []`;

exports[`a11y test checks accessibility of Panel (Panel.LightDismissCustom.Example) 1`] = `Array []`;

exports[`a11y test checks accessibility of Panel (Panel.Medium.Example) 1`] = `
Array [
  Object {
    "kind": "fail",
    "level": "error",
    "locations": Array [
      Object {
        "logicalLocations": Array [
          Object {
            "fullyQualifiedName": "button",
            "kind": "element",
          },
        ],
        "physicalLocation": Object {
          "artifactLocation": Object {
            "index": 0,
            "uri": "about:blank",
          },
          "region": Object {
            "snippet": Object {
              "text": "<button type=\\"button\\" class=\\"ms-Button ms-Button--default root-0\\" aria-labelledby=\\"id__0\\" aria-describedby=\\"id__1\\" data-is-focusable=\\"true\\">",
            },
          },
        },
      },
    ],
    "message": Object {
      "markdown": "Fix all of the following:
- Invalid ARIA attribute value: aria-describedby=\\"id__1\\".",
      "text": "Fix all of the following: Invalid ARIA attribute value: aria-describedby=\\"id__1\\".",
    },
    "ruleId": "aria-valid-attr-value",
    "ruleIndex": 12,
  },
]
`;

exports[`a11y test checks accessibility of Panel (Panel.Navigation.Example) 1`] = `
Array [
  Object {
    "kind": "fail",
    "level": "error",
    "locations": Array [
      Object {
        "logicalLocations": Array [
          Object {
            "fullyQualifiedName": "button",
            "kind": "element",
          },
        ],
        "physicalLocation": Object {
          "artifactLocation": Object {
            "index": 0,
            "uri": "about:blank",
          },
          "region": Object {
            "snippet": Object {
              "text": "<button type=\\"button\\" class=\\"ms-Button ms-Button--default root-0\\" aria-labelledby=\\"id__0\\" aria-describedby=\\"id__1\\" data-is-focusable=\\"true\\">",
            },
          },
        },
      },
    ],
    "message": Object {
      "markdown": "Fix all of the following:
- Invalid ARIA attribute value: aria-describedby=\\"id__1\\".",
      "text": "Fix all of the following: Invalid ARIA attribute value: aria-describedby=\\"id__1\\".",
    },
    "ruleId": "aria-valid-attr-value",
    "ruleIndex": 12,
  },
]
`;

exports[`a11y test checks accessibility of Panel (Panel.NonModal.Example) 1`] = `Array []`;

exports[`a11y test checks accessibility of Panel (Panel.PreventDefault.Example) 1`] = `
Array [
  Object {
    "kind": "fail",
    "level": "error",
    "locations": Array [
      Object {
        "logicalLocations": Array [
          Object {
            "fullyQualifiedName": "button",
            "kind": "element",
          },
        ],
        "physicalLocation": Object {
          "artifactLocation": Object {
            "index": 0,
            "uri": "about:blank",
          },
          "region": Object {
            "snippet": Object {
              "text": "<button type=\\"button\\" class=\\"ms-Button ms-Button--default root-0\\" aria-labelledby=\\"id__0\\" aria-describedby=\\"id__1\\" data-is-focusable=\\"true\\">",
            },
          },
        },
      },
    ],
    "message": Object {
      "markdown": "Fix all of the following:
- Invalid ARIA attribute value: aria-describedby=\\"id__1\\".",
      "text": "Fix all of the following: Invalid ARIA attribute value: aria-describedby=\\"id__1\\".",
    },
    "ruleId": "aria-valid-attr-value",
    "ruleIndex": 12,
  },
]
`;

exports[`a11y test checks accessibility of Panel (Panel.Scroll.Example) 1`] = `
Array [
  Object {
    "kind": "fail",
    "level": "error",
    "locations": Array [
      Object {
        "logicalLocations": Array [
          Object {
            "fullyQualifiedName": "button",
            "kind": "element",
          },
        ],
        "physicalLocation": Object {
          "artifactLocation": Object {
            "index": 0,
            "uri": "about:blank",
          },
          "region": Object {
            "snippet": Object {
              "text": "<button type=\\"button\\" class=\\"ms-Button ms-Button--default root-0\\" aria-labelledby=\\"id__0\\" aria-describedby=\\"id__1\\" data-is-focusable=\\"true\\">",
            },
          },
        },
      },
    ],
    "message": Object {
      "markdown": "Fix all of the following:
- Invalid ARIA attribute value: aria-describedby=\\"id__1\\".",
      "text": "Fix all of the following: Invalid ARIA attribute value: aria-describedby=\\"id__1\\".",
    },
    "ruleId": "aria-valid-attr-value",
    "ruleIndex": 12,
  },
]
`;

exports[`a11y test checks accessibility of Panel (Panel.SmallFluid.Example) 1`] = `
Array [
  Object {
    "kind": "fail",
    "level": "error",
    "locations": Array [
      Object {
        "logicalLocations": Array [
          Object {
            "fullyQualifiedName": "button",
            "kind": "element",
          },
        ],
        "physicalLocation": Object {
          "artifactLocation": Object {
            "index": 0,
            "uri": "about:blank",
          },
          "region": Object {
            "snippet": Object {
              "text": "<button type=\\"button\\" class=\\"ms-Button ms-Button--default root-0\\" aria-labelledby=\\"id__0\\" aria-describedby=\\"id__1\\" data-is-focusable=\\"true\\">",
            },
          },
        },
      },
    ],
    "message": Object {
      "markdown": "Fix all of the following:
- Invalid ARIA attribute value: aria-describedby=\\"id__1\\".",
      "text": "Fix all of the following: Invalid ARIA attribute value: aria-describedby=\\"id__1\\".",
    },
    "ruleId": "aria-valid-attr-value",
    "ruleIndex": 12,
  },
]
`;

exports[`a11y test checks accessibility of Panel (Panel.SmallLeft.Example) 1`] = `
Array [
  Object {
    "kind": "fail",
    "level": "error",
    "locations": Array [
      Object {
        "logicalLocations": Array [
          Object {
            "fullyQualifiedName": "button",
            "kind": "element",
          },
        ],
        "physicalLocation": Object {
          "artifactLocation": Object {
            "index": 0,
            "uri": "about:blank",
          },
          "region": Object {
            "snippet": Object {
              "text": "<button type=\\"button\\" class=\\"ms-Button ms-Button--default root-0\\" aria-labelledby=\\"id__0\\" aria-describedby=\\"id__1\\" data-is-focusable=\\"true\\">",
            },
          },
        },
      },
    ],
    "message": Object {
      "markdown": "Fix all of the following:
- Invalid ARIA attribute value: aria-describedby=\\"id__1\\".",
      "text": "Fix all of the following: Invalid ARIA attribute value: aria-describedby=\\"id__1\\".",
    },
    "ruleId": "aria-valid-attr-value",
    "ruleIndex": 12,
  },
]
`;

exports[`a11y test checks accessibility of Panel (Panel.SmallRight.Example) 1`] = `
Array [
  Object {
    "kind": "fail",
    "level": "error",
    "locations": Array [
      Object {
        "logicalLocations": Array [
          Object {
            "fullyQualifiedName": "button",
            "kind": "element",
          },
        ],
        "physicalLocation": Object {
          "artifactLocation": Object {
            "index": 0,
            "uri": "about:blank",
          },
          "region": Object {
            "snippet": Object {
              "text": "<button type=\\"button\\" class=\\"ms-Button ms-Button--default root-0\\" aria-labelledby=\\"id__0\\" aria-describedby=\\"id__1\\" data-is-focusable=\\"true\\">",
            },
          },
        },
      },
    ],
    "message": Object {
      "markdown": "Fix all of the following:
- Invalid ARIA attribute value: aria-describedby=\\"id__1\\".",
      "text": "Fix all of the following: Invalid ARIA attribute value: aria-describedby=\\"id__1\\".",
    },
    "ruleId": "aria-valid-attr-value",
    "ruleIndex": 12,
  },
]
`;

exports[`a11y test checks accessibility of Persona (Persona.Alternate.Example) 1`] = `Array []`;

exports[`a11y test checks accessibility of Persona (Persona.Basic.Example) 1`] = `Array []`;

exports[`a11y test checks accessibility of Persona (Persona.Colors.Example) 1`] = `Array []`;

exports[`a11y test checks accessibility of Persona (Persona.CustomCoinRender.Example) 1`] = `Array []`;

exports[`a11y test checks accessibility of Persona (Persona.CustomRender.Example) 1`] = `Array []`;

exports[`a11y test checks accessibility of Persona (Persona.Initials.Example) 1`] = `Array []`;

exports[`a11y test checks accessibility of Persona (Persona.Presence.Example) 1`] = `Array []`;

exports[`a11y test checks accessibility of Persona (Persona.UnknownPersona.Example) 1`] = `Array []`;

exports[`a11y test checks accessibility of Pivot (Pivot.Basic.Example) 1`] = `Array []`;

exports[`a11y test checks accessibility of Pivot (Pivot.Fabric.Example) 1`] = `Array []`;

exports[`a11y test checks accessibility of Pivot (Pivot.IconCount.Example) 1`] = `
Array [
  Object {
    "kind": "fail",
    "level": "error",
    "locations": Array [
      Object {
        "logicalLocations": Array [
          Object {
            "fullyQualifiedName": "#Pivot0-Tab2",
            "kind": "element",
          },
        ],
        "physicalLocation": Object {
          "artifactLocation": Object {
            "index": 0,
            "uri": "about:blank",
          },
          "region": Object {
            "snippet": Object {
              "text": "<button type=\\"button\\" id=\\"Pivot0-Tab2\\" class=\\"ms-Button ms-Button--action ms-Button--command ms-Pivot-link link-17\\" role=\\"tab\\" aria-selected=\\"false\\" data-content=\\" xx\\" data-is-focusable=\\"true\\">",
            },
          },
        },
      },
    ],
    "message": Object {
      "markdown": "Fix all of the following:
- Element is in tab order and does not have accessible text.

Fix any of the following:
- Element has a value attribute and the value attribute is empty.
- Element has no value attribute or the value attribute is empty.
- Element does not have inner text that is visible to screen readers.
- aria-label attribute does not exist or is empty.
- aria-labelledby attribute does not exist, references elements that do not exist or references elements that are empty.
- Element's default semantics were not overridden with role=\\"presentation\\".
- Element's default semantics were not overridden with role=\\"none\\".
- Element has no title attribute or the title attribute is empty.",
      "text": "Fix all of the following: Element is in tab order and does not have accessible text. Fix any of the following: Element has a value attribute and the value attribute is empty. Element has no value attribute or the value attribute is empty. Element does not have inner text that is visible to screen readers. aria-label attribute does not exist or is empty. aria-labelledby attribute does not exist, references elements that do not exist or references elements that are empty. Element's default semantics were not overridden with role=\\"presentation\\". Element's default semantics were not overridden with role=\\"none\\". Element has no title attribute or the title attribute is empty.",
    },
    "ruleId": "button-name",
    "ruleIndex": 15,
  },
]
`;

exports[`a11y test checks accessibility of Pivot (Pivot.Large.Example) 1`] = `Array []`;

exports[`a11y test checks accessibility of Pivot (Pivot.OnChange.Example) 1`] = `Array []`;

exports[`a11y test checks accessibility of Pivot (Pivot.Override.Example) 1`] = `Array []`;

exports[`a11y test checks accessibility of Pivot (Pivot.Remove.Example) 1`] = `Array []`;

exports[`a11y test checks accessibility of Pivot (Pivot.Separate.Example) 1`] = `
Array [
  Object {
    "kind": "fail",
    "level": "error",
    "locations": Array [
      Object {
        "logicalLocations": Array [
          Object {
            "fullyQualifiedName": "div[aria-labelledby=\\"ShapeColorPivot_rectangleRed\\"]",
            "kind": "element",
          },
        ],
        "physicalLocation": Object {
          "artifactLocation": Object {
            "index": 0,
            "uri": "about:blank",
          },
          "region": Object {
            "snippet": Object {
              "text": "<div aria-labelledby=\\"ShapeColorPivot_rectangleRed\\" role=\\"tabitem\\" style=\\"float:left;width:100px;height:200px;background:red\\"></div>",
            },
          },
        },
      },
    ],
    "message": Object {
      "markdown": "Fix all of the following:
- Role must be one of the valid ARIA roles.",
      "text": "Fix all of the following: Role must be one of the valid ARIA roles.",
    },
    "ruleId": "aria-roles",
    "ruleIndex": 10,
  },
]
`;

exports[`a11y test checks accessibility of Pivot (Pivot.SeparateNoSelectedKey.Example) 1`] = `
Array [
  Object {
    "kind": "fail",
    "level": "error",
    "locations": Array [
      Object {
        "logicalLocations": Array [
          Object {
            "fullyQualifiedName": ".ms-Button--icon",
            "kind": "element",
          },
        ],
        "physicalLocation": Object {
          "artifactLocation": Object {
            "index": 0,
            "uri": "about:blank",
          },
          "region": Object {
            "snippet": Object {
              "text": "<button type=\\"button\\" class=\\"ms-Button ms-Button--icon root-15\\" data-is-focusable=\\"true\\"><div class=\\"ms-Button-flexContainer flexContainer-16\\"><i data-icon-name=\\"Settings\\" role=\\"presentation\\" aria-hidden=\\"true\\" class=\\"ms-Button-icon icon-21\\" style=\\"color:blue\\"></i></div></button>",
            },
          },
        },
      },
    ],
    "message": Object {
      "markdown": "Fix all of the following:
- Element is in tab order and does not have accessible text.

Fix any of the following:
- Element has a value attribute and the value attribute is empty.
- Element has no value attribute or the value attribute is empty.
- Element does not have inner text that is visible to screen readers.
- aria-label attribute does not exist or is empty.
- aria-labelledby attribute does not exist, references elements that do not exist or references elements that are empty.
- Element's default semantics were not overridden with role=\\"presentation\\".
- Element's default semantics were not overridden with role=\\"none\\".
- Element has no title attribute or the title attribute is empty.",
      "text": "Fix all of the following: Element is in tab order and does not have accessible text. Fix any of the following: Element has a value attribute and the value attribute is empty. Element has no value attribute or the value attribute is empty. Element does not have inner text that is visible to screen readers. aria-label attribute does not exist or is empty. aria-labelledby attribute does not exist, references elements that do not exist or references elements that are empty. Element's default semantics were not overridden with role=\\"presentation\\". Element's default semantics were not overridden with role=\\"none\\". Element has no title attribute or the title attribute is empty.",
    },
    "ruleId": "button-name",
    "ruleIndex": 15,
  },
]
`;

exports[`a11y test checks accessibility of Pivot (Pivot.Tabs.Example) 1`] = `Array []`;

exports[`a11y test checks accessibility of Pivot (Pivot.TabsLarge.Example) 1`] = `Array []`;

exports[`a11y test checks accessibility of ProgressIndicator (ProgressIndicator.Basic.Example) 1`] = `Array []`;

exports[`a11y test checks accessibility of ProgressIndicator (ProgressIndicator.Indeterminate.Example) 1`] = `Array []`;

exports[`a11y test checks accessibility of Rating (Rating.Basic.Example) 1`] = `
Array [
  Object {
    "kind": "fail",
    "level": "error",
    "locations": Array [
      Object {
        "logicalLocations": Array [
          Object {
            "fullyQualifiedName": "#Rating0-star-0",
            "kind": "element",
          },
        ],
        "physicalLocation": Object {
          "artifactLocation": Object {
            "index": 0,
            "uri": "about:blank",
          },
          "region": Object {
            "snippet": Object {
              "text": "<button class=\\"ms-Rating-button ratingButton-6 ms-Rating--large ratingStarIsLarge-8\\" id=\\"Rating0-star-0\\" data-is-current=\\"true\\" role=\\"presentation\\" type=\\"button\\">",
            },
          },
        },
      },
    ],
    "message": Object {
      "markdown": "Fix any of the following:
- ARIA role presentation  is not allowed for given element.",
      "text": "Fix any of the following: ARIA role presentation  is not allowed for given element.",
    },
    "ruleId": "aria-allowed-role",
    "ruleIndex": 3,
  },
  Object {
    "kind": "fail",
    "level": "error",
    "locations": Array [
      Object {
        "logicalLocations": Array [
          Object {
            "fullyQualifiedName": "#Rating0-star-1",
            "kind": "element",
          },
        ],
        "physicalLocation": Object {
          "artifactLocation": Object {
            "index": 0,
            "uri": "about:blank",
          },
          "region": Object {
            "snippet": Object {
              "text": "<button class=\\"ms-Rating-button ratingButton-6 ms-Rating--large ratingStarIsLarge-8\\" id=\\"Rating0-star-1\\" role=\\"presentation\\" type=\\"button\\">",
            },
          },
        },
      },
    ],
    "message": Object {
      "markdown": "Fix any of the following:
- ARIA role presentation  is not allowed for given element.",
      "text": "Fix any of the following: ARIA role presentation  is not allowed for given element.",
    },
    "ruleId": "aria-allowed-role",
    "ruleIndex": 3,
  },
  Object {
    "kind": "fail",
    "level": "error",
    "locations": Array [
      Object {
        "logicalLocations": Array [
          Object {
            "fullyQualifiedName": "#Rating0-star-2",
            "kind": "element",
          },
        ],
        "physicalLocation": Object {
          "artifactLocation": Object {
            "index": 0,
            "uri": "about:blank",
          },
          "region": Object {
            "snippet": Object {
              "text": "<button class=\\"ms-Rating-button ratingButton-6 ms-Rating--large ratingStarIsLarge-8\\" id=\\"Rating0-star-2\\" role=\\"presentation\\" type=\\"button\\">",
            },
          },
        },
      },
    ],
    "message": Object {
      "markdown": "Fix any of the following:
- ARIA role presentation  is not allowed for given element.",
      "text": "Fix any of the following: ARIA role presentation  is not allowed for given element.",
    },
    "ruleId": "aria-allowed-role",
    "ruleIndex": 3,
  },
  Object {
    "kind": "fail",
    "level": "error",
    "locations": Array [
      Object {
        "logicalLocations": Array [
          Object {
            "fullyQualifiedName": "#Rating0-star-3",
            "kind": "element",
          },
        ],
        "physicalLocation": Object {
          "artifactLocation": Object {
            "index": 0,
            "uri": "about:blank",
          },
          "region": Object {
            "snippet": Object {
              "text": "<button class=\\"ms-Rating-button ratingButton-6 ms-Rating--large ratingStarIsLarge-8\\" id=\\"Rating0-star-3\\" role=\\"presentation\\" type=\\"button\\">",
            },
          },
        },
      },
    ],
    "message": Object {
      "markdown": "Fix any of the following:
- ARIA role presentation  is not allowed for given element.",
      "text": "Fix any of the following: ARIA role presentation  is not allowed for given element.",
    },
    "ruleId": "aria-allowed-role",
    "ruleIndex": 3,
  },
  Object {
    "kind": "fail",
    "level": "error",
    "locations": Array [
      Object {
        "logicalLocations": Array [
          Object {
            "fullyQualifiedName": "#Rating0-star-4",
            "kind": "element",
          },
        ],
        "physicalLocation": Object {
          "artifactLocation": Object {
            "index": 0,
            "uri": "about:blank",
          },
          "region": Object {
            "snippet": Object {
              "text": "<button class=\\"ms-Rating-button ratingButton-6 ms-Rating--large ratingStarIsLarge-8\\" id=\\"Rating0-star-4\\" role=\\"presentation\\" type=\\"button\\">",
            },
          },
        },
      },
    ],
    "message": Object {
      "markdown": "Fix any of the following:
- ARIA role presentation  is not allowed for given element.",
      "text": "Fix any of the following: ARIA role presentation  is not allowed for given element.",
    },
    "ruleId": "aria-allowed-role",
    "ruleIndex": 3,
  },
  Object {
    "kind": "fail",
    "level": "error",
    "locations": Array [
      Object {
        "logicalLocations": Array [
          Object {
            "fullyQualifiedName": "#Rating3-star-0",
            "kind": "element",
          },
        ],
        "physicalLocation": Object {
          "artifactLocation": Object {
            "index": 0,
            "uri": "about:blank",
          },
          "region": Object {
            "snippet": Object {
              "text": "<button class=\\"ms-Rating-button ratingButton-6 ms-Rating--small ratingStarIsSmall-7\\" id=\\"Rating3-star-0\\" role=\\"presentation\\" type=\\"button\\">",
            },
          },
        },
      },
    ],
    "message": Object {
      "markdown": "Fix any of the following:
- ARIA role presentation  is not allowed for given element.",
      "text": "Fix any of the following: ARIA role presentation  is not allowed for given element.",
    },
    "ruleId": "aria-allowed-role",
    "ruleIndex": 3,
  },
  Object {
    "kind": "fail",
    "level": "error",
    "locations": Array [
      Object {
        "logicalLocations": Array [
          Object {
            "fullyQualifiedName": "#Rating3-star-1",
            "kind": "element",
          },
        ],
        "physicalLocation": Object {
          "artifactLocation": Object {
            "index": 0,
            "uri": "about:blank",
          },
          "region": Object {
            "snippet": Object {
              "text": "<button class=\\"ms-Rating-button ratingButton-6 ms-Rating--small ratingStarIsSmall-7\\" id=\\"Rating3-star-1\\" role=\\"presentation\\" type=\\"button\\">",
            },
          },
        },
      },
    ],
    "message": Object {
      "markdown": "Fix any of the following:
- ARIA role presentation  is not allowed for given element.",
      "text": "Fix any of the following: ARIA role presentation  is not allowed for given element.",
    },
    "ruleId": "aria-allowed-role",
    "ruleIndex": 3,
  },
  Object {
    "kind": "fail",
    "level": "error",
    "locations": Array [
      Object {
        "logicalLocations": Array [
          Object {
            "fullyQualifiedName": "#Rating3-star-2",
            "kind": "element",
          },
        ],
        "physicalLocation": Object {
          "artifactLocation": Object {
            "index": 0,
            "uri": "about:blank",
          },
          "region": Object {
            "snippet": Object {
              "text": "<button class=\\"ms-Rating-button ratingButton-6 ms-Rating--small ratingStarIsSmall-7\\" id=\\"Rating3-star-2\\" data-is-current=\\"true\\" role=\\"presentation\\" type=\\"button\\">",
            },
          },
        },
      },
    ],
    "message": Object {
      "markdown": "Fix any of the following:
- ARIA role presentation  is not allowed for given element.",
      "text": "Fix any of the following: ARIA role presentation  is not allowed for given element.",
    },
    "ruleId": "aria-allowed-role",
    "ruleIndex": 3,
  },
  Object {
    "kind": "fail",
    "level": "error",
    "locations": Array [
      Object {
        "logicalLocations": Array [
          Object {
            "fullyQualifiedName": "#Rating3-star-3",
            "kind": "element",
          },
        ],
        "physicalLocation": Object {
          "artifactLocation": Object {
            "index": 0,
            "uri": "about:blank",
          },
          "region": Object {
            "snippet": Object {
              "text": "<button class=\\"ms-Rating-button ratingButton-6 ms-Rating--small ratingStarIsSmall-7\\" id=\\"Rating3-star-3\\" role=\\"presentation\\" type=\\"button\\">",
            },
          },
        },
      },
    ],
    "message": Object {
      "markdown": "Fix any of the following:
- ARIA role presentation  is not allowed for given element.",
      "text": "Fix any of the following: ARIA role presentation  is not allowed for given element.",
    },
    "ruleId": "aria-allowed-role",
    "ruleIndex": 3,
  },
  Object {
    "kind": "fail",
    "level": "error",
    "locations": Array [
      Object {
        "logicalLocations": Array [
          Object {
            "fullyQualifiedName": "#Rating3-star-4",
            "kind": "element",
          },
        ],
        "physicalLocation": Object {
          "artifactLocation": Object {
            "index": 0,
            "uri": "about:blank",
          },
          "region": Object {
            "snippet": Object {
              "text": "<button class=\\"ms-Rating-button ratingButton-6 ms-Rating--small ratingStarIsSmall-7\\" id=\\"Rating3-star-4\\" role=\\"presentation\\" type=\\"button\\">",
            },
          },
        },
      },
    ],
    "message": Object {
      "markdown": "Fix any of the following:
- ARIA role presentation  is not allowed for given element.",
      "text": "Fix any of the following: ARIA role presentation  is not allowed for given element.",
    },
    "ruleId": "aria-allowed-role",
    "ruleIndex": 3,
  },
  Object {
    "kind": "fail",
    "level": "error",
    "locations": Array [
      Object {
        "logicalLocations": Array [
          Object {
            "fullyQualifiedName": "#Rating6-star-0",
            "kind": "element",
          },
        ],
        "physicalLocation": Object {
          "artifactLocation": Object {
            "index": 0,
            "uri": "about:blank",
          },
          "region": Object {
            "snippet": Object {
              "text": "<button class=\\"ms-Rating-button ratingButton-6 ms-Rating--small ratingStarIsSmall-7\\" id=\\"Rating6-star-0\\" data-is-current=\\"true\\" role=\\"presentation\\" type=\\"button\\">",
            },
          },
        },
      },
    ],
    "message": Object {
      "markdown": "Fix any of the following:
- ARIA role presentation  is not allowed for given element.",
      "text": "Fix any of the following: ARIA role presentation  is not allowed for given element.",
    },
    "ruleId": "aria-allowed-role",
    "ruleIndex": 3,
  },
  Object {
    "kind": "fail",
    "level": "error",
    "locations": Array [
      Object {
        "logicalLocations": Array [
          Object {
            "fullyQualifiedName": "#Rating6-star-1",
            "kind": "element",
          },
        ],
        "physicalLocation": Object {
          "artifactLocation": Object {
            "index": 0,
            "uri": "about:blank",
          },
          "region": Object {
            "snippet": Object {
              "text": "<button class=\\"ms-Rating-button ratingButton-6 ms-Rating--small ratingStarIsSmall-7\\" id=\\"Rating6-star-1\\" role=\\"presentation\\" type=\\"button\\">",
            },
          },
        },
      },
    ],
    "message": Object {
      "markdown": "Fix any of the following:
- ARIA role presentation  is not allowed for given element.",
      "text": "Fix any of the following: ARIA role presentation  is not allowed for given element.",
    },
    "ruleId": "aria-allowed-role",
    "ruleIndex": 3,
  },
  Object {
    "kind": "fail",
    "level": "error",
    "locations": Array [
      Object {
        "logicalLocations": Array [
          Object {
            "fullyQualifiedName": "#Rating6-star-2",
            "kind": "element",
          },
        ],
        "physicalLocation": Object {
          "artifactLocation": Object {
            "index": 0,
            "uri": "about:blank",
          },
          "region": Object {
            "snippet": Object {
              "text": "<button class=\\"ms-Rating-button ratingButton-6 ms-Rating--small ratingStarIsSmall-7\\" id=\\"Rating6-star-2\\" role=\\"presentation\\" type=\\"button\\">",
            },
          },
        },
      },
    ],
    "message": Object {
      "markdown": "Fix any of the following:
- ARIA role presentation  is not allowed for given element.",
      "text": "Fix any of the following: ARIA role presentation  is not allowed for given element.",
    },
    "ruleId": "aria-allowed-role",
    "ruleIndex": 3,
  },
  Object {
    "kind": "fail",
    "level": "error",
    "locations": Array [
      Object {
        "logicalLocations": Array [
          Object {
            "fullyQualifiedName": "#Rating6-star-3",
            "kind": "element",
          },
        ],
        "physicalLocation": Object {
          "artifactLocation": Object {
            "index": 0,
            "uri": "about:blank",
          },
          "region": Object {
            "snippet": Object {
              "text": "<button class=\\"ms-Rating-button ratingButton-6 ms-Rating--small ratingStarIsSmall-7\\" id=\\"Rating6-star-3\\" role=\\"presentation\\" type=\\"button\\">",
            },
          },
        },
      },
    ],
    "message": Object {
      "markdown": "Fix any of the following:
- ARIA role presentation  is not allowed for given element.",
      "text": "Fix any of the following: ARIA role presentation  is not allowed for given element.",
    },
    "ruleId": "aria-allowed-role",
    "ruleIndex": 3,
  },
  Object {
    "kind": "fail",
    "level": "error",
    "locations": Array [
      Object {
        "logicalLocations": Array [
          Object {
            "fullyQualifiedName": "#Rating6-star-4",
            "kind": "element",
          },
        ],
        "physicalLocation": Object {
          "artifactLocation": Object {
            "index": 0,
            "uri": "about:blank",
          },
          "region": Object {
            "snippet": Object {
              "text": "<button class=\\"ms-Rating-button ratingButton-6 ms-Rating--small ratingStarIsSmall-7\\" id=\\"Rating6-star-4\\" role=\\"presentation\\" type=\\"button\\">",
            },
          },
        },
      },
    ],
    "message": Object {
      "markdown": "Fix any of the following:
- ARIA role presentation  is not allowed for given element.",
      "text": "Fix any of the following: ARIA role presentation  is not allowed for given element.",
    },
    "ruleId": "aria-allowed-role",
    "ruleIndex": 3,
  },
  Object {
    "kind": "fail",
    "level": "error",
    "locations": Array [
      Object {
        "logicalLocations": Array [
          Object {
            "fullyQualifiedName": "#Rating6-star-5",
            "kind": "element",
          },
        ],
        "physicalLocation": Object {
          "artifactLocation": Object {
            "index": 0,
            "uri": "about:blank",
          },
          "region": Object {
            "snippet": Object {
              "text": "<button class=\\"ms-Rating-button ratingButton-6 ms-Rating--small ratingStarIsSmall-7\\" id=\\"Rating6-star-5\\" role=\\"presentation\\" type=\\"button\\">",
            },
          },
        },
      },
    ],
    "message": Object {
      "markdown": "Fix any of the following:
- ARIA role presentation  is not allowed for given element.",
      "text": "Fix any of the following: ARIA role presentation  is not allowed for given element.",
    },
    "ruleId": "aria-allowed-role",
    "ruleIndex": 3,
  },
  Object {
    "kind": "fail",
    "level": "error",
    "locations": Array [
      Object {
        "logicalLocations": Array [
          Object {
            "fullyQualifiedName": "#Rating6-star-6",
            "kind": "element",
          },
        ],
        "physicalLocation": Object {
          "artifactLocation": Object {
            "index": 0,
            "uri": "about:blank",
          },
          "region": Object {
            "snippet": Object {
              "text": "<button class=\\"ms-Rating-button ratingButton-6 ms-Rating--small ratingStarIsSmall-7\\" id=\\"Rating6-star-6\\" role=\\"presentation\\" type=\\"button\\">",
            },
          },
        },
      },
    ],
    "message": Object {
      "markdown": "Fix any of the following:
- ARIA role presentation  is not allowed for given element.",
      "text": "Fix any of the following: ARIA role presentation  is not allowed for given element.",
    },
    "ruleId": "aria-allowed-role",
    "ruleIndex": 3,
  },
  Object {
    "kind": "fail",
    "level": "error",
    "locations": Array [
      Object {
        "logicalLocations": Array [
          Object {
            "fullyQualifiedName": "#Rating6-star-7",
            "kind": "element",
          },
        ],
        "physicalLocation": Object {
          "artifactLocation": Object {
            "index": 0,
            "uri": "about:blank",
          },
          "region": Object {
            "snippet": Object {
              "text": "<button class=\\"ms-Rating-button ratingButton-6 ms-Rating--small ratingStarIsSmall-7\\" id=\\"Rating6-star-7\\" role=\\"presentation\\" type=\\"button\\">",
            },
          },
        },
      },
    ],
    "message": Object {
      "markdown": "Fix any of the following:
- ARIA role presentation  is not allowed for given element.",
      "text": "Fix any of the following: ARIA role presentation  is not allowed for given element.",
    },
    "ruleId": "aria-allowed-role",
    "ruleIndex": 3,
  },
  Object {
    "kind": "fail",
    "level": "error",
    "locations": Array [
      Object {
        "logicalLocations": Array [
          Object {
            "fullyQualifiedName": "#Rating6-star-8",
            "kind": "element",
          },
        ],
        "physicalLocation": Object {
          "artifactLocation": Object {
            "index": 0,
            "uri": "about:blank",
          },
          "region": Object {
            "snippet": Object {
              "text": "<button class=\\"ms-Rating-button ratingButton-6 ms-Rating--small ratingStarIsSmall-7\\" id=\\"Rating6-star-8\\" role=\\"presentation\\" type=\\"button\\">",
            },
          },
        },
      },
    ],
    "message": Object {
      "markdown": "Fix any of the following:
- ARIA role presentation  is not allowed for given element.",
      "text": "Fix any of the following: ARIA role presentation  is not allowed for given element.",
    },
    "ruleId": "aria-allowed-role",
    "ruleIndex": 3,
  },
  Object {
    "kind": "fail",
    "level": "error",
    "locations": Array [
      Object {
        "logicalLocations": Array [
          Object {
            "fullyQualifiedName": "#Rating6-star-9",
            "kind": "element",
          },
        ],
        "physicalLocation": Object {
          "artifactLocation": Object {
            "index": 0,
            "uri": "about:blank",
          },
          "region": Object {
            "snippet": Object {
              "text": "<button class=\\"ms-Rating-button ratingButton-6 ms-Rating--small ratingStarIsSmall-7\\" id=\\"Rating6-star-9\\" role=\\"presentation\\" type=\\"button\\">",
            },
          },
        },
      },
    ],
    "message": Object {
      "markdown": "Fix any of the following:
- ARIA role presentation  is not allowed for given element.",
      "text": "Fix any of the following: ARIA role presentation  is not allowed for given element.",
    },
    "ruleId": "aria-allowed-role",
    "ruleIndex": 3,
  },
  Object {
    "kind": "fail",
    "level": "error",
    "locations": Array [
      Object {
        "logicalLocations": Array [
          Object {
            "fullyQualifiedName": "#Rating9-star-0",
            "kind": "element",
          },
        ],
        "physicalLocation": Object {
          "artifactLocation": Object {
            "index": 0,
            "uri": "about:blank",
          },
          "region": Object {
            "snippet": Object {
              "text": "<button class=\\"ms-Rating-button ratingButton-16 ms-Rating--small ratingStarIsSmall-7\\" id=\\"Rating9-star-0\\" data-is-current=\\"true\\" disabled=\\"\\" role=\\"presentation\\" type=\\"button\\">",
            },
          },
        },
      },
    ],
    "message": Object {
      "markdown": "Fix any of the following:
- ARIA role presentation  is not allowed for given element.",
      "text": "Fix any of the following: ARIA role presentation  is not allowed for given element.",
    },
    "ruleId": "aria-allowed-role",
    "ruleIndex": 3,
  },
  Object {
    "kind": "fail",
    "level": "error",
    "locations": Array [
      Object {
        "logicalLocations": Array [
          Object {
            "fullyQualifiedName": "#Rating9-star-1",
            "kind": "element",
          },
        ],
        "physicalLocation": Object {
          "artifactLocation": Object {
            "index": 0,
            "uri": "about:blank",
          },
          "region": Object {
            "snippet": Object {
              "text": "<button class=\\"ms-Rating-button ratingButton-16 ms-Rating--small ratingStarIsSmall-7\\" id=\\"Rating9-star-1\\" disabled=\\"\\" role=\\"presentation\\" type=\\"button\\">",
            },
          },
        },
      },
    ],
    "message": Object {
      "markdown": "Fix any of the following:
- ARIA role presentation  is not allowed for given element.",
      "text": "Fix any of the following: ARIA role presentation  is not allowed for given element.",
    },
    "ruleId": "aria-allowed-role",
    "ruleIndex": 3,
  },
  Object {
    "kind": "fail",
    "level": "error",
    "locations": Array [
      Object {
        "logicalLocations": Array [
          Object {
            "fullyQualifiedName": "#Rating9-star-2",
            "kind": "element",
          },
        ],
        "physicalLocation": Object {
          "artifactLocation": Object {
            "index": 0,
            "uri": "about:blank",
          },
          "region": Object {
            "snippet": Object {
              "text": "<button class=\\"ms-Rating-button ratingButton-16 ms-Rating--small ratingStarIsSmall-7\\" id=\\"Rating9-star-2\\" disabled=\\"\\" role=\\"presentation\\" type=\\"button\\">",
            },
          },
        },
      },
    ],
    "message": Object {
      "markdown": "Fix any of the following:
- ARIA role presentation  is not allowed for given element.",
      "text": "Fix any of the following: ARIA role presentation  is not allowed for given element.",
    },
    "ruleId": "aria-allowed-role",
    "ruleIndex": 3,
  },
  Object {
    "kind": "fail",
    "level": "error",
    "locations": Array [
      Object {
        "logicalLocations": Array [
          Object {
            "fullyQualifiedName": "#Rating9-star-3",
            "kind": "element",
          },
        ],
        "physicalLocation": Object {
          "artifactLocation": Object {
            "index": 0,
            "uri": "about:blank",
          },
          "region": Object {
            "snippet": Object {
              "text": "<button class=\\"ms-Rating-button ratingButton-16 ms-Rating--small ratingStarIsSmall-7\\" id=\\"Rating9-star-3\\" disabled=\\"\\" role=\\"presentation\\" type=\\"button\\">",
            },
          },
        },
      },
    ],
    "message": Object {
      "markdown": "Fix any of the following:
- ARIA role presentation  is not allowed for given element.",
      "text": "Fix any of the following: ARIA role presentation  is not allowed for given element.",
    },
    "ruleId": "aria-allowed-role",
    "ruleIndex": 3,
  },
  Object {
    "kind": "fail",
    "level": "error",
    "locations": Array [
      Object {
        "logicalLocations": Array [
          Object {
            "fullyQualifiedName": "#Rating9-star-4",
            "kind": "element",
          },
        ],
        "physicalLocation": Object {
          "artifactLocation": Object {
            "index": 0,
            "uri": "about:blank",
          },
          "region": Object {
            "snippet": Object {
              "text": "<button class=\\"ms-Rating-button ratingButton-16 ms-Rating--small ratingStarIsSmall-7\\" id=\\"Rating9-star-4\\" disabled=\\"\\" role=\\"presentation\\" type=\\"button\\">",
            },
          },
        },
      },
    ],
    "message": Object {
      "markdown": "Fix any of the following:
- ARIA role presentation  is not allowed for given element.",
      "text": "Fix any of the following: ARIA role presentation  is not allowed for given element.",
    },
    "ruleId": "aria-allowed-role",
    "ruleIndex": 3,
  },
  Object {
    "kind": "fail",
    "level": "error",
    "locations": Array [
      Object {
        "logicalLocations": Array [
          Object {
            "fullyQualifiedName": "#Rating12-star-0",
            "kind": "element",
          },
        ],
        "physicalLocation": Object {
          "artifactLocation": Object {
            "index": 0,
            "uri": "about:blank",
          },
          "region": Object {
            "snippet": Object {
              "text": "<button class=\\"ms-Rating-button ratingButton-18 ms-Rating--small ratingStarIsSmall-7\\" id=\\"Rating12-star-0\\" disabled=\\"\\" role=\\"presentation\\" type=\\"button\\">",
            },
          },
        },
      },
    ],
    "message": Object {
      "markdown": "Fix any of the following:
- ARIA role presentation  is not allowed for given element.",
      "text": "Fix any of the following: ARIA role presentation  is not allowed for given element.",
    },
    "ruleId": "aria-allowed-role",
    "ruleIndex": 3,
  },
  Object {
    "kind": "fail",
    "level": "error",
    "locations": Array [
      Object {
        "logicalLocations": Array [
          Object {
            "fullyQualifiedName": "#Rating12-star-1",
            "kind": "element",
          },
        ],
        "physicalLocation": Object {
          "artifactLocation": Object {
            "index": 0,
            "uri": "about:blank",
          },
          "region": Object {
            "snippet": Object {
              "text": "<button class=\\"ms-Rating-button ratingButton-18 ms-Rating--small ratingStarIsSmall-7\\" id=\\"Rating12-star-1\\" disabled=\\"\\" role=\\"presentation\\" type=\\"button\\">",
            },
          },
        },
      },
    ],
    "message": Object {
      "markdown": "Fix any of the following:
- ARIA role presentation  is not allowed for given element.",
      "text": "Fix any of the following: ARIA role presentation  is not allowed for given element.",
    },
    "ruleId": "aria-allowed-role",
    "ruleIndex": 3,
  },
  Object {
    "kind": "fail",
    "level": "error",
    "locations": Array [
      Object {
        "logicalLocations": Array [
          Object {
            "fullyQualifiedName": "#Rating12-star-2",
            "kind": "element",
          },
        ],
        "physicalLocation": Object {
          "artifactLocation": Object {
            "index": 0,
            "uri": "about:blank",
          },
          "region": Object {
            "snippet": Object {
              "text": "<button class=\\"ms-Rating-button ratingButton-18 ms-Rating--small ratingStarIsSmall-7\\" id=\\"Rating12-star-2\\" data-is-current=\\"true\\" disabled=\\"\\" role=\\"presentation\\" type=\\"button\\">",
            },
          },
        },
      },
    ],
    "message": Object {
      "markdown": "Fix any of the following:
- ARIA role presentation  is not allowed for given element.",
      "text": "Fix any of the following: ARIA role presentation  is not allowed for given element.",
    },
    "ruleId": "aria-allowed-role",
    "ruleIndex": 3,
  },
  Object {
    "kind": "fail",
    "level": "error",
    "locations": Array [
      Object {
        "logicalLocations": Array [
          Object {
            "fullyQualifiedName": "#Rating12-star-3",
            "kind": "element",
          },
        ],
        "physicalLocation": Object {
          "artifactLocation": Object {
            "index": 0,
            "uri": "about:blank",
          },
          "region": Object {
            "snippet": Object {
              "text": "<button class=\\"ms-Rating-button ratingButton-18 ms-Rating--small ratingStarIsSmall-7\\" id=\\"Rating12-star-3\\" disabled=\\"\\" role=\\"presentation\\" type=\\"button\\">",
            },
          },
        },
      },
    ],
    "message": Object {
      "markdown": "Fix any of the following:
- ARIA role presentation  is not allowed for given element.",
      "text": "Fix any of the following: ARIA role presentation  is not allowed for given element.",
    },
    "ruleId": "aria-allowed-role",
    "ruleIndex": 3,
  },
  Object {
    "kind": "fail",
    "level": "error",
    "locations": Array [
      Object {
        "logicalLocations": Array [
          Object {
            "fullyQualifiedName": "#Rating12-star-4",
            "kind": "element",
          },
        ],
        "physicalLocation": Object {
          "artifactLocation": Object {
            "index": 0,
            "uri": "about:blank",
          },
          "region": Object {
            "snippet": Object {
              "text": "<button class=\\"ms-Rating-button ratingButton-18 ms-Rating--small ratingStarIsSmall-7\\" id=\\"Rating12-star-4\\" disabled=\\"\\" role=\\"presentation\\" type=\\"button\\">",
            },
          },
        },
      },
    ],
    "message": Object {
      "markdown": "Fix any of the following:
- ARIA role presentation  is not allowed for given element.",
      "text": "Fix any of the following: ARIA role presentation  is not allowed for given element.",
    },
    "ruleId": "aria-allowed-role",
    "ruleIndex": 3,
  },
  Object {
    "kind": "fail",
    "level": "error",
    "locations": Array [
      Object {
        "logicalLocations": Array [
          Object {
            "fullyQualifiedName": "#Rating15-star-0",
            "kind": "element",
          },
        ],
        "physicalLocation": Object {
          "artifactLocation": Object {
            "index": 0,
            "uri": "about:blank",
          },
          "region": Object {
            "snippet": Object {
              "text": "<button class=\\"ms-Rating-button ratingButton-6 ms-Rating--small ratingStarIsSmall-7\\" id=\\"Rating15-star-0\\" role=\\"presentation\\" type=\\"button\\">",
            },
          },
        },
      },
    ],
    "message": Object {
      "markdown": "Fix any of the following:
- ARIA role presentation  is not allowed for given element.",
      "text": "Fix any of the following: ARIA role presentation  is not allowed for given element.",
    },
    "ruleId": "aria-allowed-role",
    "ruleIndex": 3,
  },
  Object {
    "kind": "fail",
    "level": "error",
    "locations": Array [
      Object {
        "logicalLocations": Array [
          Object {
            "fullyQualifiedName": "#Rating15-star-1",
            "kind": "element",
          },
        ],
        "physicalLocation": Object {
          "artifactLocation": Object {
            "index": 0,
            "uri": "about:blank",
          },
          "region": Object {
            "snippet": Object {
              "text": "<button class=\\"ms-Rating-button ratingButton-6 ms-Rating--small ratingStarIsSmall-7\\" id=\\"Rating15-star-1\\" role=\\"presentation\\" type=\\"button\\">",
            },
          },
        },
      },
    ],
    "message": Object {
      "markdown": "Fix any of the following:
- ARIA role presentation  is not allowed for given element.",
      "text": "Fix any of the following: ARIA role presentation  is not allowed for given element.",
    },
    "ruleId": "aria-allowed-role",
    "ruleIndex": 3,
  },
  Object {
    "kind": "fail",
    "level": "error",
    "locations": Array [
      Object {
        "logicalLocations": Array [
          Object {
            "fullyQualifiedName": "#Rating15-star-2",
            "kind": "element",
          },
        ],
        "physicalLocation": Object {
          "artifactLocation": Object {
            "index": 0,
            "uri": "about:blank",
          },
          "region": Object {
            "snippet": Object {
              "text": "<button class=\\"ms-Rating-button ratingButton-6 ms-Rating--small ratingStarIsSmall-7\\" id=\\"Rating15-star-2\\" data-is-current=\\"true\\" role=\\"presentation\\" type=\\"button\\">",
            },
          },
        },
      },
    ],
    "message": Object {
      "markdown": "Fix any of the following:
- ARIA role presentation  is not allowed for given element.",
      "text": "Fix any of the following: ARIA role presentation  is not allowed for given element.",
    },
    "ruleId": "aria-allowed-role",
    "ruleIndex": 3,
  },
  Object {
    "kind": "fail",
    "level": "error",
    "locations": Array [
      Object {
        "logicalLocations": Array [
          Object {
            "fullyQualifiedName": "#Rating15-star-3",
            "kind": "element",
          },
        ],
        "physicalLocation": Object {
          "artifactLocation": Object {
            "index": 0,
            "uri": "about:blank",
          },
          "region": Object {
            "snippet": Object {
              "text": "<button class=\\"ms-Rating-button ratingButton-6 ms-Rating--small ratingStarIsSmall-7\\" id=\\"Rating15-star-3\\" role=\\"presentation\\" type=\\"button\\">",
            },
          },
        },
      },
    ],
    "message": Object {
      "markdown": "Fix any of the following:
- ARIA role presentation  is not allowed for given element.",
      "text": "Fix any of the following: ARIA role presentation  is not allowed for given element.",
    },
    "ruleId": "aria-allowed-role",
    "ruleIndex": 3,
  },
  Object {
    "kind": "fail",
    "level": "error",
    "locations": Array [
      Object {
        "logicalLocations": Array [
          Object {
            "fullyQualifiedName": "#Rating15-star-4",
            "kind": "element",
          },
        ],
        "physicalLocation": Object {
          "artifactLocation": Object {
            "index": 0,
            "uri": "about:blank",
          },
          "region": Object {
            "snippet": Object {
              "text": "<button class=\\"ms-Rating-button ratingButton-6 ms-Rating--small ratingStarIsSmall-7\\" id=\\"Rating15-star-4\\" role=\\"presentation\\" type=\\"button\\">",
            },
          },
        },
      },
    ],
    "message": Object {
      "markdown": "Fix any of the following:
- ARIA role presentation  is not allowed for given element.",
      "text": "Fix any of the following: ARIA role presentation  is not allowed for given element.",
    },
    "ruleId": "aria-allowed-role",
    "ruleIndex": 3,
  },
  Object {
    "kind": "fail",
    "level": "error",
    "locations": Array [
      Object {
        "logicalLocations": Array [
          Object {
            "fullyQualifiedName": "#Rating18-star-0",
            "kind": "element",
          },
        ],
        "physicalLocation": Object {
          "artifactLocation": Object {
            "index": 0,
            "uri": "about:blank",
          },
          "region": Object {
            "snippet": Object {
              "text": "<button class=\\"ms-Rating-button ratingButton-6 ms-Rating--small ratingStarIsSmall-7\\" id=\\"Rating18-star-0\\" data-is-current=\\"true\\" role=\\"presentation\\" type=\\"button\\">",
            },
          },
        },
      },
    ],
    "message": Object {
      "markdown": "Fix any of the following:
- ARIA role presentation  is not allowed for given element.",
      "text": "Fix any of the following: ARIA role presentation  is not allowed for given element.",
    },
    "ruleId": "aria-allowed-role",
    "ruleIndex": 3,
  },
  Object {
    "kind": "fail",
    "level": "error",
    "locations": Array [
      Object {
        "logicalLocations": Array [
          Object {
            "fullyQualifiedName": "#Rating18-star-1",
            "kind": "element",
          },
        ],
        "physicalLocation": Object {
          "artifactLocation": Object {
            "index": 0,
            "uri": "about:blank",
          },
          "region": Object {
            "snippet": Object {
              "text": "<button class=\\"ms-Rating-button ratingButton-6 ms-Rating--small ratingStarIsSmall-7\\" id=\\"Rating18-star-1\\" role=\\"presentation\\" type=\\"button\\">",
            },
          },
        },
      },
    ],
    "message": Object {
      "markdown": "Fix any of the following:
- ARIA role presentation  is not allowed for given element.",
      "text": "Fix any of the following: ARIA role presentation  is not allowed for given element.",
    },
    "ruleId": "aria-allowed-role",
    "ruleIndex": 3,
  },
  Object {
    "kind": "fail",
    "level": "error",
    "locations": Array [
      Object {
        "logicalLocations": Array [
          Object {
            "fullyQualifiedName": "#Rating18-star-2",
            "kind": "element",
          },
        ],
        "physicalLocation": Object {
          "artifactLocation": Object {
            "index": 0,
            "uri": "about:blank",
          },
          "region": Object {
            "snippet": Object {
              "text": "<button class=\\"ms-Rating-button ratingButton-6 ms-Rating--small ratingStarIsSmall-7\\" id=\\"Rating18-star-2\\" role=\\"presentation\\" type=\\"button\\">",
            },
          },
        },
      },
    ],
    "message": Object {
      "markdown": "Fix any of the following:
- ARIA role presentation  is not allowed for given element.",
      "text": "Fix any of the following: ARIA role presentation  is not allowed for given element.",
    },
    "ruleId": "aria-allowed-role",
    "ruleIndex": 3,
  },
  Object {
    "kind": "fail",
    "level": "error",
    "locations": Array [
      Object {
        "logicalLocations": Array [
          Object {
            "fullyQualifiedName": "#Rating18-star-3",
            "kind": "element",
          },
        ],
        "physicalLocation": Object {
          "artifactLocation": Object {
            "index": 0,
            "uri": "about:blank",
          },
          "region": Object {
            "snippet": Object {
              "text": "<button class=\\"ms-Rating-button ratingButton-6 ms-Rating--small ratingStarIsSmall-7\\" id=\\"Rating18-star-3\\" role=\\"presentation\\" type=\\"button\\">",
            },
          },
        },
      },
    ],
    "message": Object {
      "markdown": "Fix any of the following:
- ARIA role presentation  is not allowed for given element.",
      "text": "Fix any of the following: ARIA role presentation  is not allowed for given element.",
    },
    "ruleId": "aria-allowed-role",
    "ruleIndex": 3,
  },
  Object {
    "kind": "fail",
    "level": "error",
    "locations": Array [
      Object {
        "logicalLocations": Array [
          Object {
            "fullyQualifiedName": "#Rating18-star-4",
            "kind": "element",
          },
        ],
        "physicalLocation": Object {
          "artifactLocation": Object {
            "index": 0,
            "uri": "about:blank",
          },
          "region": Object {
            "snippet": Object {
              "text": "<button class=\\"ms-Rating-button ratingButton-6 ms-Rating--small ratingStarIsSmall-7\\" id=\\"Rating18-star-4\\" role=\\"presentation\\" type=\\"button\\">",
            },
          },
        },
      },
    ],
    "message": Object {
      "markdown": "Fix any of the following:
- ARIA role presentation  is not allowed for given element.",
      "text": "Fix any of the following: ARIA role presentation  is not allowed for given element.",
    },
    "ruleId": "aria-allowed-role",
    "ruleIndex": 3,
  },
  Object {
    "kind": "fail",
    "level": "error",
    "locations": Array [
      Object {
        "logicalLocations": Array [
          Object {
            "fullyQualifiedName": "#Rating12-star-0 > span",
            "kind": "element",
          },
        ],
        "physicalLocation": Object {
          "artifactLocation": Object {
            "index": 0,
            "uri": "about:blank",
          },
          "region": Object {
            "snippet": Object {
              "text": "<span id=\\"RatingLabel13-2.5\\" class=\\"ms-Rating-labelText labelText-9\\">2.5 of 5 stars selected</span>",
            },
          },
        },
      },
    ],
    "message": Object {
      "markdown": "Fix any of the following:
- Document has multiple static elements with the same id attribute.",
      "text": "Fix any of the following: Document has multiple static elements with the same id attribute.",
    },
    "ruleId": "duplicate-id",
    "ruleIndex": 20,
  },
  Object {
    "kind": "fail",
    "level": "error",
    "locations": Array [
      Object {
        "logicalLocations": Array [
          Object {
            "fullyQualifiedName": "#Rating15-star-0 > span",
            "kind": "element",
          },
        ],
        "physicalLocation": Object {
          "artifactLocation": Object {
            "index": 0,
            "uri": "about:blank",
          },
          "region": Object {
            "snippet": Object {
              "text": "<span id=\\"RatingLabel16-2.5\\" class=\\"ms-Rating-labelText labelText-9\\">2.5 of 5 stars selected</span>",
            },
          },
        },
      },
    ],
    "message": Object {
      "markdown": "Fix any of the following:
- Document has multiple static elements with the same id attribute.",
      "text": "Fix any of the following: Document has multiple static elements with the same id attribute.",
    },
    "ruleId": "duplicate-id",
    "ruleIndex": 20,
  },
]
`;

exports[`a11y test checks accessibility of Rating (Rating.ButtonControlled.Example) 1`] = `
Array [
  Object {
    "kind": "fail",
    "level": "error",
    "locations": Array [
      Object {
        "logicalLocations": Array [
          Object {
            "fullyQualifiedName": "#Rating0-star-0",
            "kind": "element",
          },
        ],
        "physicalLocation": Object {
          "artifactLocation": Object {
            "index": 0,
            "uri": "about:blank",
          },
          "region": Object {
            "snippet": Object {
              "text": "<button class=\\"ms-Rating-button ratingButton-6 ms-Rating--small ratingStarIsSmall-7\\" id=\\"Rating0-star-0\\" disabled=\\"\\" role=\\"presentation\\" type=\\"button\\">",
            },
          },
        },
      },
    ],
    "message": Object {
      "markdown": "Fix any of the following:
- ARIA role presentation  is not allowed for given element.",
      "text": "Fix any of the following: ARIA role presentation  is not allowed for given element.",
    },
    "ruleId": "aria-allowed-role",
    "ruleIndex": 3,
  },
  Object {
    "kind": "fail",
    "level": "error",
    "locations": Array [
      Object {
        "logicalLocations": Array [
          Object {
            "fullyQualifiedName": "#Rating0-star-1",
            "kind": "element",
          },
        ],
        "physicalLocation": Object {
          "artifactLocation": Object {
            "index": 0,
            "uri": "about:blank",
          },
          "region": Object {
            "snippet": Object {
              "text": "<button class=\\"ms-Rating-button ratingButton-6 ms-Rating--small ratingStarIsSmall-7\\" id=\\"Rating0-star-1\\" disabled=\\"\\" role=\\"presentation\\" type=\\"button\\">",
            },
          },
        },
      },
    ],
    "message": Object {
      "markdown": "Fix any of the following:
- ARIA role presentation  is not allowed for given element.",
      "text": "Fix any of the following: ARIA role presentation  is not allowed for given element.",
    },
    "ruleId": "aria-allowed-role",
    "ruleIndex": 3,
  },
  Object {
    "kind": "fail",
    "level": "error",
    "locations": Array [
      Object {
        "logicalLocations": Array [
          Object {
            "fullyQualifiedName": "#Rating0-star-2",
            "kind": "element",
          },
        ],
        "physicalLocation": Object {
          "artifactLocation": Object {
            "index": 0,
            "uri": "about:blank",
          },
          "region": Object {
            "snippet": Object {
              "text": "<button class=\\"ms-Rating-button ratingButton-6 ms-Rating--small ratingStarIsSmall-7\\" id=\\"Rating0-star-2\\" disabled=\\"\\" role=\\"presentation\\" type=\\"button\\">",
            },
          },
        },
      },
    ],
    "message": Object {
      "markdown": "Fix any of the following:
- ARIA role presentation  is not allowed for given element.",
      "text": "Fix any of the following: ARIA role presentation  is not allowed for given element.",
    },
    "ruleId": "aria-allowed-role",
    "ruleIndex": 3,
  },
  Object {
    "kind": "fail",
    "level": "error",
    "locations": Array [
      Object {
        "logicalLocations": Array [
          Object {
            "fullyQualifiedName": "#Rating0-star-3",
            "kind": "element",
          },
        ],
        "physicalLocation": Object {
          "artifactLocation": Object {
            "index": 0,
            "uri": "about:blank",
          },
          "region": Object {
            "snippet": Object {
              "text": "<button class=\\"ms-Rating-button ratingButton-6 ms-Rating--small ratingStarIsSmall-7\\" id=\\"Rating0-star-3\\" disabled=\\"\\" role=\\"presentation\\" type=\\"button\\">",
            },
          },
        },
      },
    ],
    "message": Object {
      "markdown": "Fix any of the following:
- ARIA role presentation  is not allowed for given element.",
      "text": "Fix any of the following: ARIA role presentation  is not allowed for given element.",
    },
    "ruleId": "aria-allowed-role",
    "ruleIndex": 3,
  },
  Object {
    "kind": "fail",
    "level": "error",
    "locations": Array [
      Object {
        "logicalLocations": Array [
          Object {
            "fullyQualifiedName": "#Rating0-star-4",
            "kind": "element",
          },
        ],
        "physicalLocation": Object {
          "artifactLocation": Object {
            "index": 0,
            "uri": "about:blank",
          },
          "region": Object {
            "snippet": Object {
              "text": "<button class=\\"ms-Rating-button ratingButton-6 ms-Rating--small ratingStarIsSmall-7\\" id=\\"Rating0-star-4\\" disabled=\\"\\" role=\\"presentation\\" type=\\"button\\">",
            },
          },
        },
      },
    ],
    "message": Object {
      "markdown": "Fix any of the following:
- ARIA role presentation  is not allowed for given element.",
      "text": "Fix any of the following: ARIA role presentation  is not allowed for given element.",
    },
    "ruleId": "aria-allowed-role",
    "ruleIndex": 3,
  },
]
`;

exports[`a11y test checks accessibility of ResizeGroup (ResizeGroup.FlexBox.Example) 1`] = `Array []`;

exports[`a11y test checks accessibility of ResizeGroup (ResizeGroup.OverflowSet.Example) 1`] = `Array []`;

exports[`a11y test checks accessibility of ResizeGroup (ResizeGroup.VerticalOverflowSet.Example) 1`] = `Array []`;

exports[`a11y test checks accessibility of ScrollablePane (ScrollablePane.Default.Example) 1`] = `Array []`;

exports[`a11y test checks accessibility of ScrollablePane (ScrollablePane.DetailsList.Example) 1`] = `Array []`;

exports[`a11y test checks accessibility of SearchBox (SearchBox.CustomIcon.Example) 1`] = `Array []`;

exports[`a11y test checks accessibility of SearchBox (SearchBox.Disabled.Example) 1`] = `Array []`;

exports[`a11y test checks accessibility of SearchBox (SearchBox.FullSize.Example) 1`] = `Array []`;

exports[`a11y test checks accessibility of SearchBox (SearchBox.Small.Example) 1`] = `Array []`;

exports[`a11y test checks accessibility of SearchBox (SearchBox.Underlined.Example) 1`] = `Array []`;

exports[`a11y test checks accessibility of SelectedItemsList (SelectedPeopleList.Basic.Example) 1`] = `
Array [
  Object {
    "kind": "fail",
    "level": "error",
    "locations": Array [
      Object {
        "logicalLocations": Array [
          Object {
            "fullyQualifiedName": ".ms-PickerPersona-container",
            "kind": "element",
          },
        ],
        "physicalLocation": Object {
          "artifactLocation": Object {
            "index": 0,
            "uri": "about:blank",
          },
          "region": Object {
            "snippet": Object {
              "text": "<div class=\\"ms-PickerPersona-container\\" data-is-focusable=\\"true\\" data-is-sub-focuszone=\\"true\\" data-selection-index=\\"0\\" role=\\"listitem\\" aria-labelledby=\\"selectedItemPersona-id__3\\">",
            },
          },
        },
      },
    ],
    "message": Object {
      "markdown": "Fix any of the following:
- Required ARIA parent role not present: list.",
      "text": "Fix any of the following: Required ARIA parent role not present: list.",
    },
    "ruleId": "aria-required-parent",
    "ruleIndex": 9,
  },
]
`;

exports[`a11y test checks accessibility of SelectedItemsList (SelectedPeopleList.Controlled.Example) 1`] = `
Array [
  Object {
    "kind": "fail",
    "level": "error",
    "locations": Array [
      Object {
        "logicalLocations": Array [
          Object {
            "fullyQualifiedName": ".ms-PickerPersona-container",
            "kind": "element",
          },
        ],
        "physicalLocation": Object {
          "artifactLocation": Object {
            "index": 0,
            "uri": "about:blank",
          },
          "region": Object {
            "snippet": Object {
              "text": "<div class=\\"ms-PickerPersona-container\\" data-is-focusable=\\"true\\" data-is-sub-focuszone=\\"true\\" data-selection-index=\\"0\\" role=\\"listitem\\" aria-labelledby=\\"selectedItemPersona-id__3\\">",
            },
          },
        },
      },
    ],
    "message": Object {
      "markdown": "Fix any of the following:
- Required ARIA parent role not present: list.",
      "text": "Fix any of the following: Required ARIA parent role not present: list.",
    },
    "ruleId": "aria-required-parent",
    "ruleIndex": 9,
  },
]
`;

exports[`a11y test checks accessibility of Separator (Separator.Basic.Example) 1`] = `Array []`;

exports[`a11y test checks accessibility of Separator (Separator.Icon.Example) 1`] = `Array []`;

exports[`a11y test checks accessibility of Separator (Separator.Theming.Example) 1`] = `Array []`;

exports[`a11y test checks accessibility of Shimmer (Shimmer.Application.Example) 1`] = `Array []`;

exports[`a11y test checks accessibility of Shimmer (Shimmer.Basic.Example) 1`] = `Array []`;

exports[`a11y test checks accessibility of Shimmer (Shimmer.CustomElements.Example) 1`] = `Array []`;

exports[`a11y test checks accessibility of Shimmer (Shimmer.LoadData.Example) 1`] = `Array []`;

exports[`a11y test checks accessibility of Shimmer (Shimmer.Styling.Example) 1`] = `Array []`;

exports[`a11y test checks accessibility of Slider (Slider.Basic.Example) 1`] = `
Array [
  Object {
    "kind": "fail",
    "level": "error",
    "locations": Array [
      Object {
        "logicalLocations": Array [
          Object {
            "fullyQualifiedName": ".titleLabel-18",
            "kind": "element",
          },
        ],
        "physicalLocation": Object {
          "artifactLocation": Object {
            "index": 0,
            "uri": "about:blank",
          },
          "region": Object {
            "snippet": Object {
              "text": "<label class=\\"ms-Label titleLabel-18\\" for=\\"Slider1\\">Disabled example</label>",
            },
          },
        },
      },
    ],
    "message": Object {
      "markdown": "Fix any of the following:
- Element has insufficient color contrast of 2.63 (foreground color: #a19f9d, background color: #ffffff, font size: 10.5pt, font weight: bold). Expected contrast ratio of 4.5:1.",
      "text": "Fix any of the following: Element has insufficient color contrast of 2.63 (foreground color: #a19f9d, background color: #ffffff, font size: 10.5pt, font weight: bold). Expected contrast ratio of 4.5:1.",
    },
    "ruleId": "color-contrast",
    "ruleIndex": 17,
  },
  Object {
    "kind": "fail",
    "level": "error",
    "locations": Array [
      Object {
        "logicalLocations": Array [
          Object {
            "fullyQualifiedName": ".valueLabel-19",
            "kind": "element",
          },
        ],
        "physicalLocation": Object {
          "artifactLocation": Object {
            "index": 0,
            "uri": "about:blank",
          },
          "region": Object {
            "snippet": Object {
              "text": "<label class=\\"ms-Label ms-Slider-value valueLabel-19\\">300</label>",
            },
          },
        },
      },
    ],
    "message": Object {
      "markdown": "Fix any of the following:
- Element has insufficient color contrast of 2.63 (foreground color: #a19f9d, background color: #ffffff, font size: 10.5pt, font weight: bold). Expected contrast ratio of 4.5:1.",
      "text": "Fix any of the following: Element has insufficient color contrast of 2.63 (foreground color: #a19f9d, background color: #ffffff, font size: 10.5pt, font weight: bold). Expected contrast ratio of 4.5:1.",
    },
    "ruleId": "color-contrast",
    "ruleIndex": 17,
  },
]
`;

exports[`a11y test checks accessibility of Slider (Slider.Vertical.Example) 1`] = `
Array [
  Object {
    "kind": "fail",
    "level": "error",
    "locations": Array [
      Object {
        "logicalLocations": Array [
          Object {
            "fullyQualifiedName": ".titleLabel-18",
            "kind": "element",
          },
        ],
        "physicalLocation": Object {
          "artifactLocation": Object {
            "index": 0,
            "uri": "about:blank",
          },
          "region": Object {
            "snippet": Object {
              "text": "<label class=\\"ms-Label titleLabel-18\\" for=\\"Slider1\\">Disabled</label>",
            },
          },
        },
      },
    ],
    "message": Object {
      "markdown": "Fix any of the following:
- Element has insufficient color contrast of 2.63 (foreground color: #a19f9d, background color: #ffffff, font size: 10.5pt, font weight: bold). Expected contrast ratio of 4.5:1.",
      "text": "Fix any of the following: Element has insufficient color contrast of 2.63 (foreground color: #a19f9d, background color: #ffffff, font size: 10.5pt, font weight: bold). Expected contrast ratio of 4.5:1.",
    },
    "ruleId": "color-contrast",
    "ruleIndex": 17,
  },
  Object {
    "kind": "fail",
    "level": "error",
    "locations": Array [
      Object {
        "logicalLocations": Array [
          Object {
            "fullyQualifiedName": ".valueLabel-19",
            "kind": "element",
          },
        ],
        "physicalLocation": Object {
          "artifactLocation": Object {
            "index": 0,
            "uri": "about:blank",
          },
          "region": Object {
            "snippet": Object {
              "text": "<label class=\\"ms-Label ms-Slider-value valueLabel-19\\">300</label>",
            },
          },
        },
      },
    ],
    "message": Object {
      "markdown": "Fix any of the following:
- Element has insufficient color contrast of 2.63 (foreground color: #a19f9d, background color: #ffffff, font size: 10.5pt, font weight: bold). Expected contrast ratio of 4.5:1.",
      "text": "Fix any of the following: Element has insufficient color contrast of 2.63 (foreground color: #a19f9d, background color: #ffffff, font size: 10.5pt, font weight: bold). Expected contrast ratio of 4.5:1.",
    },
    "ruleId": "color-contrast",
    "ruleIndex": 17,
  },
]
`;

exports[`a11y test checks accessibility of SpinButton (SpinButton.Basic.Example) 1`] = `Array []`;

exports[`a11y test checks accessibility of SpinButton (SpinButton.BasicDisabled.Example) 1`] = `Array []`;

exports[`a11y test checks accessibility of SpinButton (SpinButton.BasicWithEndPosition.Example) 1`] = `Array []`;

exports[`a11y test checks accessibility of SpinButton (SpinButton.BasicWithIcon.Example) 1`] = `Array []`;

exports[`a11y test checks accessibility of SpinButton (SpinButton.BasicWithIconDisabled.Example) 1`] = `Array []`;

exports[`a11y test checks accessibility of SpinButton (SpinButton.CustomStyled.Example) 1`] = `Array []`;

exports[`a11y test checks accessibility of SpinButton (SpinButton.Stateful.Example) 1`] = `
Array [
  Object {
    "kind": "fail",
    "level": "error",
    "locations": Array [
      Object {
        "logicalLocations": Array [
          Object {
            "fullyQualifiedName": "#input1",
            "kind": "element",
          },
        ],
        "physicalLocation": Object {
          "artifactLocation": Object {
            "index": 0,
            "uri": "about:blank",
          },
          "region": Object {
            "snippet": Object {
              "text": "<input type=\\"text\\" value=\\"7 cm\\" id=\\"input1\\" class=\\"ms-spinButton-input css-5\\" autocomplete=\\"off\\" role=\\"spinbutton\\" aria-labelledby=\\"Label0\\" aria-valuetext=\\"7 cm\\" aria-valuemin=\\"0\\" aria-valuemax=\\"100\\" aria-disabled=\\"false\\" data-lpignore=\\"true\\">",
            },
          },
        },
      },
    ],
    "message": Object {
      "markdown": "Fix any of the following:
- Required ARIA attribute not present: aria-valuenow.",
      "text": "Fix any of the following: Required ARIA attribute not present: aria-valuenow.",
    },
    "ruleId": "aria-required-attr",
    "ruleIndex": 7,
  },
]
`;

exports[`a11y test checks accessibility of Spinner (Spinner.Basic.Example) 1`] = `Array []`;

exports[`a11y test checks accessibility of Spinner (Spinner.Labeled.Example) 1`] = `Array []`;

exports[`a11y test checks accessibility of Stack (Stack.Horizontal.Basic.Example) 1`] = `Array []`;

exports[`a11y test checks accessibility of Stack (Stack.Horizontal.Configure.Example) 1`] = `Array []`;

exports[`a11y test checks accessibility of Stack (Stack.Horizontal.Grow.Example) 1`] = `Array []`;

exports[`a11y test checks accessibility of Stack (Stack.Horizontal.HorizontalAlign.Example) 1`] = `Array []`;

exports[`a11y test checks accessibility of Stack (Stack.Horizontal.Reversed.Example) 1`] = `Array []`;

exports[`a11y test checks accessibility of Stack (Stack.Horizontal.Shrink.Example) 1`] = `Array []`;

exports[`a11y test checks accessibility of Stack (Stack.Horizontal.Spacing.Example) 1`] = `Array []`;

exports[`a11y test checks accessibility of Stack (Stack.Horizontal.VerticalAlign.Example) 1`] = `Array []`;

exports[`a11y test checks accessibility of Stack (Stack.Horizontal.Wrap.Example) 1`] = `Array []`;

exports[`a11y test checks accessibility of Stack (Stack.Horizontal.WrapAdvanced.Example) 1`] = `Array []`;

exports[`a11y test checks accessibility of Stack (Stack.Horizontal.WrapNested.Example) 1`] = `Array []`;

exports[`a11y test checks accessibility of Stack (Stack.Vertical.Basic.Example) 1`] = `Array []`;

exports[`a11y test checks accessibility of Stack (Stack.Vertical.Configure.Example) 1`] = `
Array [
  Object {
    "kind": "fail",
    "level": "error",
    "locations": Array [
      Object {
        "logicalLocations": Array [
          Object {
            "fullyQualifiedName": ".titleLabel-32",
            "kind": "element",
          },
        ],
        "physicalLocation": Object {
          "artifactLocation": Object {
            "index": 0,
            "uri": "about:blank",
          },
          "region": Object {
            "snippet": Object {
              "text": "<label class=\\"ms-Label titleLabel-32\\" for=\\"Slider5\\">Container height:</label>",
            },
          },
        },
      },
    ],
    "message": Object {
      "markdown": "Fix any of the following:
- Element has insufficient color contrast of 2.63 (foreground color: #a19f9d, background color: #ffffff, font size: 10.5pt, font weight: bold). Expected contrast ratio of 4.5:1.",
      "text": "Fix any of the following: Element has insufficient color contrast of 2.63 (foreground color: #a19f9d, background color: #ffffff, font size: 10.5pt, font weight: bold). Expected contrast ratio of 4.5:1.",
    },
    "ruleId": "color-contrast",
    "ruleIndex": 17,
  },
  Object {
    "kind": "fail",
    "level": "error",
    "locations": Array [
      Object {
        "logicalLocations": Array [
          Object {
            "fullyQualifiedName": ".valueLabel-33",
            "kind": "element",
          },
        ],
        "physicalLocation": Object {
          "artifactLocation": Object {
            "index": 0,
            "uri": "about:blank",
          },
          "region": Object {
            "snippet": Object {
              "text": "<label class=\\"ms-Label ms-Slider-value valueLabel-33\\">200</label>",
            },
          },
        },
      },
    ],
    "message": Object {
      "markdown": "Fix any of the following:
- Element has insufficient color contrast of 2.63 (foreground color: #a19f9d, background color: #ffffff, font size: 10.5pt, font weight: bold). Expected contrast ratio of 4.5:1.",
      "text": "Fix any of the following: Element has insufficient color contrast of 2.63 (foreground color: #a19f9d, background color: #ffffff, font size: 10.5pt, font weight: bold). Expected contrast ratio of 4.5:1.",
    },
    "ruleId": "color-contrast",
    "ruleIndex": 17,
  },
]
`;

exports[`a11y test checks accessibility of Stack (Stack.Vertical.Grow.Example) 1`] = `Array []`;

exports[`a11y test checks accessibility of Stack (Stack.Vertical.HorizontalAlign.Example) 1`] = `Array []`;

exports[`a11y test checks accessibility of Stack (Stack.Vertical.Reversed.Example) 1`] = `Array []`;

exports[`a11y test checks accessibility of Stack (Stack.Vertical.Shrink.Example) 1`] = `Array []`;

exports[`a11y test checks accessibility of Stack (Stack.Vertical.Spacing.Example) 1`] = `Array []`;

exports[`a11y test checks accessibility of Stack (Stack.Vertical.VerticalAlign.Example) 1`] = `Array []`;

exports[`a11y test checks accessibility of Stack (Stack.Vertical.Wrap.Example) 1`] = `Array []`;

exports[`a11y test checks accessibility of Stack (Stack.Vertical.WrapAdvanced.Example) 1`] = `Array []`;

exports[`a11y test checks accessibility of Stack (Stack.Vertical.WrapNested.Example) 1`] = `Array []`;

exports[`a11y test checks accessibility of SwatchColorPicker (SwatchColorPicker.Basic.Example) 1`] = `
Array [
  Object {
    "kind": "fail",
    "level": "error",
    "locations": Array [
      Object {
        "logicalLocations": Array [
          Object {
            "fullyQualifiedName": "#swatchColorPicker0-a-0",
            "kind": "element",
          },
        ],
        "physicalLocation": Object {
          "artifactLocation": Object {
            "index": 0,
            "uri": "about:blank",
          },
          "region": Object {
            "snippet": Object {
              "text": "<button type=\\"button\\" id=\\"swatchColorPicker0-a-0\\" data-index=\\"0\\" data-is-focusable=\\"true\\" class=\\"ms-Button ms-Button--action ms-Button--command colorCell-6\\" role=\\"gridcell\\" aria-selected=\\"false\\" title=\\"orange\\" aria-label=\\"orange\\">",
            },
          },
        },
      },
    ],
    "message": Object {
      "markdown": "Fix any of the following:
- ARIA role gridcell  is not allowed for given element.",
      "text": "Fix any of the following: ARIA role gridcell  is not allowed for given element.",
    },
    "ruleId": "aria-allowed-role",
    "ruleIndex": 3,
  },
  Object {
    "kind": "fail",
    "level": "error",
    "locations": Array [
      Object {
        "logicalLocations": Array [
          Object {
            "fullyQualifiedName": "#swatchColorPicker0-b-1",
            "kind": "element",
          },
        ],
        "physicalLocation": Object {
          "artifactLocation": Object {
            "index": 0,
            "uri": "about:blank",
          },
          "region": Object {
            "snippet": Object {
              "text": "<button type=\\"button\\" id=\\"swatchColorPicker0-b-1\\" data-index=\\"1\\" data-is-focusable=\\"true\\" class=\\"ms-Button ms-Button--action ms-Button--command colorCell-6\\" role=\\"gridcell\\" aria-selected=\\"false\\" title=\\"cyan\\" aria-label=\\"cyan\\">",
            },
          },
        },
      },
    ],
    "message": Object {
      "markdown": "Fix any of the following:
- ARIA role gridcell  is not allowed for given element.",
      "text": "Fix any of the following: ARIA role gridcell  is not allowed for given element.",
    },
    "ruleId": "aria-allowed-role",
    "ruleIndex": 3,
  },
  Object {
    "kind": "fail",
    "level": "error",
    "locations": Array [
      Object {
        "logicalLocations": Array [
          Object {
            "fullyQualifiedName": "#swatchColorPicker0-c-2",
            "kind": "element",
          },
        ],
        "physicalLocation": Object {
          "artifactLocation": Object {
            "index": 0,
            "uri": "about:blank",
          },
          "region": Object {
            "snippet": Object {
              "text": "<button type=\\"button\\" id=\\"swatchColorPicker0-c-2\\" data-index=\\"2\\" data-is-focusable=\\"true\\" class=\\"ms-Button ms-Button--action ms-Button--command colorCell-6\\" role=\\"gridcell\\" aria-selected=\\"false\\" title=\\"blueMagenta\\" aria-label=\\"blueMagenta\\">",
            },
          },
        },
      },
    ],
    "message": Object {
      "markdown": "Fix any of the following:
- ARIA role gridcell  is not allowed for given element.",
      "text": "Fix any of the following: ARIA role gridcell  is not allowed for given element.",
    },
    "ruleId": "aria-allowed-role",
    "ruleIndex": 3,
  },
  Object {
    "kind": "fail",
    "level": "error",
    "locations": Array [
      Object {
        "logicalLocations": Array [
          Object {
            "fullyQualifiedName": "#swatchColorPicker0-d-3",
            "kind": "element",
          },
        ],
        "physicalLocation": Object {
          "artifactLocation": Object {
            "index": 0,
            "uri": "about:blank",
          },
          "region": Object {
            "snippet": Object {
              "text": "<button type=\\"button\\" id=\\"swatchColorPicker0-d-3\\" data-index=\\"3\\" data-is-focusable=\\"true\\" class=\\"ms-Button ms-Button--action ms-Button--command colorCell-6\\" role=\\"gridcell\\" aria-selected=\\"false\\" title=\\"magenta\\" aria-label=\\"magenta\\">",
            },
          },
        },
      },
    ],
    "message": Object {
      "markdown": "Fix any of the following:
- ARIA role gridcell  is not allowed for given element.",
      "text": "Fix any of the following: ARIA role gridcell  is not allowed for given element.",
    },
    "ruleId": "aria-allowed-role",
    "ruleIndex": 3,
  },
  Object {
    "kind": "fail",
    "level": "error",
    "locations": Array [
      Object {
        "logicalLocations": Array [
          Object {
            "fullyQualifiedName": "#swatchColorPicker0-e-4",
            "kind": "element",
          },
        ],
        "physicalLocation": Object {
          "artifactLocation": Object {
            "index": 0,
            "uri": "about:blank",
          },
          "region": Object {
            "snippet": Object {
              "text": "<button type=\\"button\\" id=\\"swatchColorPicker0-e-4\\" data-index=\\"4\\" data-is-focusable=\\"true\\" class=\\"ms-Button ms-Button--action ms-Button--command colorCell-9\\" role=\\"gridcell\\" aria-selected=\\"false\\" title=\\"white\\" aria-label=\\"white\\">",
            },
          },
        },
      },
    ],
    "message": Object {
      "markdown": "Fix any of the following:
- ARIA role gridcell  is not allowed for given element.",
      "text": "Fix any of the following: ARIA role gridcell  is not allowed for given element.",
    },
    "ruleId": "aria-allowed-role",
    "ruleIndex": 3,
  },
  Object {
    "kind": "fail",
    "level": "error",
    "locations": Array [
      Object {
        "logicalLocations": Array [
          Object {
            "fullyQualifiedName": "#swatchColorPicker18-a-0",
            "kind": "element",
          },
        ],
        "physicalLocation": Object {
          "artifactLocation": Object {
            "index": 0,
            "uri": "about:blank",
          },
          "region": Object {
            "snippet": Object {
              "text": "<button type=\\"button\\" id=\\"swatchColorPicker18-a-0\\" data-index=\\"0\\" data-is-focusable=\\"true\\" class=\\"ms-Button ms-Button--action ms-Button--command colorCell-12\\" role=\\"gridcell\\" aria-selected=\\"false\\" title=\\"orange\\" aria-label=\\"orange\\">",
            },
          },
        },
      },
    ],
    "message": Object {
      "markdown": "Fix any of the following:
- ARIA role gridcell  is not allowed for given element.",
      "text": "Fix any of the following: ARIA role gridcell  is not allowed for given element.",
    },
    "ruleId": "aria-allowed-role",
    "ruleIndex": 3,
  },
  Object {
    "kind": "fail",
    "level": "error",
    "locations": Array [
      Object {
        "logicalLocations": Array [
          Object {
            "fullyQualifiedName": "#swatchColorPicker18-b-1",
            "kind": "element",
          },
        ],
        "physicalLocation": Object {
          "artifactLocation": Object {
            "index": 0,
            "uri": "about:blank",
          },
          "region": Object {
            "snippet": Object {
              "text": "<button type=\\"button\\" id=\\"swatchColorPicker18-b-1\\" data-index=\\"1\\" data-is-focusable=\\"true\\" class=\\"ms-Button ms-Button--action ms-Button--command colorCell-12\\" role=\\"gridcell\\" aria-selected=\\"false\\" title=\\"cyan\\" aria-label=\\"cyan\\">",
            },
          },
        },
      },
    ],
    "message": Object {
      "markdown": "Fix any of the following:
- ARIA role gridcell  is not allowed for given element.",
      "text": "Fix any of the following: ARIA role gridcell  is not allowed for given element.",
    },
    "ruleId": "aria-allowed-role",
    "ruleIndex": 3,
  },
  Object {
    "kind": "fail",
    "level": "error",
    "locations": Array [
      Object {
        "logicalLocations": Array [
          Object {
            "fullyQualifiedName": "#swatchColorPicker18-c-2",
            "kind": "element",
          },
        ],
        "physicalLocation": Object {
          "artifactLocation": Object {
            "index": 0,
            "uri": "about:blank",
          },
          "region": Object {
            "snippet": Object {
              "text": "<button type=\\"button\\" id=\\"swatchColorPicker18-c-2\\" data-index=\\"2\\" data-is-focusable=\\"true\\" class=\\"ms-Button ms-Button--action ms-Button--command colorCell-12\\" role=\\"gridcell\\" aria-selected=\\"false\\" title=\\"blueMagenta\\" aria-label=\\"blueMagenta\\">",
            },
          },
        },
      },
    ],
    "message": Object {
      "markdown": "Fix any of the following:
- ARIA role gridcell  is not allowed for given element.",
      "text": "Fix any of the following: ARIA role gridcell  is not allowed for given element.",
    },
    "ruleId": "aria-allowed-role",
    "ruleIndex": 3,
  },
  Object {
    "kind": "fail",
    "level": "error",
    "locations": Array [
      Object {
        "logicalLocations": Array [
          Object {
            "fullyQualifiedName": "#swatchColorPicker18-d-3",
            "kind": "element",
          },
        ],
        "physicalLocation": Object {
          "artifactLocation": Object {
            "index": 0,
            "uri": "about:blank",
          },
          "region": Object {
            "snippet": Object {
              "text": "<button type=\\"button\\" id=\\"swatchColorPicker18-d-3\\" data-index=\\"3\\" data-is-focusable=\\"true\\" class=\\"ms-Button ms-Button--action ms-Button--command colorCell-12\\" role=\\"gridcell\\" aria-selected=\\"false\\" title=\\"magenta\\" aria-label=\\"magenta\\">",
            },
          },
        },
      },
    ],
    "message": Object {
      "markdown": "Fix any of the following:
- ARIA role gridcell  is not allowed for given element.",
      "text": "Fix any of the following: ARIA role gridcell  is not allowed for given element.",
    },
    "ruleId": "aria-allowed-role",
    "ruleIndex": 3,
  },
  Object {
    "kind": "fail",
    "level": "error",
    "locations": Array [
      Object {
        "logicalLocations": Array [
          Object {
            "fullyQualifiedName": "#swatchColorPicker18-e-4",
            "kind": "element",
          },
        ],
        "physicalLocation": Object {
          "artifactLocation": Object {
            "index": 0,
            "uri": "about:blank",
          },
          "region": Object {
            "snippet": Object {
              "text": "<button type=\\"button\\" id=\\"swatchColorPicker18-e-4\\" data-index=\\"4\\" data-is-focusable=\\"true\\" class=\\"ms-Button ms-Button--action ms-Button--command colorCell-14\\" role=\\"gridcell\\" aria-selected=\\"false\\" title=\\"white\\" aria-label=\\"white\\">",
            },
          },
        },
      },
    ],
    "message": Object {
      "markdown": "Fix any of the following:
- ARIA role gridcell  is not allowed for given element.",
      "text": "Fix any of the following: ARIA role gridcell  is not allowed for given element.",
    },
    "ruleId": "aria-allowed-role",
    "ruleIndex": 3,
  },
  Object {
    "kind": "fail",
    "level": "error",
    "locations": Array [
      Object {
        "logicalLocations": Array [
          Object {
            "fullyQualifiedName": "#swatchColorPicker36-a-0",
            "kind": "element",
          },
        ],
        "physicalLocation": Object {
          "artifactLocation": Object {
            "index": 0,
            "uri": "about:blank",
          },
          "region": Object {
            "snippet": Object {
              "text": "<button type=\\"button\\" id=\\"swatchColorPicker36-a-0\\" data-index=\\"0\\" data-is-focusable=\\"true\\" class=\\"ms-Button ms-Button--action ms-Button--command colorCell-16\\" role=\\"gridcell\\" aria-selected=\\"false\\" title=\\"orange\\" aria-label=\\"orange\\">",
            },
          },
        },
      },
    ],
    "message": Object {
      "markdown": "Fix any of the following:
- ARIA role gridcell  is not allowed for given element.",
      "text": "Fix any of the following: ARIA role gridcell  is not allowed for given element.",
    },
    "ruleId": "aria-allowed-role",
    "ruleIndex": 3,
  },
  Object {
    "kind": "fail",
    "level": "error",
    "locations": Array [
      Object {
        "logicalLocations": Array [
          Object {
            "fullyQualifiedName": "#swatchColorPicker36-b-1",
            "kind": "element",
          },
        ],
        "physicalLocation": Object {
          "artifactLocation": Object {
            "index": 0,
            "uri": "about:blank",
          },
          "region": Object {
            "snippet": Object {
              "text": "<button type=\\"button\\" id=\\"swatchColorPicker36-b-1\\" data-index=\\"1\\" data-is-focusable=\\"true\\" class=\\"ms-Button ms-Button--action ms-Button--command colorCell-16\\" role=\\"gridcell\\" aria-selected=\\"false\\" title=\\"cyan\\" aria-label=\\"cyan\\">",
            },
          },
        },
      },
    ],
    "message": Object {
      "markdown": "Fix any of the following:
- ARIA role gridcell  is not allowed for given element.",
      "text": "Fix any of the following: ARIA role gridcell  is not allowed for given element.",
    },
    "ruleId": "aria-allowed-role",
    "ruleIndex": 3,
  },
  Object {
    "kind": "fail",
    "level": "error",
    "locations": Array [
      Object {
        "logicalLocations": Array [
          Object {
            "fullyQualifiedName": "#swatchColorPicker36-c-2",
            "kind": "element",
          },
        ],
        "physicalLocation": Object {
          "artifactLocation": Object {
            "index": 0,
            "uri": "about:blank",
          },
          "region": Object {
            "snippet": Object {
              "text": "<button type=\\"button\\" id=\\"swatchColorPicker36-c-2\\" data-index=\\"2\\" data-is-focusable=\\"true\\" class=\\"ms-Button ms-Button--action ms-Button--command colorCell-16\\" role=\\"gridcell\\" aria-selected=\\"false\\" title=\\"blueMagenta\\" aria-label=\\"blueMagenta\\">",
            },
          },
        },
      },
    ],
    "message": Object {
      "markdown": "Fix any of the following:
- ARIA role gridcell  is not allowed for given element.",
      "text": "Fix any of the following: ARIA role gridcell  is not allowed for given element.",
    },
    "ruleId": "aria-allowed-role",
    "ruleIndex": 3,
  },
  Object {
    "kind": "fail",
    "level": "error",
    "locations": Array [
      Object {
        "logicalLocations": Array [
          Object {
            "fullyQualifiedName": "#swatchColorPicker36-d-3",
            "kind": "element",
          },
        ],
        "physicalLocation": Object {
          "artifactLocation": Object {
            "index": 0,
            "uri": "about:blank",
          },
          "region": Object {
            "snippet": Object {
              "text": "<button type=\\"button\\" id=\\"swatchColorPicker36-d-3\\" data-index=\\"3\\" data-is-focusable=\\"true\\" class=\\"ms-Button ms-Button--action ms-Button--command colorCell-16\\" role=\\"gridcell\\" aria-selected=\\"false\\" title=\\"magenta\\" aria-label=\\"magenta\\">",
            },
          },
        },
      },
    ],
    "message": Object {
      "markdown": "Fix any of the following:
- ARIA role gridcell  is not allowed for given element.",
      "text": "Fix any of the following: ARIA role gridcell  is not allowed for given element.",
    },
    "ruleId": "aria-allowed-role",
    "ruleIndex": 3,
  },
  Object {
    "kind": "fail",
    "level": "error",
    "locations": Array [
      Object {
        "logicalLocations": Array [
          Object {
            "fullyQualifiedName": "#swatchColorPicker36-e-4",
            "kind": "element",
          },
        ],
        "physicalLocation": Object {
          "artifactLocation": Object {
            "index": 0,
            "uri": "about:blank",
          },
          "region": Object {
            "snippet": Object {
              "text": "<button type=\\"button\\" id=\\"swatchColorPicker36-e-4\\" data-index=\\"4\\" data-is-focusable=\\"true\\" class=\\"ms-Button ms-Button--action ms-Button--command colorCell-18\\" role=\\"gridcell\\" aria-selected=\\"false\\" title=\\"white\\" aria-label=\\"white\\">",
            },
          },
        },
      },
    ],
    "message": Object {
      "markdown": "Fix any of the following:
- ARIA role gridcell  is not allowed for given element.",
      "text": "Fix any of the following: ARIA role gridcell  is not allowed for given element.",
    },
    "ruleId": "aria-allowed-role",
    "ruleIndex": 3,
  },
  Object {
    "kind": "fail",
    "level": "error",
    "locations": Array [
      Object {
        "logicalLocations": Array [
          Object {
            "fullyQualifiedName": "#swatchColorPicker54-a-0",
            "kind": "element",
          },
        ],
        "physicalLocation": Object {
          "artifactLocation": Object {
            "index": 0,
            "uri": "about:blank",
          },
          "region": Object {
            "snippet": Object {
              "text": "<button type=\\"button\\" id=\\"swatchColorPicker54-a-0\\" data-index=\\"0\\" data-is-focusable=\\"true\\" class=\\"ms-Button ms-Button--action ms-Button--command colorCell-20\\" role=\\"gridcell\\" aria-selected=\\"false\\" title=\\"red\\" aria-label=\\"red\\">",
            },
          },
        },
      },
    ],
    "message": Object {
      "markdown": "Fix any of the following:
- ARIA role gridcell  is not allowed for given element.",
      "text": "Fix any of the following: ARIA role gridcell  is not allowed for given element.",
    },
    "ruleId": "aria-allowed-role",
    "ruleIndex": 3,
  },
  Object {
    "kind": "fail",
    "level": "error",
    "locations": Array [
      Object {
        "logicalLocations": Array [
          Object {
            "fullyQualifiedName": "#swatchColorPicker54-b-1",
            "kind": "element",
          },
        ],
        "physicalLocation": Object {
          "artifactLocation": Object {
            "index": 0,
            "uri": "about:blank",
          },
          "region": Object {
            "snippet": Object {
              "text": "<button type=\\"button\\" id=\\"swatchColorPicker54-b-1\\" data-index=\\"1\\" data-is-focusable=\\"true\\" class=\\"ms-Button ms-Button--action ms-Button--command colorCell-20\\" role=\\"gridcell\\" aria-selected=\\"false\\" title=\\"orange\\" aria-label=\\"orange\\">",
            },
          },
        },
      },
    ],
    "message": Object {
      "markdown": "Fix any of the following:
- ARIA role gridcell  is not allowed for given element.",
      "text": "Fix any of the following: ARIA role gridcell  is not allowed for given element.",
    },
    "ruleId": "aria-allowed-role",
    "ruleIndex": 3,
  },
  Object {
    "kind": "fail",
    "level": "error",
    "locations": Array [
      Object {
        "logicalLocations": Array [
          Object {
            "fullyQualifiedName": "#swatchColorPicker54-c-2",
            "kind": "element",
          },
        ],
        "physicalLocation": Object {
          "artifactLocation": Object {
            "index": 0,
            "uri": "about:blank",
          },
          "region": Object {
            "snippet": Object {
              "text": "<button type=\\"button\\" id=\\"swatchColorPicker54-c-2\\" data-index=\\"2\\" data-is-focusable=\\"true\\" class=\\"ms-Button ms-Button--action ms-Button--command colorCell-20\\" role=\\"gridcell\\" aria-selected=\\"false\\" title=\\"orangeYellow\\" aria-label=\\"orangeYellow\\">",
            },
          },
        },
      },
    ],
    "message": Object {
      "markdown": "Fix any of the following:
- ARIA role gridcell  is not allowed for given element.",
      "text": "Fix any of the following: ARIA role gridcell  is not allowed for given element.",
    },
    "ruleId": "aria-allowed-role",
    "ruleIndex": 3,
  },
  Object {
    "kind": "fail",
    "level": "error",
    "locations": Array [
      Object {
        "logicalLocations": Array [
          Object {
            "fullyQualifiedName": "#swatchColorPicker54-d-3",
            "kind": "element",
          },
        ],
        "physicalLocation": Object {
          "artifactLocation": Object {
            "index": 0,
            "uri": "about:blank",
          },
          "region": Object {
            "snippet": Object {
              "text": "<button type=\\"button\\" id=\\"swatchColorPicker54-d-3\\" data-index=\\"3\\" data-is-focusable=\\"true\\" class=\\"ms-Button ms-Button--action ms-Button--command colorCell-20\\" role=\\"gridcell\\" aria-selected=\\"false\\" title=\\"yellowGreen\\" aria-label=\\"yellowGreen\\">",
            },
          },
        },
      },
    ],
    "message": Object {
      "markdown": "Fix any of the following:
- ARIA role gridcell  is not allowed for given element.",
      "text": "Fix any of the following: ARIA role gridcell  is not allowed for given element.",
    },
    "ruleId": "aria-allowed-role",
    "ruleIndex": 3,
  },
  Object {
    "kind": "fail",
    "level": "error",
    "locations": Array [
      Object {
        "logicalLocations": Array [
          Object {
            "fullyQualifiedName": "#swatchColorPicker54-e-4",
            "kind": "element",
          },
        ],
        "physicalLocation": Object {
          "artifactLocation": Object {
            "index": 0,
            "uri": "about:blank",
          },
          "region": Object {
            "snippet": Object {
              "text": "<button type=\\"button\\" id=\\"swatchColorPicker54-e-4\\" data-index=\\"4\\" data-is-focusable=\\"true\\" class=\\"ms-Button ms-Button--action ms-Button--command colorCell-20\\" role=\\"gridcell\\" aria-selected=\\"false\\" title=\\"green\\" aria-label=\\"green\\">",
            },
          },
        },
      },
    ],
    "message": Object {
      "markdown": "Fix any of the following:
- ARIA role gridcell  is not allowed for given element.",
      "text": "Fix any of the following: ARIA role gridcell  is not allowed for given element.",
    },
    "ruleId": "aria-allowed-role",
    "ruleIndex": 3,
  },
  Object {
    "kind": "fail",
    "level": "error",
    "locations": Array [
      Object {
        "logicalLocations": Array [
          Object {
            "fullyQualifiedName": "#swatchColorPicker54-f-5",
            "kind": "element",
          },
        ],
        "physicalLocation": Object {
          "artifactLocation": Object {
            "index": 0,
            "uri": "about:blank",
          },
          "region": Object {
            "snippet": Object {
              "text": "<button type=\\"button\\" id=\\"swatchColorPicker54-f-5\\" data-index=\\"5\\" data-is-focusable=\\"true\\" class=\\"ms-Button ms-Button--action ms-Button--command colorCell-20\\" role=\\"gridcell\\" aria-selected=\\"false\\" title=\\"cyan\\" aria-label=\\"cyan\\">",
            },
          },
        },
      },
    ],
    "message": Object {
      "markdown": "Fix any of the following:
- ARIA role gridcell  is not allowed for given element.",
      "text": "Fix any of the following: ARIA role gridcell  is not allowed for given element.",
    },
    "ruleId": "aria-allowed-role",
    "ruleIndex": 3,
  },
  Object {
    "kind": "fail",
    "level": "error",
    "locations": Array [
      Object {
        "logicalLocations": Array [
          Object {
            "fullyQualifiedName": "#swatchColorPicker54-g-6",
            "kind": "element",
          },
        ],
        "physicalLocation": Object {
          "artifactLocation": Object {
            "index": 0,
            "uri": "about:blank",
          },
          "region": Object {
            "snippet": Object {
              "text": "<button type=\\"button\\" id=\\"swatchColorPicker54-g-6\\" data-index=\\"6\\" data-is-focusable=\\"true\\" class=\\"ms-Button ms-Button--action ms-Button--command colorCell-20\\" role=\\"gridcell\\" aria-selected=\\"false\\" title=\\"cyanBlue\\" aria-label=\\"cyanBlue\\">",
            },
          },
        },
      },
    ],
    "message": Object {
      "markdown": "Fix any of the following:
- ARIA role gridcell  is not allowed for given element.",
      "text": "Fix any of the following: ARIA role gridcell  is not allowed for given element.",
    },
    "ruleId": "aria-allowed-role",
    "ruleIndex": 3,
  },
  Object {
    "kind": "fail",
    "level": "error",
    "locations": Array [
      Object {
        "logicalLocations": Array [
          Object {
            "fullyQualifiedName": "#swatchColorPicker54-h-7",
            "kind": "element",
          },
        ],
        "physicalLocation": Object {
          "artifactLocation": Object {
            "index": 0,
            "uri": "about:blank",
          },
          "region": Object {
            "snippet": Object {
              "text": "<button type=\\"button\\" id=\\"swatchColorPicker54-h-7\\" data-index=\\"7\\" data-is-focusable=\\"true\\" class=\\"ms-Button ms-Button--action ms-Button--command colorCell-20\\" role=\\"gridcell\\" aria-selected=\\"false\\" title=\\"magenta\\" aria-label=\\"magenta\\">",
            },
          },
        },
      },
    ],
    "message": Object {
      "markdown": "Fix any of the following:
- ARIA role gridcell  is not allowed for given element.",
      "text": "Fix any of the following: ARIA role gridcell  is not allowed for given element.",
    },
    "ruleId": "aria-allowed-role",
    "ruleIndex": 3,
  },
  Object {
    "kind": "fail",
    "level": "error",
    "locations": Array [
      Object {
        "logicalLocations": Array [
          Object {
            "fullyQualifiedName": "#swatchColorPicker54-i-8",
            "kind": "element",
          },
        ],
        "physicalLocation": Object {
          "artifactLocation": Object {
            "index": 0,
            "uri": "about:blank",
          },
          "region": Object {
            "snippet": Object {
              "text": "<button type=\\"button\\" id=\\"swatchColorPicker54-i-8\\" data-index=\\"8\\" data-is-focusable=\\"true\\" class=\\"ms-Button ms-Button--action ms-Button--command colorCell-20\\" role=\\"gridcell\\" aria-selected=\\"false\\" title=\\"magentaPink\\" aria-label=\\"magentaPink\\">",
            },
          },
        },
      },
    ],
    "message": Object {
      "markdown": "Fix any of the following:
- ARIA role gridcell  is not allowed for given element.",
      "text": "Fix any of the following: ARIA role gridcell  is not allowed for given element.",
    },
    "ruleId": "aria-allowed-role",
    "ruleIndex": 3,
  },
  Object {
    "kind": "fail",
    "level": "error",
    "locations": Array [
      Object {
        "logicalLocations": Array [
          Object {
            "fullyQualifiedName": "#swatchColorPicker54-j-9",
            "kind": "element",
          },
        ],
        "physicalLocation": Object {
          "artifactLocation": Object {
            "index": 0,
            "uri": "about:blank",
          },
          "region": Object {
            "snippet": Object {
              "text": "<button type=\\"button\\" id=\\"swatchColorPicker54-j-9\\" data-index=\\"9\\" data-is-focusable=\\"true\\" class=\\"ms-Button ms-Button--action ms-Button--command colorCell-20\\" role=\\"gridcell\\" aria-selected=\\"false\\" title=\\"black\\" aria-label=\\"black\\">",
            },
          },
        },
      },
    ],
    "message": Object {
      "markdown": "Fix any of the following:
- ARIA role gridcell  is not allowed for given element.",
      "text": "Fix any of the following: ARIA role gridcell  is not allowed for given element.",
    },
    "ruleId": "aria-allowed-role",
    "ruleIndex": 3,
  },
  Object {
    "kind": "fail",
    "level": "error",
    "locations": Array [
      Object {
        "logicalLocations": Array [
          Object {
            "fullyQualifiedName": "#swatchColorPicker54-k-10",
            "kind": "element",
          },
        ],
        "physicalLocation": Object {
          "artifactLocation": Object {
            "index": 0,
            "uri": "about:blank",
          },
          "region": Object {
            "snippet": Object {
              "text": "<button type=\\"button\\" id=\\"swatchColorPicker54-k-10\\" data-index=\\"10\\" data-is-focusable=\\"true\\" class=\\"ms-Button ms-Button--action ms-Button--command colorCell-20\\" role=\\"gridcell\\" aria-selected=\\"false\\" title=\\"gray\\" aria-label=\\"gray\\">",
            },
          },
        },
      },
    ],
    "message": Object {
      "markdown": "Fix any of the following:
- ARIA role gridcell  is not allowed for given element.",
      "text": "Fix any of the following: ARIA role gridcell  is not allowed for given element.",
    },
    "ruleId": "aria-allowed-role",
    "ruleIndex": 3,
  },
  Object {
    "kind": "fail",
    "level": "error",
    "locations": Array [
      Object {
        "logicalLocations": Array [
          Object {
            "fullyQualifiedName": "#swatchColorPicker54-l-11",
            "kind": "element",
          },
        ],
        "physicalLocation": Object {
          "artifactLocation": Object {
            "index": 0,
            "uri": "about:blank",
          },
          "region": Object {
            "snippet": Object {
              "text": "<button type=\\"button\\" id=\\"swatchColorPicker54-l-11\\" data-index=\\"11\\" data-is-focusable=\\"true\\" class=\\"ms-Button ms-Button--action ms-Button--command colorCell-20\\" role=\\"gridcell\\" aria-selected=\\"false\\" title=\\"gray20\\" aria-label=\\"gray20\\">",
            },
          },
        },
      },
    ],
    "message": Object {
      "markdown": "Fix any of the following:
- ARIA role gridcell  is not allowed for given element.",
      "text": "Fix any of the following: ARIA role gridcell  is not allowed for given element.",
    },
    "ruleId": "aria-allowed-role",
    "ruleIndex": 3,
  },
  Object {
    "kind": "fail",
    "level": "error",
    "locations": Array [
      Object {
        "logicalLocations": Array [
          Object {
            "fullyQualifiedName": "#swatchColorPicker93-a-0",
            "kind": "element",
          },
        ],
        "physicalLocation": Object {
          "artifactLocation": Object {
            "index": 0,
            "uri": "about:blank",
          },
          "region": Object {
            "snippet": Object {
              "text": "<button type=\\"button\\" id=\\"swatchColorPicker93-a-0\\" data-index=\\"0\\" data-is-focusable=\\"false\\" class=\\"ms-Button ms-Button--action ms-Button--command undefined is-disabled colorCell-22\\" role=\\"gridcell\\" aria-selected=\\"false\\" title=\\"orange\\" disabled=\\"\\" aria-label=\\"orange\\" aria-disabled=\\"true\\">",
            },
          },
        },
      },
    ],
    "message": Object {
      "markdown": "Fix any of the following:
- ARIA role gridcell  is not allowed for given element.",
      "text": "Fix any of the following: ARIA role gridcell  is not allowed for given element.",
    },
    "ruleId": "aria-allowed-role",
    "ruleIndex": 3,
  },
  Object {
    "kind": "fail",
    "level": "error",
    "locations": Array [
      Object {
        "logicalLocations": Array [
          Object {
            "fullyQualifiedName": "#swatchColorPicker93-b-1",
            "kind": "element",
          },
        ],
        "physicalLocation": Object {
          "artifactLocation": Object {
            "index": 0,
            "uri": "about:blank",
          },
          "region": Object {
            "snippet": Object {
              "text": "<button type=\\"button\\" id=\\"swatchColorPicker93-b-1\\" data-index=\\"1\\" data-is-focusable=\\"false\\" class=\\"ms-Button ms-Button--action ms-Button--command undefined is-disabled colorCell-22\\" role=\\"gridcell\\" aria-selected=\\"false\\" title=\\"cyan\\" disabled=\\"\\" aria-label=\\"cyan\\" aria-disabled=\\"true\\">",
            },
          },
        },
      },
    ],
    "message": Object {
      "markdown": "Fix any of the following:
- ARIA role gridcell  is not allowed for given element.",
      "text": "Fix any of the following: ARIA role gridcell  is not allowed for given element.",
    },
    "ruleId": "aria-allowed-role",
    "ruleIndex": 3,
  },
  Object {
    "kind": "fail",
    "level": "error",
    "locations": Array [
      Object {
        "logicalLocations": Array [
          Object {
            "fullyQualifiedName": "#swatchColorPicker93-c-2",
            "kind": "element",
          },
        ],
        "physicalLocation": Object {
          "artifactLocation": Object {
            "index": 0,
            "uri": "about:blank",
          },
          "region": Object {
            "snippet": Object {
              "text": "<button type=\\"button\\" id=\\"swatchColorPicker93-c-2\\" data-index=\\"2\\" data-is-focusable=\\"false\\" class=\\"ms-Button ms-Button--action ms-Button--command undefined is-disabled colorCell-22\\" role=\\"gridcell\\" aria-selected=\\"false\\" title=\\"blueMagenta\\" disabled=\\"\\" aria-label=\\"blueMagenta\\" aria-disabled=\\"true\\">",
            },
          },
        },
      },
    ],
    "message": Object {
      "markdown": "Fix any of the following:
- ARIA role gridcell  is not allowed for given element.",
      "text": "Fix any of the following: ARIA role gridcell  is not allowed for given element.",
    },
    "ruleId": "aria-allowed-role",
    "ruleIndex": 3,
  },
  Object {
    "kind": "fail",
    "level": "error",
    "locations": Array [
      Object {
        "logicalLocations": Array [
          Object {
            "fullyQualifiedName": "#swatchColorPicker93-d-3",
            "kind": "element",
          },
        ],
        "physicalLocation": Object {
          "artifactLocation": Object {
            "index": 0,
            "uri": "about:blank",
          },
          "region": Object {
            "snippet": Object {
              "text": "<button type=\\"button\\" id=\\"swatchColorPicker93-d-3\\" data-index=\\"3\\" data-is-focusable=\\"false\\" class=\\"ms-Button ms-Button--action ms-Button--command undefined is-disabled colorCell-22\\" role=\\"gridcell\\" aria-selected=\\"false\\" title=\\"magenta\\" disabled=\\"\\" aria-label=\\"magenta\\" aria-disabled=\\"true\\">",
            },
          },
        },
      },
    ],
    "message": Object {
      "markdown": "Fix any of the following:
- ARIA role gridcell  is not allowed for given element.",
      "text": "Fix any of the following: ARIA role gridcell  is not allowed for given element.",
    },
    "ruleId": "aria-allowed-role",
    "ruleIndex": 3,
  },
  Object {
    "kind": "fail",
    "level": "error",
    "locations": Array [
      Object {
        "logicalLocations": Array [
          Object {
            "fullyQualifiedName": "#swatchColorPicker93-e-4",
            "kind": "element",
          },
        ],
        "physicalLocation": Object {
          "artifactLocation": Object {
            "index": 0,
            "uri": "about:blank",
          },
          "region": Object {
            "snippet": Object {
              "text": "<button type=\\"button\\" id=\\"swatchColorPicker93-e-4\\" data-index=\\"4\\" data-is-focusable=\\"false\\" class=\\"ms-Button ms-Button--action ms-Button--command undefined is-disabled colorCell-24\\" role=\\"gridcell\\" aria-selected=\\"false\\" title=\\"white\\" disabled=\\"\\" aria-label=\\"white\\" aria-disabled=\\"true\\">",
            },
          },
        },
      },
    ],
    "message": Object {
      "markdown": "Fix any of the following:
- ARIA role gridcell  is not allowed for given element.",
      "text": "Fix any of the following: ARIA role gridcell  is not allowed for given element.",
    },
    "ruleId": "aria-allowed-role",
    "ruleIndex": 3,
  },
]
`;

exports[`a11y test checks accessibility of TeachingBubble (TeachingBubble.Basic.Example) 1`] = `Array []`;

exports[`a11y test checks accessibility of TeachingBubble (TeachingBubble.Condensed.Example) 1`] = `Array []`;

exports[`a11y test checks accessibility of TeachingBubble (TeachingBubble.Illustration.Example) 1`] = `Array []`;

exports[`a11y test checks accessibility of TeachingBubble (TeachingBubble.SmallHeadline.Example) 1`] = `Array []`;

exports[`a11y test checks accessibility of TeachingBubble (TeachingBubble.WideIllustration.Example) 1`] = `Array []`;

exports[`a11y test checks accessibility of Text (Text.Block.Example) 1`] = `Array []`;

exports[`a11y test checks accessibility of Text (Text.Ramp.Example) 1`] = `Array []`;

exports[`a11y test checks accessibility of Text (Text.Wrap.Example) 1`] = `Array []`;

exports[`a11y test checks accessibility of TextField (TextField.Basic.Example) 1`] = `
Array [
  Object {
    "kind": "fail",
    "level": "error",
    "locations": Array [
      Object {
        "logicalLocations": Array [
          Object {
            "fullyQualifiedName": "#TextField12",
            "kind": "element",
          },
        ],
        "physicalLocation": Object {
          "artifactLocation": Object {
            "index": 0,
            "uri": "about:blank",
          },
          "region": Object {
            "snippet": Object {
              "text": "<input type=\\"text\\" id=\\"TextField12\\" required=\\"\\" value=\\"\\" class=\\"ms-TextField-field field-5\\" aria-invalid=\\"false\\">",
            },
          },
        },
      },
    ],
    "message": Object {
      "markdown": "Fix any of the following:
- aria-label attribute does not exist or is empty.
- aria-labelledby attribute does not exist, references elements that do not exist or references elements that are empty.
- Form element does not have an implicit (wrapped) &lt;label>.
- Form element does not have an explicit &lt;label>.
- Element has no title attribute or the title attribute is empty.",
      "text": "Fix any of the following: aria-label attribute does not exist or is empty. aria-labelledby attribute does not exist, references elements that do not exist or references elements that are empty. Form element does not have an implicit (wrapped) <label>. Form element does not have an explicit <label>. Element has no title attribute or the title attribute is empty.",
    },
    "ruleId": "label",
    "ruleIndex": 34,
  },
]
`;

exports[`a11y test checks accessibility of TextField (TextField.Borderless.Example) 1`] = `Array []`;

exports[`a11y test checks accessibility of TextField (TextField.Controlled.Example) 1`] = `Array []`;

exports[`a11y test checks accessibility of TextField (TextField.CustomRender.Example) 1`] = `
Array [
  Object {
    "kind": "fail",
    "level": "error",
    "locations": Array [
      Object {
        "logicalLocations": Array [
          Object {
            "fullyQualifiedName": "#TextField2",
            "kind": "element",
          },
        ],
        "physicalLocation": Object {
          "artifactLocation": Object {
            "index": 0,
            "uri": "about:blank",
          },
          "region": Object {
            "snippet": Object {
              "text": "<input type=\\"text\\" id=\\"TextField2\\" aria-labelledby=\\"TextFieldLabel4\\" value=\\"\\" class=\\"ms-TextField-field field-4\\" aria-describedby=\\"TextFieldDescription3\\" aria-invalid=\\"false\\">",
            },
          },
        },
      },
    ],
    "message": Object {
      "markdown": "Fix all of the following:
- Invalid ARIA attribute value: aria-labelledby=\\"TextFieldLabel4\\".",
      "text": "Fix all of the following: Invalid ARIA attribute value: aria-labelledby=\\"TextFieldLabel4\\".",
    },
    "ruleId": "aria-valid-attr-value",
    "ruleIndex": 12,
  },
  Object {
    "kind": "fail",
    "level": "error",
    "locations": Array [
      Object {
        "logicalLocations": Array [
          Object {
            "fullyQualifiedName": "#TextField2",
            "kind": "element",
          },
        ],
        "physicalLocation": Object {
          "artifactLocation": Object {
            "index": 0,
            "uri": "about:blank",
          },
          "region": Object {
            "snippet": Object {
              "text": "<input type=\\"text\\" id=\\"TextField2\\" aria-labelledby=\\"TextFieldLabel4\\" value=\\"\\" class=\\"ms-TextField-field field-4\\" aria-describedby=\\"TextFieldDescription3\\" aria-invalid=\\"false\\">",
            },
          },
        },
      },
    ],
    "message": Object {
      "markdown": "Fix all of the following:
- Only title used to generate label for form element.",
      "text": "Fix all of the following: Only title used to generate label for form element.",
    },
    "ruleId": "label-title-only",
    "ruleIndex": 35,
  },
  Object {
    "kind": "fail",
    "level": "error",
    "locations": Array [
      Object {
        "logicalLocations": Array [
          Object {
            "fullyQualifiedName": "#TextField2",
            "kind": "element",
          },
        ],
        "physicalLocation": Object {
          "artifactLocation": Object {
            "index": 0,
            "uri": "about:blank",
          },
          "region": Object {
            "snippet": Object {
              "text": "<input type=\\"text\\" id=\\"TextField2\\" aria-labelledby=\\"TextFieldLabel4\\" value=\\"\\" class=\\"ms-TextField-field field-4\\" aria-describedby=\\"TextFieldDescription3\\" aria-invalid=\\"false\\">",
            },
          },
        },
      },
    ],
    "message": Object {
      "markdown": "Fix any of the following:
- aria-label attribute does not exist or is empty.
- aria-labelledby attribute does not exist, references elements that do not exist or references elements that are empty.
- Form element does not have an implicit (wrapped) &lt;label>.
- Form element does not have an explicit &lt;label>.
- Element has no title attribute or the title attribute is empty.",
      "text": "Fix any of the following: aria-label attribute does not exist or is empty. aria-labelledby attribute does not exist, references elements that do not exist or references elements that are empty. Form element does not have an implicit (wrapped) <label>. Form element does not have an explicit <label>. Element has no title attribute or the title attribute is empty.",
    },
    "ruleId": "label",
    "ruleIndex": 34,
  },
]
`;

exports[`a11y test checks accessibility of TextField (TextField.ErrorMessage.Example) 1`] = `Array []`;

exports[`a11y test checks accessibility of TextField (TextField.Masked.Example) 1`] = `Array []`;

exports[`a11y test checks accessibility of TextField (TextField.Multiline.Example) 1`] = `Array []`;

exports[`a11y test checks accessibility of TextField (TextField.PrefixAndSuffix.Example) 1`] = `
Array [
  Object {
    "kind": "fail",
    "level": "error",
    "locations": Array [
      Object {
        "logicalLocations": Array [
          Object {
            "fullyQualifiedName": ".prefix-15 > span",
            "kind": "element",
          },
        ],
        "physicalLocation": Object {
          "artifactLocation": Object {
            "index": 0,
            "uri": "about:blank",
          },
          "region": Object {
            "snippet": Object {
              "text": "<span style=\\"padding-bottom:1px\\">https://</span>",
            },
          },
        },
      },
    ],
    "message": Object {
      "markdown": "Fix any of the following:
- Element has insufficient color contrast of 2.35 (foreground color: #a19f9d, background color: #f3f2f1, font size: 10.5pt, font weight: normal). Expected contrast ratio of 4.5:1.",
      "text": "Fix any of the following: Element has insufficient color contrast of 2.35 (foreground color: #a19f9d, background color: #f3f2f1, font size: 10.5pt, font weight: normal). Expected contrast ratio of 4.5:1.",
    },
    "ruleId": "color-contrast",
    "ruleIndex": 17,
  },
]
`;

exports[`a11y test checks accessibility of TextField (TextField.Styled.Example) 1`] = `Array []`;

exports[`a11y test checks accessibility of Toggle (Toggle.Basic.Example) 1`] = `Array []`;

exports[`a11y test checks accessibility of Tooltip (Tooltip.Absolute.Position.Example) 1`] = `
Array [
  Object {
    "kind": "fail",
    "level": "error",
    "locations": Array [
      Object {
        "logicalLocations": Array [
          Object {
            "fullyQualifiedName": "#targetButton1",
            "kind": "element",
          },
        ],
        "physicalLocation": Object {
          "artifactLocation": Object {
            "index": 0,
            "uri": "about:blank",
          },
          "region": Object {
            "snippet": Object {
              "text": "<button type=\\"button\\" id=\\"targetButton1\\" aria-labelledby=\\"tooltipHost0\\" style=\\"position:absolute;top:50px;left:200px\\" class=\\"ms-Button ms-Button--default root-1\\" data-is-focusable=\\"true\\">",
            },
          },
        },
      },
    ],
    "message": Object {
      "markdown": "Fix all of the following:
- Invalid ARIA attribute value: aria-labelledby=\\"tooltipHost0\\".",
      "text": "Fix all of the following: Invalid ARIA attribute value: aria-labelledby=\\"tooltipHost0\\".",
    },
    "ruleId": "aria-valid-attr-value",
    "ruleIndex": 12,
  },
]
`;

exports[`a11y test checks accessibility of Tooltip (Tooltip.Basic.Example) 1`] = `
Array [
  Object {
    "kind": "fail",
    "level": "error",
    "locations": Array [
      Object {
        "logicalLocations": Array [
          Object {
            "fullyQualifiedName": "button",
            "kind": "element",
          },
        ],
        "physicalLocation": Object {
          "artifactLocation": Object {
            "index": 0,
            "uri": "about:blank",
          },
          "region": Object {
            "snippet": Object {
              "text": "<button type=\\"button\\" aria-labelledby=\\"tooltipHost0\\" class=\\"ms-Button ms-Button--default root-1\\" data-is-focusable=\\"true\\">",
            },
          },
        },
      },
    ],
    "message": Object {
      "markdown": "Fix all of the following:
- Invalid ARIA attribute value: aria-labelledby=\\"tooltipHost0\\".",
      "text": "Fix all of the following: Invalid ARIA attribute value: aria-labelledby=\\"tooltipHost0\\".",
    },
    "ruleId": "aria-valid-attr-value",
    "ruleIndex": 12,
  },
]
`;

exports[`a11y test checks accessibility of Tooltip (Tooltip.Custom.Example) 1`] = `
Array [
  Object {
    "kind": "fail",
    "level": "error",
    "locations": Array [
      Object {
        "logicalLocations": Array [
          Object {
            "fullyQualifiedName": "button",
            "kind": "element",
          },
        ],
        "physicalLocation": Object {
          "artifactLocation": Object {
            "index": 0,
            "uri": "about:blank",
          },
          "region": Object {
            "snippet": Object {
              "text": "<button type=\\"button\\" aria-labelledby=\\"tooltipHost0\\" class=\\"ms-Button ms-Button--default root-1\\" data-is-focusable=\\"true\\">",
            },
          },
        },
      },
    ],
    "message": Object {
      "markdown": "Fix all of the following:
- Invalid ARIA attribute value: aria-labelledby=\\"tooltipHost0\\".",
      "text": "Fix all of the following: Invalid ARIA attribute value: aria-labelledby=\\"tooltipHost0\\".",
    },
    "ruleId": "aria-valid-attr-value",
    "ruleIndex": 12,
  },
]
`;

exports[`a11y test checks accessibility of Tooltip (Tooltip.Display.Example) 1`] = `
Array [
  Object {
    "kind": "fail",
    "level": "error",
    "locations": Array [
      Object {
        "logicalLocations": Array [
          Object {
            "fullyQualifiedName": "button[aria-labelledby=\\"tooltipHost10\\"]",
            "kind": "element",
          },
        ],
        "physicalLocation": Object {
          "artifactLocation": Object {
            "index": 0,
            "uri": "about:blank",
          },
          "region": Object {
            "snippet": Object {
              "text": "<button style=\\"font-size:2em\\" aria-labelledby=\\"tooltipHost10\\">Hover Over Me</button>",
            },
          },
        },
      },
    ],
    "message": Object {
      "markdown": "Fix all of the following:
- Invalid ARIA attribute value: aria-labelledby=\\"tooltipHost10\\".",
      "text": "Fix all of the following: Invalid ARIA attribute value: aria-labelledby=\\"tooltipHost10\\".",
    },
    "ruleId": "aria-valid-attr-value",
    "ruleIndex": 12,
  },
  Object {
    "kind": "fail",
    "level": "error",
    "locations": Array [
      Object {
        "logicalLocations": Array [
          Object {
            "fullyQualifiedName": "button[aria-labelledby=\\"tooltipHost21\\"]",
            "kind": "element",
          },
        ],
        "physicalLocation": Object {
          "artifactLocation": Object {
            "index": 0,
            "uri": "about:blank",
          },
          "region": Object {
            "snippet": Object {
              "text": "<button style=\\"font-size:2em\\" aria-labelledby=\\"tooltipHost21\\">Hover Over Me</button>",
            },
          },
        },
      },
    ],
    "message": Object {
      "markdown": "Fix all of the following:
- Invalid ARIA attribute value: aria-labelledby=\\"tooltipHost21\\".",
      "text": "Fix all of the following: Invalid ARIA attribute value: aria-labelledby=\\"tooltipHost21\\".",
    },
    "ruleId": "aria-valid-attr-value",
    "ruleIndex": 12,
  },
]
`;

exports[`a11y test checks accessibility of Tooltip (Tooltip.Interactive.Example) 1`] = `
Array [
  Object {
    "kind": "fail",
    "level": "error",
    "locations": Array [
      Object {
        "logicalLocations": Array [
          Object {
            "fullyQualifiedName": "button",
            "kind": "element",
          },
        ],
        "physicalLocation": Object {
          "artifactLocation": Object {
            "index": 0,
            "uri": "about:blank",
          },
          "region": Object {
            "snippet": Object {
              "text": "<button type=\\"button\\" aria-labelledby=\\"tooltipHost0\\" class=\\"ms-Button ms-Button--default root-1\\" data-is-focusable=\\"true\\">",
            },
          },
        },
      },
    ],
    "message": Object {
      "markdown": "Fix all of the following:
- Invalid ARIA attribute value: aria-labelledby=\\"tooltipHost0\\".",
      "text": "Fix all of the following: Invalid ARIA attribute value: aria-labelledby=\\"tooltipHost0\\".",
    },
    "ruleId": "aria-valid-attr-value",
    "ruleIndex": 12,
  },
]
`;

exports[`a11y test checks accessibility of Tooltip (Tooltip.NoScroll.Example) 1`] = `
Array [
  Object {
    "kind": "fail",
    "level": "error",
    "locations": Array [
      Object {
        "logicalLocations": Array [
          Object {
            "fullyQualifiedName": "button",
            "kind": "element",
          },
        ],
        "physicalLocation": Object {
          "artifactLocation": Object {
            "index": 0,
            "uri": "about:blank",
          },
          "region": Object {
            "snippet": Object {
              "text": "<button type=\\"button\\" aria-labelledby=\\"text-tooltip0\\" class=\\"ms-Button ms-Button--default root-1\\" data-is-focusable=\\"true\\">",
            },
          },
        },
      },
    ],
    "message": Object {
      "markdown": "Fix all of the following:
- Invalid ARIA attribute value: aria-labelledby=\\"text-tooltip0\\".",
      "text": "Fix all of the following: Invalid ARIA attribute value: aria-labelledby=\\"text-tooltip0\\".",
    },
    "ruleId": "aria-valid-attr-value",
    "ruleIndex": 12,
  },
]
`;

exports[`a11y test checks accessibility of Tooltip (Tooltip.Overflow.Example) 1`] = `Array []`;

exports[`a11y test checks accessibility of pickers (TagPicker.Basic.Example) 1`] = `Array []`;

exports[`a11y test checks accessibility of pickers/PeoplePicker (PeoplePicker.Types.Example) 1`] = `Array []`;<|MERGE_RESOLUTION|>--- conflicted
+++ resolved
@@ -657,27 +657,18 @@
       Object {
         "logicalLocations": Array [
           Object {
-<<<<<<< HEAD
-            "snippet": Object {
-              "text": "<button role=\\"gridcell\\" class=\\"ms-DatePicker-monthOption\\" aria-label=\\"May 2020\\" aria-selected=\\"false\\" data-is-focusable=\\"true\\" type=\\"button\\">Jan</button>",
-            },
-          },
-        ],
-        "fullyQualifiedLogicalName": ".ms-DatePicker-monthOption[aria-label=\\"May\\\\ 2020\\"][role=\\"gridcell\\"]:nth-child(1)",
-=======
-            "fullyQualifiedName": "button[aria-label=\\"July\\\\ 2016\\"]",
-            "kind": "element",
-          },
-        ],
->>>>>>> 3a7a5aa2
-        "physicalLocation": Object {
-          "artifactLocation": Object {
-            "index": 0,
-            "uri": "about:blank",
-          },
-          "region": Object {
-            "snippet": Object {
-              "text": "<button role=\\"gridcell\\" class=\\"ms-DatePicker-monthOption\\" aria-label=\\"July 2016\\" aria-selected=\\"false\\" data-is-focusable=\\"true\\" type=\\"button\\">Jan</button>",
+            "fullyQualifiedName": "button[aria-label=\\"June\\\\ 2016\\"]",
+            "kind": "element",
+          },
+        ],
+        "physicalLocation": Object {
+          "artifactLocation": Object {
+            "index": 0,
+            "uri": "about:blank",
+          },
+          "region": Object {
+            "snippet": Object {
+              "text": "<button role=\\"gridcell\\" class=\\"ms-DatePicker-monthOption\\" aria-label=\\"June 2016\\" aria-selected=\\"false\\" data-is-focusable=\\"true\\" type=\\"button\\">Jan</button>",
             },
           },
         },
@@ -688,49 +679,28 @@
 - ARIA role gridcell  is not allowed for given element.",
       "text": "Fix any of the following: ARIA role gridcell  is not allowed for given element.",
     },
-<<<<<<< HEAD
-    "partialFingerprints": Object {
-      "fullyQualifiedLogicalName": ".ms-DatePicker-monthOption[aria-label=\\"May\\\\ 2020\\"][role=\\"gridcell\\"]:nth-child(1)",
-      "ruleId": "aria-allowed-role",
-    },
-    "properties": Object {
-      "tags": Array [
-        "Accessibility",
-      ],
-    },
-=======
->>>>>>> 3a7a5aa2
-    "ruleId": "aria-allowed-role",
-    "ruleIndex": 3,
-  },
-  Object {
-    "kind": "fail",
-    "level": "error",
-    "locations": Array [
-      Object {
-        "logicalLocations": Array [
-          Object {
-<<<<<<< HEAD
-            "snippet": Object {
-              "text": "<button role=\\"gridcell\\" class=\\"ms-DatePicker-monthOption\\" aria-label=\\"December 2019\\" aria-selected=\\"false\\" data-is-focusable=\\"true\\" type=\\"button\\">Feb</button>",
-            },
-          },
-        ],
-        "fullyQualifiedLogicalName": ".ms-DatePicker-monthOption[aria-label=\\"December\\\\ 2019\\"][role=\\"gridcell\\"]:nth-child(2)",
-=======
-            "fullyQualifiedName": "button[aria-label=\\"August\\\\ 2016\\"]",
-            "kind": "element",
-          },
-        ],
->>>>>>> 3a7a5aa2
-        "physicalLocation": Object {
-          "artifactLocation": Object {
-            "index": 0,
-            "uri": "about:blank",
-          },
-          "region": Object {
-            "snippet": Object {
-              "text": "<button role=\\"gridcell\\" class=\\"ms-DatePicker-monthOption\\" aria-label=\\"August 2016\\" aria-selected=\\"false\\" data-is-focusable=\\"true\\" type=\\"button\\">Feb</button>",
+    "ruleId": "aria-allowed-role",
+    "ruleIndex": 3,
+  },
+  Object {
+    "kind": "fail",
+    "level": "error",
+    "locations": Array [
+      Object {
+        "logicalLocations": Array [
+          Object {
+            "fullyQualifiedName": "button[aria-label=\\"July\\\\ 2016\\"]",
+            "kind": "element",
+          },
+        ],
+        "physicalLocation": Object {
+          "artifactLocation": Object {
+            "index": 0,
+            "uri": "about:blank",
+          },
+          "region": Object {
+            "snippet": Object {
+              "text": "<button role=\\"gridcell\\" class=\\"ms-DatePicker-monthOption\\" aria-label=\\"July 2016\\" aria-selected=\\"false\\" data-is-focusable=\\"true\\" type=\\"button\\">Feb</button>",
             },
           },
         },
@@ -741,49 +711,28 @@
 - ARIA role gridcell  is not allowed for given element.",
       "text": "Fix any of the following: ARIA role gridcell  is not allowed for given element.",
     },
-<<<<<<< HEAD
-    "partialFingerprints": Object {
-      "fullyQualifiedLogicalName": ".ms-DatePicker-monthOption[aria-label=\\"December\\\\ 2019\\"][role=\\"gridcell\\"]:nth-child(2)",
-      "ruleId": "aria-allowed-role",
-    },
-    "properties": Object {
-      "tags": Array [
-        "Accessibility",
-      ],
-    },
-=======
->>>>>>> 3a7a5aa2
-    "ruleId": "aria-allowed-role",
-    "ruleIndex": 3,
-  },
-  Object {
-    "kind": "fail",
-    "level": "error",
-    "locations": Array [
-      Object {
-        "logicalLocations": Array [
-          Object {
-<<<<<<< HEAD
-            "snippet": Object {
-              "text": "<button role=\\"gridcell\\" class=\\"ms-DatePicker-monthOption\\" aria-label=\\"August 2019\\" aria-selected=\\"false\\" data-is-focusable=\\"true\\" type=\\"button\\">Mar</button>",
-            },
-          },
-        ],
-        "fullyQualifiedLogicalName": ".ms-DatePicker-monthOption[aria-label=\\"August\\\\ 2019\\"][role=\\"gridcell\\"]:nth-child(3)",
-=======
-            "fullyQualifiedName": "button[aria-label=\\"September\\\\ 2016\\"]",
-            "kind": "element",
-          },
-        ],
->>>>>>> 3a7a5aa2
-        "physicalLocation": Object {
-          "artifactLocation": Object {
-            "index": 0,
-            "uri": "about:blank",
-          },
-          "region": Object {
-            "snippet": Object {
-              "text": "<button role=\\"gridcell\\" class=\\"ms-DatePicker-monthOption\\" aria-label=\\"September 2016\\" aria-selected=\\"false\\" data-is-focusable=\\"true\\" type=\\"button\\">Mar</button>",
+    "ruleId": "aria-allowed-role",
+    "ruleIndex": 3,
+  },
+  Object {
+    "kind": "fail",
+    "level": "error",
+    "locations": Array [
+      Object {
+        "logicalLocations": Array [
+          Object {
+            "fullyQualifiedName": "button[aria-label=\\"August\\\\ 2016\\"]",
+            "kind": "element",
+          },
+        ],
+        "physicalLocation": Object {
+          "artifactLocation": Object {
+            "index": 0,
+            "uri": "about:blank",
+          },
+          "region": Object {
+            "snippet": Object {
+              "text": "<button role=\\"gridcell\\" class=\\"ms-DatePicker-monthOption\\" aria-label=\\"August 2016\\" aria-selected=\\"false\\" data-is-focusable=\\"true\\" type=\\"button\\">Mar</button>",
             },
           },
         },
@@ -794,49 +743,28 @@
 - ARIA role gridcell  is not allowed for given element.",
       "text": "Fix any of the following: ARIA role gridcell  is not allowed for given element.",
     },
-<<<<<<< HEAD
-    "partialFingerprints": Object {
-      "fullyQualifiedLogicalName": ".ms-DatePicker-monthOption[aria-label=\\"August\\\\ 2019\\"][role=\\"gridcell\\"]:nth-child(3)",
-      "ruleId": "aria-allowed-role",
-    },
-    "properties": Object {
-      "tags": Array [
-        "Accessibility",
-      ],
-    },
-=======
->>>>>>> 3a7a5aa2
-    "ruleId": "aria-allowed-role",
-    "ruleIndex": 3,
-  },
-  Object {
-    "kind": "fail",
-    "level": "error",
-    "locations": Array [
-      Object {
-        "logicalLocations": Array [
-          Object {
-<<<<<<< HEAD
-            "snippet": Object {
-              "text": "<button role=\\"gridcell\\" class=\\"ms-DatePicker-monthOption\\" aria-label=\\"May 2019\\" aria-selected=\\"false\\" data-is-focusable=\\"true\\" type=\\"button\\">Apr</button>",
-            },
-          },
-        ],
-        "fullyQualifiedLogicalName": ".ms-DatePicker-monthOption[aria-label=\\"May\\\\ 2019\\"][role=\\"gridcell\\"]:nth-child(4)",
-=======
-            "fullyQualifiedName": "button[aria-label=\\"October\\\\ 2016\\"]",
-            "kind": "element",
-          },
-        ],
->>>>>>> 3a7a5aa2
-        "physicalLocation": Object {
-          "artifactLocation": Object {
-            "index": 0,
-            "uri": "about:blank",
-          },
-          "region": Object {
-            "snippet": Object {
-              "text": "<button role=\\"gridcell\\" class=\\"ms-DatePicker-monthOption\\" aria-label=\\"October 2016\\" aria-selected=\\"false\\" data-is-focusable=\\"true\\" type=\\"button\\">Apr</button>",
+    "ruleId": "aria-allowed-role",
+    "ruleIndex": 3,
+  },
+  Object {
+    "kind": "fail",
+    "level": "error",
+    "locations": Array [
+      Object {
+        "logicalLocations": Array [
+          Object {
+            "fullyQualifiedName": "button[aria-label=\\"September\\\\ 2016\\"]",
+            "kind": "element",
+          },
+        ],
+        "physicalLocation": Object {
+          "artifactLocation": Object {
+            "index": 0,
+            "uri": "about:blank",
+          },
+          "region": Object {
+            "snippet": Object {
+              "text": "<button role=\\"gridcell\\" class=\\"ms-DatePicker-monthOption\\" aria-label=\\"September 2016\\" aria-selected=\\"false\\" data-is-focusable=\\"true\\" type=\\"button\\">Apr</button>",
             },
           },
         },
@@ -847,49 +775,28 @@
 - ARIA role gridcell  is not allowed for given element.",
       "text": "Fix any of the following: ARIA role gridcell  is not allowed for given element.",
     },
-<<<<<<< HEAD
-    "partialFingerprints": Object {
-      "fullyQualifiedLogicalName": ".ms-DatePicker-monthOption[aria-label=\\"May\\\\ 2019\\"][role=\\"gridcell\\"]:nth-child(4)",
-      "ruleId": "aria-allowed-role",
-    },
-    "properties": Object {
-      "tags": Array [
-        "Accessibility",
-      ],
-    },
-=======
->>>>>>> 3a7a5aa2
-    "ruleId": "aria-allowed-role",
-    "ruleIndex": 3,
-  },
-  Object {
-    "kind": "fail",
-    "level": "error",
-    "locations": Array [
-      Object {
-        "logicalLocations": Array [
-          Object {
-<<<<<<< HEAD
-            "snippet": Object {
-              "text": "<button role=\\"gridcell\\" class=\\"ms-DatePicker-monthOption\\" aria-label=\\"March 2019\\" aria-selected=\\"false\\" data-is-focusable=\\"true\\" type=\\"button\\">May</button>",
-            },
-          },
-        ],
-        "fullyQualifiedLogicalName": ".ms-DatePicker-monthOption[aria-label=\\"March\\\\ 2019\\"][role=\\"gridcell\\"]:nth-child(5)",
-=======
-            "fullyQualifiedName": "button[aria-label=\\"November\\\\ 2016\\"]",
-            "kind": "element",
-          },
-        ],
->>>>>>> 3a7a5aa2
-        "physicalLocation": Object {
-          "artifactLocation": Object {
-            "index": 0,
-            "uri": "about:blank",
-          },
-          "region": Object {
-            "snippet": Object {
-              "text": "<button role=\\"gridcell\\" class=\\"ms-DatePicker-monthOption\\" aria-label=\\"November 2016\\" aria-selected=\\"false\\" data-is-focusable=\\"true\\" type=\\"button\\">May</button>",
+    "ruleId": "aria-allowed-role",
+    "ruleIndex": 3,
+  },
+  Object {
+    "kind": "fail",
+    "level": "error",
+    "locations": Array [
+      Object {
+        "logicalLocations": Array [
+          Object {
+            "fullyQualifiedName": "button[aria-label=\\"October\\\\ 2016\\"]",
+            "kind": "element",
+          },
+        ],
+        "physicalLocation": Object {
+          "artifactLocation": Object {
+            "index": 0,
+            "uri": "about:blank",
+          },
+          "region": Object {
+            "snippet": Object {
+              "text": "<button role=\\"gridcell\\" class=\\"ms-DatePicker-monthOption\\" aria-label=\\"October 2016\\" aria-selected=\\"false\\" data-is-focusable=\\"true\\" type=\\"button\\">May</button>",
             },
           },
         },
@@ -900,49 +807,28 @@
 - ARIA role gridcell  is not allowed for given element.",
       "text": "Fix any of the following: ARIA role gridcell  is not allowed for given element.",
     },
-<<<<<<< HEAD
-    "partialFingerprints": Object {
-      "fullyQualifiedLogicalName": ".ms-DatePicker-monthOption[aria-label=\\"March\\\\ 2019\\"][role=\\"gridcell\\"]:nth-child(5)",
-      "ruleId": "aria-allowed-role",
-    },
-    "properties": Object {
-      "tags": Array [
-        "Accessibility",
-      ],
-    },
-=======
->>>>>>> 3a7a5aa2
-    "ruleId": "aria-allowed-role",
-    "ruleIndex": 3,
-  },
-  Object {
-    "kind": "fail",
-    "level": "error",
-    "locations": Array [
-      Object {
-        "logicalLocations": Array [
-          Object {
-<<<<<<< HEAD
-            "snippet": Object {
-              "text": "<button role=\\"gridcell\\" class=\\"ms-DatePicker-monthOption\\" aria-label=\\"February 2019\\" aria-selected=\\"false\\" data-is-focusable=\\"true\\" type=\\"button\\">Jun</button>",
-            },
-          },
-        ],
-        "fullyQualifiedLogicalName": ".ms-DatePicker-monthOption[aria-label=\\"February\\\\ 2019\\"][role=\\"gridcell\\"]:nth-child(6)",
-=======
-            "fullyQualifiedName": "button[aria-label=\\"December\\\\ 2016\\"]",
-            "kind": "element",
-          },
-        ],
->>>>>>> 3a7a5aa2
-        "physicalLocation": Object {
-          "artifactLocation": Object {
-            "index": 0,
-            "uri": "about:blank",
-          },
-          "region": Object {
-            "snippet": Object {
-              "text": "<button role=\\"gridcell\\" class=\\"ms-DatePicker-monthOption\\" aria-label=\\"December 2016\\" aria-selected=\\"false\\" data-is-focusable=\\"true\\" type=\\"button\\">Jun</button>",
+    "ruleId": "aria-allowed-role",
+    "ruleIndex": 3,
+  },
+  Object {
+    "kind": "fail",
+    "level": "error",
+    "locations": Array [
+      Object {
+        "logicalLocations": Array [
+          Object {
+            "fullyQualifiedName": "button[aria-label=\\"November\\\\ 2016\\"]",
+            "kind": "element",
+          },
+        ],
+        "physicalLocation": Object {
+          "artifactLocation": Object {
+            "index": 0,
+            "uri": "about:blank",
+          },
+          "region": Object {
+            "snippet": Object {
+              "text": "<button role=\\"gridcell\\" class=\\"ms-DatePicker-monthOption\\" aria-label=\\"November 2016\\" aria-selected=\\"false\\" data-is-focusable=\\"true\\" type=\\"button\\">Jun</button>",
             },
           },
         },
@@ -953,49 +839,28 @@
 - ARIA role gridcell  is not allowed for given element.",
       "text": "Fix any of the following: ARIA role gridcell  is not allowed for given element.",
     },
-<<<<<<< HEAD
-    "partialFingerprints": Object {
-      "fullyQualifiedLogicalName": ".ms-DatePicker-monthOption[aria-label=\\"February\\\\ 2019\\"][role=\\"gridcell\\"]:nth-child(6)",
-      "ruleId": "aria-allowed-role",
-    },
-    "properties": Object {
-      "tags": Array [
-        "Accessibility",
-      ],
-    },
-=======
->>>>>>> 3a7a5aa2
-    "ruleId": "aria-allowed-role",
-    "ruleIndex": 3,
-  },
-  Object {
-    "kind": "fail",
-    "level": "error",
-    "locations": Array [
-      Object {
-        "logicalLocations": Array [
-          Object {
-<<<<<<< HEAD
-            "snippet": Object {
-              "text": "<button role=\\"gridcell\\" class=\\"ms-DatePicker-monthOption\\" aria-label=\\"February 2019\\" aria-selected=\\"true\\" data-is-focusable=\\"true\\" type=\\"button\\">Jul</button>",
-            },
-          },
-        ],
-        "fullyQualifiedLogicalName": ".ms-DatePicker-monthOption[aria-label=\\"February\\\\ 2019\\"][role=\\"gridcell\\"]:nth-child(7)",
-=======
-            "fullyQualifiedName": "button[aria-label=\\"January\\\\ 2017\\"]",
-            "kind": "element",
-          },
-        ],
->>>>>>> 3a7a5aa2
-        "physicalLocation": Object {
-          "artifactLocation": Object {
-            "index": 0,
-            "uri": "about:blank",
-          },
-          "region": Object {
-            "snippet": Object {
-              "text": "<button role=\\"gridcell\\" class=\\"ms-DatePicker-monthOption\\" aria-label=\\"January 2017\\" aria-selected=\\"true\\" data-is-focusable=\\"true\\" type=\\"button\\">Jul</button>",
+    "ruleId": "aria-allowed-role",
+    "ruleIndex": 3,
+  },
+  Object {
+    "kind": "fail",
+    "level": "error",
+    "locations": Array [
+      Object {
+        "logicalLocations": Array [
+          Object {
+            "fullyQualifiedName": "button[aria-label=\\"December\\\\ 2016\\"]",
+            "kind": "element",
+          },
+        ],
+        "physicalLocation": Object {
+          "artifactLocation": Object {
+            "index": 0,
+            "uri": "about:blank",
+          },
+          "region": Object {
+            "snippet": Object {
+              "text": "<button role=\\"gridcell\\" class=\\"ms-DatePicker-monthOption\\" aria-label=\\"December 2016\\" aria-selected=\\"false\\" data-is-focusable=\\"true\\" type=\\"button\\">Jul</button>",
             },
           },
         },
@@ -1006,49 +871,28 @@
 - ARIA role gridcell  is not allowed for given element.",
       "text": "Fix any of the following: ARIA role gridcell  is not allowed for given element.",
     },
-<<<<<<< HEAD
-    "partialFingerprints": Object {
-      "fullyQualifiedLogicalName": ".ms-DatePicker-monthOption[aria-label=\\"February\\\\ 2019\\"][role=\\"gridcell\\"]:nth-child(7)",
-      "ruleId": "aria-allowed-role",
-    },
-    "properties": Object {
-      "tags": Array [
-        "Accessibility",
-      ],
-    },
-=======
->>>>>>> 3a7a5aa2
-    "ruleId": "aria-allowed-role",
-    "ruleIndex": 3,
-  },
-  Object {
-    "kind": "fail",
-    "level": "error",
-    "locations": Array [
-      Object {
-        "logicalLocations": Array [
-          Object {
-<<<<<<< HEAD
-            "snippet": Object {
-              "text": "<button role=\\"gridcell\\" class=\\"ms-DatePicker-monthOption\\" aria-label=\\"March 2019\\" aria-selected=\\"false\\" data-is-focusable=\\"true\\" type=\\"button\\">Aug</button>",
-            },
-          },
-        ],
-        "fullyQualifiedLogicalName": ".ms-DatePicker-monthOption[aria-label=\\"March\\\\ 2019\\"][role=\\"gridcell\\"]:nth-child(8)",
-=======
-            "fullyQualifiedName": "button[aria-label=\\"February\\\\ 2017\\"]",
-            "kind": "element",
-          },
-        ],
->>>>>>> 3a7a5aa2
-        "physicalLocation": Object {
-          "artifactLocation": Object {
-            "index": 0,
-            "uri": "about:blank",
-          },
-          "region": Object {
-            "snippet": Object {
-              "text": "<button role=\\"gridcell\\" class=\\"ms-DatePicker-monthOption\\" aria-label=\\"February 2017\\" aria-selected=\\"false\\" data-is-focusable=\\"true\\" type=\\"button\\">Aug</button>",
+    "ruleId": "aria-allowed-role",
+    "ruleIndex": 3,
+  },
+  Object {
+    "kind": "fail",
+    "level": "error",
+    "locations": Array [
+      Object {
+        "logicalLocations": Array [
+          Object {
+            "fullyQualifiedName": "button[aria-label=\\"January\\\\ 2017\\"]",
+            "kind": "element",
+          },
+        ],
+        "physicalLocation": Object {
+          "artifactLocation": Object {
+            "index": 0,
+            "uri": "about:blank",
+          },
+          "region": Object {
+            "snippet": Object {
+              "text": "<button role=\\"gridcell\\" class=\\"ms-DatePicker-monthOption\\" aria-label=\\"January 2017\\" aria-selected=\\"true\\" data-is-focusable=\\"true\\" type=\\"button\\">Aug</button>",
             },
           },
         },
@@ -1059,49 +903,28 @@
 - ARIA role gridcell  is not allowed for given element.",
       "text": "Fix any of the following: ARIA role gridcell  is not allowed for given element.",
     },
-<<<<<<< HEAD
-    "partialFingerprints": Object {
-      "fullyQualifiedLogicalName": ".ms-DatePicker-monthOption[aria-label=\\"March\\\\ 2019\\"][role=\\"gridcell\\"]:nth-child(8)",
-      "ruleId": "aria-allowed-role",
-    },
-    "properties": Object {
-      "tags": Array [
-        "Accessibility",
-      ],
-    },
-=======
->>>>>>> 3a7a5aa2
-    "ruleId": "aria-allowed-role",
-    "ruleIndex": 3,
-  },
-  Object {
-    "kind": "fail",
-    "level": "error",
-    "locations": Array [
-      Object {
-        "logicalLocations": Array [
-          Object {
-<<<<<<< HEAD
-            "snippet": Object {
-              "text": "<button role=\\"gridcell\\" class=\\"ms-DatePicker-monthOption\\" aria-label=\\"May 2019\\" aria-selected=\\"false\\" data-is-focusable=\\"true\\" type=\\"button\\">Sep</button>",
-            },
-          },
-        ],
-        "fullyQualifiedLogicalName": ".ms-DatePicker-monthOption[aria-label=\\"May\\\\ 2019\\"][role=\\"gridcell\\"]:nth-child(9)",
-=======
-            "fullyQualifiedName": "button[aria-label=\\"March\\\\ 2017\\"]",
-            "kind": "element",
-          },
-        ],
->>>>>>> 3a7a5aa2
-        "physicalLocation": Object {
-          "artifactLocation": Object {
-            "index": 0,
-            "uri": "about:blank",
-          },
-          "region": Object {
-            "snippet": Object {
-              "text": "<button role=\\"gridcell\\" class=\\"ms-DatePicker-monthOption\\" aria-label=\\"March 2017\\" aria-selected=\\"false\\" data-is-focusable=\\"true\\" type=\\"button\\">Sep</button>",
+    "ruleId": "aria-allowed-role",
+    "ruleIndex": 3,
+  },
+  Object {
+    "kind": "fail",
+    "level": "error",
+    "locations": Array [
+      Object {
+        "logicalLocations": Array [
+          Object {
+            "fullyQualifiedName": "button[aria-label=\\"February\\\\ 2017\\"]",
+            "kind": "element",
+          },
+        ],
+        "physicalLocation": Object {
+          "artifactLocation": Object {
+            "index": 0,
+            "uri": "about:blank",
+          },
+          "region": Object {
+            "snippet": Object {
+              "text": "<button role=\\"gridcell\\" class=\\"ms-DatePicker-monthOption\\" aria-label=\\"February 2017\\" aria-selected=\\"false\\" data-is-focusable=\\"true\\" type=\\"button\\">Sep</button>",
             },
           },
         },
@@ -1112,49 +935,28 @@
 - ARIA role gridcell  is not allowed for given element.",
       "text": "Fix any of the following: ARIA role gridcell  is not allowed for given element.",
     },
-<<<<<<< HEAD
-    "partialFingerprints": Object {
-      "fullyQualifiedLogicalName": ".ms-DatePicker-monthOption[aria-label=\\"May\\\\ 2019\\"][role=\\"gridcell\\"]:nth-child(9)",
-      "ruleId": "aria-allowed-role",
-    },
-    "properties": Object {
-      "tags": Array [
-        "Accessibility",
-      ],
-    },
-=======
->>>>>>> 3a7a5aa2
-    "ruleId": "aria-allowed-role",
-    "ruleIndex": 3,
-  },
-  Object {
-    "kind": "fail",
-    "level": "error",
-    "locations": Array [
-      Object {
-        "logicalLocations": Array [
-          Object {
-<<<<<<< HEAD
-            "snippet": Object {
-              "text": "<button role=\\"gridcell\\" class=\\"ms-DatePicker-monthOption\\" aria-label=\\"August 2019\\" aria-selected=\\"false\\" data-is-focusable=\\"true\\" type=\\"button\\">Oct</button>",
-            },
-          },
-        ],
-        "fullyQualifiedLogicalName": ".ms-DatePicker-monthOption[aria-label=\\"August\\\\ 2019\\"][role=\\"gridcell\\"]:nth-child(10)",
-=======
-            "fullyQualifiedName": "button[aria-label=\\"April\\\\ 2017\\"]",
-            "kind": "element",
-          },
-        ],
->>>>>>> 3a7a5aa2
-        "physicalLocation": Object {
-          "artifactLocation": Object {
-            "index": 0,
-            "uri": "about:blank",
-          },
-          "region": Object {
-            "snippet": Object {
-              "text": "<button role=\\"gridcell\\" class=\\"ms-DatePicker-monthOption\\" aria-label=\\"April 2017\\" aria-selected=\\"false\\" data-is-focusable=\\"true\\" type=\\"button\\">Oct</button>",
+    "ruleId": "aria-allowed-role",
+    "ruleIndex": 3,
+  },
+  Object {
+    "kind": "fail",
+    "level": "error",
+    "locations": Array [
+      Object {
+        "logicalLocations": Array [
+          Object {
+            "fullyQualifiedName": "button[aria-label=\\"March\\\\ 2017\\"]",
+            "kind": "element",
+          },
+        ],
+        "physicalLocation": Object {
+          "artifactLocation": Object {
+            "index": 0,
+            "uri": "about:blank",
+          },
+          "region": Object {
+            "snippet": Object {
+              "text": "<button role=\\"gridcell\\" class=\\"ms-DatePicker-monthOption\\" aria-label=\\"March 2017\\" aria-selected=\\"false\\" data-is-focusable=\\"true\\" type=\\"button\\">Oct</button>",
             },
           },
         },
@@ -1165,49 +967,28 @@
 - ARIA role gridcell  is not allowed for given element.",
       "text": "Fix any of the following: ARIA role gridcell  is not allowed for given element.",
     },
-<<<<<<< HEAD
-    "partialFingerprints": Object {
-      "fullyQualifiedLogicalName": ".ms-DatePicker-monthOption[aria-label=\\"August\\\\ 2019\\"][role=\\"gridcell\\"]:nth-child(10)",
-      "ruleId": "aria-allowed-role",
-    },
-    "properties": Object {
-      "tags": Array [
-        "Accessibility",
-      ],
-    },
-=======
->>>>>>> 3a7a5aa2
-    "ruleId": "aria-allowed-role",
-    "ruleIndex": 3,
-  },
-  Object {
-    "kind": "fail",
-    "level": "error",
-    "locations": Array [
-      Object {
-        "logicalLocations": Array [
-          Object {
-<<<<<<< HEAD
-            "snippet": Object {
-              "text": "<button role=\\"gridcell\\" class=\\"ms-DatePicker-monthOption\\" aria-label=\\"December 2019\\" aria-selected=\\"false\\" data-is-focusable=\\"true\\" type=\\"button\\">Nov</button>",
-            },
-          },
-        ],
-        "fullyQualifiedLogicalName": ".ms-DatePicker-monthOption[aria-label=\\"December\\\\ 2019\\"][role=\\"gridcell\\"]:nth-child(11)",
-=======
-            "fullyQualifiedName": "button[aria-label=\\"May\\\\ 2017\\"]",
-            "kind": "element",
-          },
-        ],
->>>>>>> 3a7a5aa2
-        "physicalLocation": Object {
-          "artifactLocation": Object {
-            "index": 0,
-            "uri": "about:blank",
-          },
-          "region": Object {
-            "snippet": Object {
-              "text": "<button role=\\"gridcell\\" class=\\"ms-DatePicker-monthOption\\" aria-label=\\"May 2017\\" aria-selected=\\"false\\" data-is-focusable=\\"true\\" type=\\"button\\">Nov</button>",
+    "ruleId": "aria-allowed-role",
+    "ruleIndex": 3,
+  },
+  Object {
+    "kind": "fail",
+    "level": "error",
+    "locations": Array [
+      Object {
+        "logicalLocations": Array [
+          Object {
+            "fullyQualifiedName": "button[aria-label=\\"April\\\\ 2017\\"]",
+            "kind": "element",
+          },
+        ],
+        "physicalLocation": Object {
+          "artifactLocation": Object {
+            "index": 0,
+            "uri": "about:blank",
+          },
+          "region": Object {
+            "snippet": Object {
+              "text": "<button role=\\"gridcell\\" class=\\"ms-DatePicker-monthOption\\" aria-label=\\"April 2017\\" aria-selected=\\"false\\" data-is-focusable=\\"true\\" type=\\"button\\">Nov</button>",
             },
           },
         },
@@ -1218,49 +999,28 @@
 - ARIA role gridcell  is not allowed for given element.",
       "text": "Fix any of the following: ARIA role gridcell  is not allowed for given element.",
     },
-<<<<<<< HEAD
-    "partialFingerprints": Object {
-      "fullyQualifiedLogicalName": ".ms-DatePicker-monthOption[aria-label=\\"December\\\\ 2019\\"][role=\\"gridcell\\"]:nth-child(11)",
-      "ruleId": "aria-allowed-role",
-    },
-    "properties": Object {
-      "tags": Array [
-        "Accessibility",
-      ],
-    },
-=======
->>>>>>> 3a7a5aa2
-    "ruleId": "aria-allowed-role",
-    "ruleIndex": 3,
-  },
-  Object {
-    "kind": "fail",
-    "level": "error",
-    "locations": Array [
-      Object {
-        "logicalLocations": Array [
-          Object {
-<<<<<<< HEAD
-            "snippet": Object {
-              "text": "<button role=\\"gridcell\\" class=\\"ms-DatePicker-monthOption\\" aria-label=\\"May 2020\\" aria-selected=\\"false\\" data-is-focusable=\\"true\\" type=\\"button\\">Dec</button>",
-            },
-          },
-        ],
-        "fullyQualifiedLogicalName": ".ms-DatePicker-monthOption[aria-label=\\"May\\\\ 2020\\"][role=\\"gridcell\\"]:nth-child(12)",
-=======
-            "fullyQualifiedName": "button[aria-label=\\"June\\\\ 2017\\"]",
-            "kind": "element",
-          },
-        ],
->>>>>>> 3a7a5aa2
-        "physicalLocation": Object {
-          "artifactLocation": Object {
-            "index": 0,
-            "uri": "about:blank",
-          },
-          "region": Object {
-            "snippet": Object {
-              "text": "<button role=\\"gridcell\\" class=\\"ms-DatePicker-monthOption\\" aria-label=\\"June 2017\\" aria-selected=\\"false\\" data-is-focusable=\\"true\\" type=\\"button\\">Dec</button>",
+    "ruleId": "aria-allowed-role",
+    "ruleIndex": 3,
+  },
+  Object {
+    "kind": "fail",
+    "level": "error",
+    "locations": Array [
+      Object {
+        "logicalLocations": Array [
+          Object {
+            "fullyQualifiedName": "button[aria-label=\\"May\\\\ 2017\\"]",
+            "kind": "element",
+          },
+        ],
+        "physicalLocation": Object {
+          "artifactLocation": Object {
+            "index": 0,
+            "uri": "about:blank",
+          },
+          "region": Object {
+            "snippet": Object {
+              "text": "<button role=\\"gridcell\\" class=\\"ms-DatePicker-monthOption\\" aria-label=\\"May 2017\\" aria-selected=\\"false\\" data-is-focusable=\\"true\\" type=\\"button\\">Dec</button>",
             },
           },
         },
@@ -1271,18 +1031,6 @@
 - ARIA role gridcell  is not allowed for given element.",
       "text": "Fix any of the following: ARIA role gridcell  is not allowed for given element.",
     },
-<<<<<<< HEAD
-    "partialFingerprints": Object {
-      "fullyQualifiedLogicalName": ".ms-DatePicker-monthOption[aria-label=\\"May\\\\ 2020\\"][role=\\"gridcell\\"]:nth-child(12)",
-      "ruleId": "aria-allowed-role",
-    },
-    "properties": Object {
-      "tags": Array [
-        "Accessibility",
-      ],
-    },
-=======
->>>>>>> 3a7a5aa2
     "ruleId": "aria-allowed-role",
     "ruleIndex": 3,
   },
@@ -7231,18 +6979,18 @@
       Object {
         "logicalLocations": Array [
           Object {
-            "fullyQualifiedName": ".titleLabel-18",
-            "kind": "element",
-          },
-        ],
-        "physicalLocation": Object {
-          "artifactLocation": Object {
-            "index": 0,
-            "uri": "about:blank",
-          },
-          "region": Object {
-            "snippet": Object {
-              "text": "<label class=\\"ms-Label titleLabel-18\\" for=\\"Slider1\\">Disabled example</label>",
+            "fullyQualifiedName": ".titleLabel-19",
+            "kind": "element",
+          },
+        ],
+        "physicalLocation": Object {
+          "artifactLocation": Object {
+            "index": 0,
+            "uri": "about:blank",
+          },
+          "region": Object {
+            "snippet": Object {
+              "text": "<label class=\\"ms-Label titleLabel-19\\" for=\\"Slider1\\">Disabled example</label>",
             },
           },
         },
@@ -7263,18 +7011,18 @@
       Object {
         "logicalLocations": Array [
           Object {
-            "fullyQualifiedName": ".valueLabel-19",
-            "kind": "element",
-          },
-        ],
-        "physicalLocation": Object {
-          "artifactLocation": Object {
-            "index": 0,
-            "uri": "about:blank",
-          },
-          "region": Object {
-            "snippet": Object {
-              "text": "<label class=\\"ms-Label ms-Slider-value valueLabel-19\\">300</label>",
+            "fullyQualifiedName": ".valueLabel-20",
+            "kind": "element",
+          },
+        ],
+        "physicalLocation": Object {
+          "artifactLocation": Object {
+            "index": 0,
+            "uri": "about:blank",
+          },
+          "region": Object {
+            "snippet": Object {
+              "text": "<label class=\\"ms-Label ms-Slider-value valueLabel-20\\">300</label>",
             },
           },
         },
@@ -7300,18 +7048,18 @@
       Object {
         "logicalLocations": Array [
           Object {
-            "fullyQualifiedName": ".titleLabel-18",
-            "kind": "element",
-          },
-        ],
-        "physicalLocation": Object {
-          "artifactLocation": Object {
-            "index": 0,
-            "uri": "about:blank",
-          },
-          "region": Object {
-            "snippet": Object {
-              "text": "<label class=\\"ms-Label titleLabel-18\\" for=\\"Slider1\\">Disabled</label>",
+            "fullyQualifiedName": ".titleLabel-19",
+            "kind": "element",
+          },
+        ],
+        "physicalLocation": Object {
+          "artifactLocation": Object {
+            "index": 0,
+            "uri": "about:blank",
+          },
+          "region": Object {
+            "snippet": Object {
+              "text": "<label class=\\"ms-Label titleLabel-19\\" for=\\"Slider1\\">Disabled</label>",
             },
           },
         },
@@ -7332,18 +7080,18 @@
       Object {
         "logicalLocations": Array [
           Object {
-            "fullyQualifiedName": ".valueLabel-19",
-            "kind": "element",
-          },
-        ],
-        "physicalLocation": Object {
-          "artifactLocation": Object {
-            "index": 0,
-            "uri": "about:blank",
-          },
-          "region": Object {
-            "snippet": Object {
-              "text": "<label class=\\"ms-Label ms-Slider-value valueLabel-19\\">300</label>",
+            "fullyQualifiedName": ".valueLabel-20",
+            "kind": "element",
+          },
+        ],
+        "physicalLocation": Object {
+          "artifactLocation": Object {
+            "index": 0,
+            "uri": "about:blank",
+          },
+          "region": Object {
+            "snippet": Object {
+              "text": "<label class=\\"ms-Label ms-Slider-value valueLabel-20\\">300</label>",
             },
           },
         },
@@ -7446,18 +7194,18 @@
       Object {
         "logicalLocations": Array [
           Object {
-            "fullyQualifiedName": ".titleLabel-32",
-            "kind": "element",
-          },
-        ],
-        "physicalLocation": Object {
-          "artifactLocation": Object {
-            "index": 0,
-            "uri": "about:blank",
-          },
-          "region": Object {
-            "snippet": Object {
-              "text": "<label class=\\"ms-Label titleLabel-32\\" for=\\"Slider5\\">Container height:</label>",
+            "fullyQualifiedName": ".titleLabel-33",
+            "kind": "element",
+          },
+        ],
+        "physicalLocation": Object {
+          "artifactLocation": Object {
+            "index": 0,
+            "uri": "about:blank",
+          },
+          "region": Object {
+            "snippet": Object {
+              "text": "<label class=\\"ms-Label titleLabel-33\\" for=\\"Slider5\\">Container height:</label>",
             },
           },
         },
@@ -7478,18 +7226,18 @@
       Object {
         "logicalLocations": Array [
           Object {
-            "fullyQualifiedName": ".valueLabel-33",
-            "kind": "element",
-          },
-        ],
-        "physicalLocation": Object {
-          "artifactLocation": Object {
-            "index": 0,
-            "uri": "about:blank",
-          },
-          "region": Object {
-            "snippet": Object {
-              "text": "<label class=\\"ms-Label ms-Slider-value valueLabel-33\\">200</label>",
+            "fullyQualifiedName": ".valueLabel-34",
+            "kind": "element",
+          },
+        ],
+        "physicalLocation": Object {
+          "artifactLocation": Object {
+            "index": 0,
+            "uri": "about:blank",
+          },
+          "region": Object {
+            "snippet": Object {
+              "text": "<label class=\\"ms-Label ms-Slider-value valueLabel-34\\">200</label>",
             },
           },
         },
