{
  "name": "vr-tests",
  "description": "Visual Regression Tests for Office UI Fabric React",
  "version": "6.0.0",
  "private": true,
  "scripts": {
    "build": "node ../../scripts/just.js build-commonjs-only",
    "clean": "",
    "code-style": "node ../../scripts/just.js code-style",
    "screener": "screener-storybook --conf screener.config.js",
    "screener:local": "screener-storybook --conf screener.local.config.js --debug",
    "start": "start-storybook --port 5555"
  },
  "devDependencies": {
    "@storybook/addon-options": "=3.2.3",
    "@storybook/addons": "^3.0.0",
    "@storybook/channels": "^3.4.11",
    "@storybook/react": "^3.2.3",
    "@types/react": ">=16.8.0 <17.0.0",
    "@types/react-dom": ">=16.8.0 <17.0.0",
    "@types/storybook__react": "3.0.5",
    "@types/webpack-env": "1.13.9",
<<<<<<< HEAD
    "@uifabric/date-time": "6.0.4",
    "@uifabric/prettier-rules": "^1.0.1",
    "@uifabric/tslint-rules": "^1.0.1",
    "awesome-typescript-loader": "4.0.1",
=======
    "@uifabric/date-time": "6.1.1",
    "@uifabric/prettier-rules": "^1.0.2",
    "@uifabric/tslint-rules": "^1.0.2",
>>>>>>> 96b7dc34
    "awesome-typescript-loader": "^3.2.3",
    "babel-core": "^6.26.3",
    "babel-loader": "^7.1.5",
    "css-loader": "^0.28.7",
    "csstype": "2.6.3",
    "file-loader": "^0.11.1",
    "postcss-loader": "^2.0.9",
    "raw-loader": "^0.5.1",
    "screener-runner": "^0.10.15",
    "screener-storybook": "^0.16.8",
    "storybook-readme": "^3.3.0",
    "style-loader": "^0.21.0"
  },
  "dependencies": {
<<<<<<< HEAD
    "@uifabric/experiments": "^6.75.0",
    "@uifabric/legacy": "^6.164.5",
    "@uifabric/react-cards": "^0.3.1",
    "@uifabric/set-version": "^1.1.3",
    "office-ui-fabric-react": "^6.176.3",
    "react": ">=16.8.0 <17.0.0",
    "react-dom": ">=16.8.0 <17.0.0",
=======
    "@uifabric/experiments": "^6.76.2",
    "@uifabric/set-version": "^1.1.3",
    "office-ui-fabric-react": "^6.181.1",
    "react": "~16.6.3",
    "react-dom": "~16.6.3",
>>>>>>> 96b7dc34
    "tslib": "^1.7.1",
    "typescript": "3.3.3"
  },
  "disabledTasks": [
    "verify-api-extractor"
  ]
}<|MERGE_RESOLUTION|>--- conflicted
+++ resolved
@@ -20,16 +20,10 @@
     "@types/react-dom": ">=16.8.0 <17.0.0",
     "@types/storybook__react": "3.0.5",
     "@types/webpack-env": "1.13.9",
-<<<<<<< HEAD
-    "@uifabric/date-time": "6.0.4",
-    "@uifabric/prettier-rules": "^1.0.1",
-    "@uifabric/tslint-rules": "^1.0.1",
-    "awesome-typescript-loader": "4.0.1",
-=======
     "@uifabric/date-time": "6.1.1",
     "@uifabric/prettier-rules": "^1.0.2",
     "@uifabric/tslint-rules": "^1.0.2",
->>>>>>> 96b7dc34
+    "awesome-typescript-loader": "4.0.1",
     "awesome-typescript-loader": "^3.2.3",
     "babel-core": "^6.26.3",
     "babel-loader": "^7.1.5",
@@ -44,21 +38,13 @@
     "style-loader": "^0.21.0"
   },
   "dependencies": {
-<<<<<<< HEAD
-    "@uifabric/experiments": "^6.75.0",
+    "@uifabric/experiments": "^6.76.2",
     "@uifabric/legacy": "^6.164.5",
     "@uifabric/react-cards": "^0.3.1",
     "@uifabric/set-version": "^1.1.3",
-    "office-ui-fabric-react": "^6.176.3",
+    "office-ui-fabric-react": "^6.181.1",
     "react": ">=16.8.0 <17.0.0",
     "react-dom": ">=16.8.0 <17.0.0",
-=======
-    "@uifabric/experiments": "^6.76.2",
-    "@uifabric/set-version": "^1.1.3",
-    "office-ui-fabric-react": "^6.181.1",
-    "react": "~16.6.3",
-    "react-dom": "~16.6.3",
->>>>>>> 96b7dc34
     "tslib": "^1.7.1",
     "typescript": "3.3.3"
   },
