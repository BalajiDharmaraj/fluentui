--- conflicted
+++ resolved
@@ -13,16 +13,6 @@
       library: 'Fabric'
     },
 
-<<<<<<< HEAD
-  resolve: {
-    alias: {
-      '@uifabric/legacy/src': path.join(__dirname, 'node_modules/@uifabric/legacy/src'),
-      '@uifabric/legacy/lib': path.join(__dirname, 'node_modules/@uifabric/legacy/lib'),
-      'office-ui-fabric-react/src': path.resolve(__dirname, '../../packages/office-ui-fabric-react/src'),
-      'office-ui-fabric-react/lib': path.resolve(__dirname, '../../packages/office-ui-fabric-react/lib'),
-      'Props.ts.js': 'Props',
-      'Example.tsx.js': 'Example'
-=======
     externals: [
       {
         react: 'React'
@@ -34,12 +24,13 @@
 
     resolve: {
       alias: {
+        '@uifabric/legacy/src': path.join(__dirname, '../../packages/legacy/src'),
+        '@uifabric/legacy/lib': path.join(__dirname, '../../packageslegacy/lib'),
         'office-ui-fabric-react/src': path.resolve(__dirname, '../../packages/office-ui-fabric-react/src'),
         'office-ui-fabric-react/lib': path.resolve(__dirname, '../../packages/office-ui-fabric-react/lib'),
         'Props.ts.js': 'Props',
         'Example.tsx.js': 'Example'
       }
->>>>>>> 48ef2097
     }
   }),
   require('./webpack.serve.config')
