--- conflicted
+++ resolved
@@ -29,17 +29,10 @@
     "@microsoft/load-themed-styles": "^1.7.13",
     "es6-promise": "^4.1.0",
     "immutability-helper": "~2.8.1",
-<<<<<<< HEAD
-    "office-ui-fabric-react": ">=6.188.1 <7.0.0",
+    "office-ui-fabric-react": ">=6.189.0 <7.0.0",
     "react": ">=16.8.0 <17.0.0",
     "react-dom": ">=16.8.0 <17.0.0",
     "typescript": "3.5.1",
-=======
-    "office-ui-fabric-react": ">=6.189.0 <7.0.0",
-    "react": ">=16.3.2-0 <17.0.0",
-    "react-dom": ">=16.3.2-0 <17.0.0",
-    "typescript": "2.8.4",
->>>>>>> 3b8bf83c
     "tslib": "^1.7.1"
   }
 }