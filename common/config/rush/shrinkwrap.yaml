--- conflicted
+++ resolved
@@ -109,13 +109,8 @@
   jju: 1.4.0
   jscodeshift: 0.5.1
   json-loader: 0.5.7
-<<<<<<< HEAD
-  just-task: 0.7.6
-  just-task-preset: 0.6.7
-=======
   just-scripts: 0.10.1
   just-task: 0.8.1
->>>>>>> 68f1dd1a
   lint-staged: 7.3.0
   loader-utils: 1.2.3
   markdown-to-jsx: 6.6.1
@@ -938,7 +933,7 @@
     dependencies:
       '@types/events': 3.0.0
       '@types/minimatch': 3.0.3
-      '@types/node': 8.10.40
+      '@types/node': 8.10.42
     dev: false
     resolution:
       integrity: sha512-1Bh06cbWJUHMC97acuD6UMG29nMt0Aqz1vF3guLfG+kHHJhy3AyohZFFxYk2f7Q1SQIrNwvncxAE0N/9s70F2w==
@@ -968,14 +963,11 @@
   /@types/node/8.10.40:
     dev: false
     resolution:
-<<<<<<< HEAD
-=======
-      integrity: sha512-EibsnbJerd0hBFaDjJStFrVbVBAtOy4dgL8zZFw0uOvPqzBAX59Ci8cgjg3+RgJIWhsB5A4c+pi+D4P9tQQh/A==
-  /@types/node/8.10.40:
-    dev: false
-    resolution:
->>>>>>> 68f1dd1a
       integrity: sha512-RRSjdwz63kS4u7edIwJUn8NqKLLQ6LyqF/X4+4jp38MBT3Vwetewi2N4dgJEshLbDwNgOJXNYoOwzVZUSSLhkQ==
+  /@types/node/8.10.42:
+    dev: false
+    resolution:
+      integrity: sha512-8LCqostMfYwQs9by1k21/P4KZp9uFQk3Q528y3qtPKQnCJmKz0Em3YzgeNjTNV1FVrG/7n/6j12d4UKg9zSgDw==
   /@types/node/8.5.8:
     dev: false
     resolution:
@@ -1313,27 +1305,6 @@
       ajv: '>=5.0.0'
     resolution:
       integrity: sha512-DCRfO/4nQ+89p/RK43i8Ezd41EqdGIU4ld7nGF8OQ14oc/we5rEntLCUa7+jrn3nn83BosfwZA0wb4pon2o8iQ==
-<<<<<<< HEAD
-=======
-  /ajv-keywords/3.2.0/ajv@6.5.5:
-    dependencies:
-      ajv: 6.5.5
-    dev: false
-    id: registry.npmjs.org/ajv-keywords/3.2.0
-    peerDependencies:
-      ajv: ^6.0.0
-    resolution:
-      integrity: sha1-6GuBnGAs+IIa1jdBNpjx3sAhhHo=
-  /ajv-keywords/3.2.0/ajv@6.6.2:
-    dependencies:
-      ajv: 6.6.2
-    dev: false
-    id: registry.npmjs.org/ajv-keywords/3.2.0
-    peerDependencies:
-      ajv: ^6.0.0
-    resolution:
-      integrity: sha1-6GuBnGAs+IIa1jdBNpjx3sAhhHo=
->>>>>>> 68f1dd1a
   /ajv-keywords/3.4.0/ajv@6.9.1:
     dependencies:
       ajv: 6.9.1
@@ -1352,27 +1323,6 @@
     dev: false
     resolution:
       integrity: sha1-c7Xuyj+rZT49P5Qis0GtQiBdyWU=
-<<<<<<< HEAD
-=======
-  /ajv/6.5.5:
-    dependencies:
-      fast-deep-equal: 2.0.1
-      fast-json-stable-stringify: 2.0.0
-      json-schema-traverse: 0.4.1
-      uri-js: 4.2.2
-    dev: false
-    resolution:
-      integrity: sha512-7q7gtRQDJSyuEHjuVgHoUa2VuemFiCMrfQc9Tc08XTAc4Zj/5U1buQJ0HU6i7fKjXU09SVgSmxa4sLvuvS8Iyg==
-  /ajv/6.6.2:
-    dependencies:
-      fast-deep-equal: 2.0.1
-      fast-json-stable-stringify: 2.0.0
-      json-schema-traverse: 0.4.1
-      uri-js: 4.2.2
-    dev: false
-    resolution:
-      integrity: sha512-FBHEW6Jf5TB9MGBgUUA9XHkTbjXYfAUjY43ACMfmdMRHniyoMHjHjzD50OK8LGDWQwp4rWEsIq5kEqq7rvIM1g==
->>>>>>> 68f1dd1a
   /ajv/6.9.1:
     dependencies:
       fast-deep-equal: 2.0.1
@@ -8034,35 +7984,23 @@
   /just-extend/4.0.2:
     dev: false
     resolution:
-<<<<<<< HEAD
       integrity: sha512-FrLwOgm+iXrPV+5zDU6Jqu4gCRXbWEQg2O3SKONsWE4w7AXFRkryS53bpWdaL9cNol+AmR3AEYz6kn+o0fCPnw==
+  /just-scripts/0.10.1:
+    dev: false
+    resolution:
+      integrity: sha512-edBGS+nlUSvCHfUXS4JZP2WW6k1YcfcFPnlo/3cSBC32ec+BvnGYSwg2Lyuc3621y3jiPkNilm/uaefNQg26Fg==
+  /just-task-logger/0.2.0:
+    dependencies:
+      chalk: 2.4.2
+      yargs: 12.0.5
+    dev: false
+    resolution:
+      integrity: sha512-z9xwsIa23Rc6a9EQS6EzHKgdM00nfYCuqUTkTcX6gzyDMNxl1yKIwxEIzoFAQASgJtm3/YJGPeddPNf/z4gNHg==
   /just-task-preset/0.6.7:
     dependencies:
       chalk: 2.4.2
       glob: 7.1.3
       just-task: 0.7.6
-=======
-      integrity: sha512-Fu3T6pKBuxjWT/p4DkqGHFRsysc8OauWr4ZRTY9dIx07Y9O0RkoR5jcv28aeD1vuAwhm3nLkDurwLXoALp4DpQ==
-  /just-scripts/0.10.1:
-    dev: false
-    resolution:
-      integrity: sha512-edBGS+nlUSvCHfUXS4JZP2WW6k1YcfcFPnlo/3cSBC32ec+BvnGYSwg2Lyuc3621y3jiPkNilm/uaefNQg26Fg==
-  /just-task-logger/0.2.0:
-    dependencies:
-      chalk: 2.4.2
-      yargs: 12.0.5
-    dev: false
-    resolution:
-      integrity: sha512-z9xwsIa23Rc6a9EQS6EzHKgdM00nfYCuqUTkTcX6gzyDMNxl1yKIwxEIzoFAQASgJtm3/YJGPeddPNf/z4gNHg==
-  /just-task-preset/0.6.5/e63e1d6503623430e23213c0168a6e5c:
-    dependencies:
-      '@microsoft/api-extractor': 6.1.6
-      autoprefixer: 7.2.6
-      chalk: 2.4.2
-      glob: 7.1.3
-      jest: 23.6.0
-      just-task: 0.7.5
->>>>>>> 68f1dd1a
       mkdirp: 0.5.1
       resolve: 1.10.0
       rimraf: 2.6.3
@@ -8081,10 +8019,7 @@
     dev: false
     hasBin: true
     resolution:
-<<<<<<< HEAD
       integrity: sha512-Twdqyd7gHYI2noLkEbmtIP7FIaykN7qTqpvrKk9PKf/CYl+pJuSjRhtXePS3/VsKGoKUbESuCRt9Rz4llA9mLw==
-=======
-      integrity: sha512-fXLsJugfL5iItKefEfnfZAENaXLMACuFmivZVnE12YzCxQ6bs+4VcGJxgoasEDwyP1cRYYIlqd8kR4wvd1jaig==
   /just-task/0.8.1:
     dependencies:
       chalk: 2.4.2
@@ -8097,7 +8032,6 @@
     hasBin: true
     resolution:
       integrity: sha512-wFjr/piPtjC2QGEJtwUMuE39s7i0nF3+fnfNNoE1EswIi0138jZSt5NPpidivGnxoVCSGHfyylWcSmaJGKc6/w==
->>>>>>> 68f1dd1a
   /keycode/2.2.0:
     dev: false
     resolution:
@@ -11569,15 +11503,6 @@
     resolution:
       integrity: sha1-IDEU2CrSxe2ejgQRs5ModeiJ6Xs=
   /resolve/1.10.0:
-<<<<<<< HEAD
-=======
-    dependencies:
-      path-parse: 1.0.6
-    dev: false
-    resolution:
-      integrity: sha512-3sUr9aq5OfSg2S9pNtPA9hL1FVEAjvfOC4leW0SNf/mpnaakz2a9femSd6LqAww2RaFctwyf1lCqnTHuF1rxDg==
-  /resolve/1.8.1:
->>>>>>> 68f1dd1a
     dependencies:
       path-parse: 1.0.6
     dev: false
@@ -13274,23 +13199,6 @@
     requiresBuild: true
     resolution:
       integrity: sha1-uVH0q7a9YX5m9j64kUmOORdj4wk=
-  /uglifyjs-webpack-plugin/1.3.0:
-    dependencies:
-      cacache: 10.0.4
-      find-cache-dir: 1.0.0
-      schema-utils: 0.4.7
-      serialize-javascript: 1.6.1
-      source-map: 0.6.1
-      uglify-es: 3.3.9
-      webpack-sources: 1.3.0
-      worker-farm: 1.6.0
-    dev: false
-    engines:
-      node: '>= 4.8 < 5.0.0 || >= 5.10'
-    peerDependencies:
-      webpack: ^2.0.0 || ^3.0.0 || ^4.0.0
-    resolution:
-      integrity: sha512-ovHIch0AMlxjD/97j9AYovZxG5wnHOPkL7T1GKochBADp/Zwc44pEWNqpKl1Loupp1WhFg7SlYmHZRUfdAacgw==
   /uglifyjs-webpack-plugin/1.3.0/webpack@3.12.0:
     dependencies:
       cacache: 10.0.4
@@ -13300,6 +13208,25 @@
       source-map: 0.6.1
       uglify-es: 3.3.9
       webpack: /webpack/3.12.0/webpack@3.12.0
+      webpack-sources: 1.3.0
+      worker-farm: 1.6.0
+    dev: false
+    engines:
+      node: '>= 4.8 < 5.0.0 || >= 5.10'
+    id: registry.npmjs.org/uglifyjs-webpack-plugin/1.3.0
+    peerDependencies:
+      webpack: ^2.0.0 || ^3.0.0 || ^4.0.0
+    resolution:
+      integrity: sha512-ovHIch0AMlxjD/97j9AYovZxG5wnHOPkL7T1GKochBADp/Zwc44pEWNqpKl1Loupp1WhFg7SlYmHZRUfdAacgw==
+  /uglifyjs-webpack-plugin/1.3.0/webpack@4.7.0:
+    dependencies:
+      cacache: 10.0.4
+      find-cache-dir: 1.0.0
+      schema-utils: 0.4.7
+      serialize-javascript: 1.6.1
+      source-map: 0.6.1
+      uglify-es: 3.3.9
+      webpack: /webpack/4.7.0/webpack@4.7.0
       webpack-sources: 1.3.0
       worker-farm: 1.6.0
     dev: false
@@ -13903,7 +13830,7 @@
     hasBin: true
     resolution:
       integrity: sha512-DuWlYUT982c7XVHodrLO9quFbNpVq5FNxLrMUfYUTlgKW0+yPimynYf1kttSQpEneAL1FH3P3OLNgkyImx8qIQ==
-  /webpack/4.7.0:
+  /webpack/4.7.0/webpack@4.7.0:
     dependencies:
       acorn: 5.7.3
       acorn-dynamic-import: 3.0.0
@@ -13920,19 +13847,15 @@
       neo-async: 2.6.0
       node-libs-browser: 2.2.0
       schema-utils: 0.4.7
-<<<<<<< HEAD
       tapable: 1.1.1
       uglifyjs-webpack-plugin: /uglifyjs-webpack-plugin/1.3.0/webpack@4.7.0
-=======
-      tapable: 1.1.0
-      uglifyjs-webpack-plugin: 1.3.0
->>>>>>> 68f1dd1a
       watchpack: 1.6.0
       webpack-sources: 1.3.0
     dev: false
     engines:
       node: '>=6.11.5'
     hasBin: true
+    id: registry.npmjs.org/webpack/4.7.0
     resolution:
       integrity: sha512-OXOAip9mjy0ahFYCXu6LLNzTiIQzd2UOHkNHANc/dyxf8CYCgcJ5UKsTXfbfeJb4tqkKb6B1FIQ9Xtl6gftb8Q==
   /websocket-driver/0.7.0:
@@ -14294,11 +14217,7 @@
     dev: false
     name: '@rush-temp/azure-themes'
     resolution:
-<<<<<<< HEAD
-      integrity: sha512-383Ub89S4RBxxEzb1JJ4hZyuQeIYzmKjLSmC1h/luCm88woVbMMsBXtln7zVDW79W5B7VjVXU/xb8i2sg77BrA==
-=======
-      integrity: sha512-zBI+BSs2QXTV5p46dtfk4nZpP9yhOwNFon3+J+3OQ/pzj2wl/3U3bYl70tO/tNf1Rasfn6xwe0KyvEnmZ28dlA==
->>>>>>> 68f1dd1a
+      integrity: sha512-aNk+ATz8IsUmaDz3nj4CH3j4hemHj36OSPyX8dNAB1GEXW2UZGGAL2TvgjESV4d0N4Pam39riSPpSrwulxpf6w==
       tarball: 'file:projects/azure-themes.tgz'
     version: 0.0.0
   'file:projects/build.tgz':
@@ -14328,15 +14247,9 @@
       jju: 1.4.0
       jscodeshift: 0.5.1
       json-loader: 0.5.7
-<<<<<<< HEAD
-      just-task: 0.7.6
-      just-task-preset: 0.6.7
-=======
-      jsonc-parser: 2.0.2
       just-scripts: 0.10.1
       just-task: 0.8.1
-      just-task-preset: /just-task-preset/0.6.5/e63e1d6503623430e23213c0168a6e5c
->>>>>>> 68f1dd1a
+      just-task-preset: 0.6.7
       lint-staged: 7.3.0
       mustache: 2.3.2
       ngrok: 3.1.1
@@ -14368,11 +14281,7 @@
     dev: false
     name: '@rush-temp/build'
     resolution:
-<<<<<<< HEAD
-      integrity: sha512-gMHQF1whPWJB3eor6MLjO8E63gneYhkyJZDBjfJpXW6/Nqzd/jeQSA3Ue33KevMDL6Tn3FTHKAHOiNVavQb28Q==
-=======
-      integrity: sha512-uQfMNbn9OUgA/aiQEm1fx/W/oH3REUbCqYsWdUZdCkj5cMY1Vz1gTdjKl65kIiNBqjFDU6f8ImJTFKE82qEfxg==
->>>>>>> 68f1dd1a
+      integrity: sha512-Mu5yj7P14qGwcvm45rh48LyLjhlxz0o4lH8aBWuLvrDOdx53il8ssRV5VmOfBieTmru14ZyFRcY2QlwzlSe0mg==
       tarball: 'file:projects/build.tgz'
     version: 0.0.0
   'file:projects/charting.tgz':
@@ -14415,11 +14324,7 @@
     dev: false
     name: '@rush-temp/charting'
     resolution:
-<<<<<<< HEAD
-      integrity: sha512-Saj0bRI+DboTSAaGrVLUQFPzFceExqINjt+rwikTZbo+GB/uCFX+eTkaJeze0y0yg6vRPksGNHxPu2kSvQ4LOQ==
-=======
-      integrity: sha512-kWujyaIs4m8xM2Y3mvwtGLg5xbbR5N84q+R/AT/Bx1Ugj1GjOL99sBwQz6B1mkdn6v/vDoKp2nNt9vFoWD/fKQ==
->>>>>>> 68f1dd1a
+      integrity: sha512-636/PN3n3/TQbz/euaYmA/K77HhQOsVcLbwV+VZgC1abDSkaOl2h3U8CxPeG069/5Y7hsdsvBD4YdhRQ2Y9DsQ==
       tarball: 'file:projects/charting.tgz'
     version: 0.0.0
   'file:projects/dashboard.tgz':
@@ -14448,11 +14353,7 @@
     dev: false
     name: '@rush-temp/dashboard'
     resolution:
-<<<<<<< HEAD
-      integrity: sha512-i3ddI5G37Ev3Mr7TSLHBz5zzAsFO8lF7/nPUXOMumC0M5d2wiUCYBY74U01D/UOIai5mFnf0Z9wopfHb7WKzoQ==
-=======
-      integrity: sha512-1rG0/coKurRSHx7ivZCXm1tFjqjjhspAcJjy+ncOx+et9sdAX2AA3d0MmPoM5A4DDAJ8NlUJaGqeLG8AVILVLQ==
->>>>>>> 68f1dd1a
+      integrity: sha512-AL7Bqm3ttPUzcMQyU99MguR1gzYwvyogb+ZNGJbkh3v4N3wk2KaOvkUCUEPWqzZmzolhuKAtObZUdR7if40roQ==
       tarball: 'file:projects/dashboard.tgz'
     version: 0.0.0
   'file:projects/date-time.tgz':
@@ -14477,11 +14378,7 @@
     dev: false
     name: '@rush-temp/date-time'
     resolution:
-<<<<<<< HEAD
-      integrity: sha512-hc82oQ8DneWsCP/+5N16u7eqBpU4iwhsFP1l9evqMBuyrHjIWSN+ta9bUNdK2Bw7UJtiPFylwKX0gzvDW3eCNQ==
-=======
-      integrity: sha512-8s2Z6H8+BRJs39B7IBRBLjEKRkyn3dSJXi4NADVRSIf3Oiz8vT8ud2cJFZT7Up6o5Re8WbREfsfTGNVbPGToHg==
->>>>>>> 68f1dd1a
+      integrity: sha512-1oc+Ssyya+wE8fkQ/+CaQyP2E23cR1VwUOizJa8/0rq0aE2nEBvzN2k30y1KdIDW7evceMqnjSCtHPqq/49LKQ==
       tarball: 'file:projects/date-time.tgz'
     version: 0.0.0
   'file:projects/example-app-base.tgz':
@@ -14506,11 +14403,7 @@
     dev: false
     name: '@rush-temp/example-app-base'
     resolution:
-<<<<<<< HEAD
-      integrity: sha512-Z6CIt+03vV74v9Hm6DqcwO82NSU9JKh1wLJprq5n1IBYIFRZ6KFOShGe2BpjvuxYspwjV5AbnsIUnNA3D92tcg==
-=======
-      integrity: sha512-bx70BzWmCp7tCANg3WstvBejA3cu6MbAAGtrkgQk9LOtFY4M8phpXKAdcFObyB2IM/XJid+It7DbgonN6XeDmA==
->>>>>>> 68f1dd1a
+      integrity: sha512-vkxux1nAkNQag/zv7U0dRe1TAz+MAaYk5KaBJ8jhHvcRmGJjFGJYpENYMxjIJ125X3YzwoTaGQJtZC4bKxFa0A==
       tarball: 'file:projects/example-app-base.tgz'
     version: 0.0.0
   'file:projects/experiments.tgz':
@@ -14543,11 +14436,7 @@
     dev: false
     name: '@rush-temp/experiments'
     resolution:
-<<<<<<< HEAD
-      integrity: sha512-BKHp1QcnW79X9UG1XkSNN6BunA45/QppbSIkPnYF253ivKTRcRepijr8K7sCUzHNH1y39N6zZW0N6dJpBVNAtQ==
-=======
-      integrity: sha512-50c3i+23BYT+CF4wKX9rhSFfsr8yVJ8hX8RRuILnaEPaKsa/KgfOPkjwvlXlJi1cmnxTtD9zlGprqDFlQO7RYw==
->>>>>>> 68f1dd1a
+      integrity: sha512-yZlDfxOYCnkUUhCGLwo7ytj9fsDR3DHnyN85M4XNN2c9p+s64GOUl95hAIqt7hSpOlCRuoxQlnbDXfWWOFXTVw==
       tarball: 'file:projects/experiments.tgz'
     version: 0.0.0
   'file:projects/fabric-website-resources.tgz':
@@ -14583,11 +14472,7 @@
     dev: false
     name: '@rush-temp/fabric-website-resources'
     resolution:
-<<<<<<< HEAD
-      integrity: sha512-2BOCb69KKm+U3pDSh6DfRm9XPfTcikU/BAUcB9wxdSoeCrBMwzaMYx8F4HndxLtV57IqMhpv/BL0lI1ntKBRZA==
-=======
-      integrity: sha512-3nBg6/t+DyHNWnanhwgFvjfyqjZFafIUEKG26NW7292JO1resogHpd8xLsxWKsCoWXaHthMO0lAeqAM1TOUyhw==
->>>>>>> 68f1dd1a
+      integrity: sha512-Giq5v7WNlQcc4ScRMyjBpXjcr90OBb0t8VaE7L+XP+YDUjlLPFYnddVXgi7kYR1HhcEev/EQlSoy2ykLYfdyAw==
       tarball: 'file:projects/fabric-website-resources.tgz'
     version: 0.0.0
   'file:projects/fabric-website.tgz':
@@ -14614,11 +14499,7 @@
     dev: false
     name: '@rush-temp/fabric-website'
     resolution:
-<<<<<<< HEAD
-      integrity: sha512-mOmjDp5u4vZLYiCwvAs1mhbdaji0hvNL2jXUSXQKrF6CsYfv+sTnZCijOlQz+4VaCO4fiybIQrqGYYm1Ive8+Q==
-=======
-      integrity: sha512-ZbzHCy0gC9G58Klmpc4LVqbaZ07X3shu9BnOEjyd4Yn8h1RfGyZLuSJkp9FjdybmQotg4OE2jZEhRLUsqB+nEA==
->>>>>>> 68f1dd1a
+      integrity: sha512-0XklUmBCseEKKeAV0yMpm6xM9NClxdoPr7VUOD/nggFkJNFlwZRmNt7wezLvxlzdt2AasUbDdGs+9rnoLKoC+A==
       tarball: 'file:projects/fabric-website.tgz'
     version: 0.0.0
   'file:projects/file-type-icons.tgz':
@@ -14631,11 +14512,7 @@
     dev: false
     name: '@rush-temp/file-type-icons'
     resolution:
-<<<<<<< HEAD
-      integrity: sha512-JmWA5UGniqtmtrsV5/mxRd9r/8LfVyg4LiA7w8jLlSaoohAJd6LGunKQQsx2k4KNS7ScAgxrTPB55A8iVl9juQ==
-=======
-      integrity: sha512-h8AMwG1AabcBG03aG6fwCb9cBAJ3Y13+nDzk44Mmn5BmPWozKf2aN9nOpgLUVjM9oT/ajwqG0iKPo+CoGsNBIw==
->>>>>>> 68f1dd1a
+      integrity: sha512-4yFLLSC4nR52neRup0dF1dK1XAZ8BXY7asASEVp8AI6ijrtrSqNkuxgg9PykQ2fmfy0qxJ+O+53zgd/HuCO79Q==
       tarball: 'file:projects/file-type-icons.tgz'
     version: 0.0.0
   'file:projects/fluent-theme.tgz':
@@ -14645,11 +14522,7 @@
     dev: false
     name: '@rush-temp/fluent-theme'
     resolution:
-<<<<<<< HEAD
-      integrity: sha512-yK9dZT1wDXC7ikwSyh7w+j4JzejwyWT5o2sOkA5AlCsEhoJfi01dpdgjTvLkig/cTtuoYGASFNSdsfoovkih6Q==
-=======
-      integrity: sha512-WebXnrLjbHVbdflACvzx9z1IggaMxav6d2qIJ1WugnHstaSJHPE2t2iyD7ZfBYZGSczUf6lzsqMpl011ErHDfw==
->>>>>>> 68f1dd1a
+      integrity: sha512-E/EBoxgTdc2Nn4dulQZX/x03YJqb/B+57x0EX/Ip/WaBMQUIyt0g4LKkun3SSlvAv4sXLIykRuCGEHCNx0lnDQ==
       tarball: 'file:projects/fluent-theme.tgz'
     version: 0.0.0
   'file:projects/foundation-scenarios.tgz':
@@ -14673,11 +14546,7 @@
     dev: false
     name: '@rush-temp/foundation-scenarios'
     resolution:
-<<<<<<< HEAD
-      integrity: sha512-RJXOq34FxAUy424dPl8oLlsffPrFv9lx7XekzznCf5OZ7Nc6xHlGQ79fn8OxHSAnmrqVaPLSXaJD9a9wJkG6uw==
-=======
-      integrity: sha512-kyNwsRzOTawZthYlTSbFAneT34N7+4A/H9ys9nfsTHIvz1g+FvPRaDSduaH//LmvDwlq4yfSM693b4O2oDuCNg==
->>>>>>> 68f1dd1a
+      integrity: sha512-c9JLEzPbiQMinVLt3FtH5XGc91rLVVze2SMrblEYJojFv103Rujdjzwistx5FssbTDG9KX0Fl4zA/vnJek5+1A==
       tarball: 'file:projects/foundation-scenarios.tgz'
     version: 0.0.0
   'file:projects/foundation.tgz':
@@ -14699,11 +14568,7 @@
     dev: false
     name: '@rush-temp/foundation'
     resolution:
-<<<<<<< HEAD
-      integrity: sha512-Rh+2kwPX2FUph+FZxWy8TNsU9ZOmCBy8zQVch+oLp8S1ZTJ6yEMWH0bILvZiDedEQnAW7L6aPQn8+JeyG/ChBQ==
-=======
-      integrity: sha512-DKegBHcvJThO5lZOKul405kKo5zCVe7I7Cyp6s2Jku4UBMPIQBdWan699utdcxf9q7S2TN+NWGu/DPS8DyvVoQ==
->>>>>>> 68f1dd1a
+      integrity: sha512-p3rnL2IrS+eWFhS8Oe9eP5kpPRHgoTBmIZa/zdIs2Jez62OrIQeiihxFLVMwlv56JGG5SDm+xOCTBH7nKYNqmg==
       tarball: 'file:projects/foundation.tgz'
     version: 0.0.0
   'file:projects/icons.tgz':
@@ -14712,7 +14577,7 @@
     dev: false
     name: '@rush-temp/icons'
     resolution:
-      integrity: sha512-RpseKEsyr2eFfQ9Yv8GZsh4L/72/eMmJ1bjphvVOSthhxxKGFVeTP6jfI39gxrZju+XIUUfX8iVQUBIA4lHSPg==
+      integrity: sha512-RhsGt8SFDeglADlSTfCIQ02wGCLUTthD+GUPPD56kC7RuD+O/JbnJIEUdbwL6vDtFDaOailtsoPlbjbD/iI9uQ==
       tarball: 'file:projects/icons.tgz'
     version: 0.0.0
   'file:projects/jest-serializer-merge-styles.tgz':
@@ -14727,7 +14592,7 @@
     dev: false
     name: '@rush-temp/jest-serializer-merge-styles'
     resolution:
-      integrity: sha512-NgAEl9QDoDClf8wujuo5/kdeqnJe31J2TVO74K24PEP9r/vqxrwWtWlp98UYv1iRVWHOapj/YdmJEkVIIw64AA==
+      integrity: sha512-mN3YqCN3JNB/XVwhZp09YXPZrwAF+1pcYMWQ9NQnQxjphrgA/hara7sM2zKzop4yyl2lf6S04BA7Dc1CQaD2bw==
       tarball: 'file:projects/jest-serializer-merge-styles.tgz'
     version: 0.0.0
   'file:projects/merge-styles.tgz':
@@ -14737,7 +14602,7 @@
     dev: false
     name: '@rush-temp/merge-styles'
     resolution:
-      integrity: sha512-TrevJB0xfXOYNO7jS2ik1qgsAoBffiUAru66jUlqnWDxJqvt1coAtrdulnKav1pss02aNCrBnhAF9fbTS9nZJQ==
+      integrity: sha512-o66J9tkHKhHqDDa6J21h1h7kGwkenBMUG4C84BBciUR1J8mNdjuW0SGbFWexo+mNnoqb9kGt8MFPFfucCXBxhw==
       tarball: 'file:projects/merge-styles.tgz'
     version: 0.0.0
   'file:projects/office-ui-fabric-react.tgz':
@@ -14762,15 +14627,9 @@
       es6-map: 0.1.5
       es6-promise: 4.2.5
       es6-weak-map: 2.0.2
-<<<<<<< HEAD
+      glob: 7.1.3
       highlight.js: 9.14.2
       jest-snapshot: 24.1.0
-=======
-      glob: 7.1.3
-      highlight.js: 9.13.1
-      jest-snapshot: 23.6.0
-      just-task: 0.4.2
->>>>>>> 68f1dd1a
       office-ui-fabric-core: 9.6.1
       prop-types: 15.7.2
       react: 16.8.2
@@ -14783,29 +14642,21 @@
     dev: false
     name: '@rush-temp/office-ui-fabric-react'
     resolution:
-<<<<<<< HEAD
-      integrity: sha512-Mt5C1qN5oGk6WIRb6G9LKJxrBVGxxNxP2/k+S4bn72j6hDgPdK2K0nr+S/C9MGMdSGzPiIO62AlBZCBJkxhxCA==
-=======
-      integrity: sha512-wP+lvRsiUW5cGO/Nf1B6bPKB1mw7JdqizGDfxYAysqqojxdjWFIHf3RKtHGDcMfQ6A/i/fSAscauWeGzI9uvYw==
->>>>>>> 68f1dd1a
+      integrity: sha512-KPu1aHTxWSRqmSu03/OeK6dbDz+lu/yS4h8cjlG4TxCiSCZiB/R0EZXLowOEK5jor4RKWjZorJORRlfk0pmNBQ==
       tarball: 'file:projects/office-ui-fabric-react.tgz'
     version: 0.0.0
   'file:projects/pr-deploy-site.tgz':
     dev: false
     name: '@rush-temp/pr-deploy-site'
     resolution:
-<<<<<<< HEAD
-      integrity: sha512-wcGQefZMW7MU3dAlINnfa756Gqj33Vcz7UYlnLihUqAGJR+ZGXHG15Oh/qvPvgkK3H6iMjT5hFcgghuItvmjXQ==
-=======
-      integrity: sha512-mqd1U3eODHrTRQ/ClJy4HEpxQegiyBOlrsem+nj8MujcFRvoJaJZq2pfAlWMgLvTCdkx+5BE4hipLyhRC4376w==
->>>>>>> 68f1dd1a
+      integrity: sha512-vg3u1x3lWS5iZlJxY1fRYpiv1GqdUeOUby7+Mwf7xYarFhTHcLo7rYnl7N2pnuzmQhR/ZN9Lhg3q62sJ9ce1QA==
       tarball: 'file:projects/pr-deploy-site.tgz'
     version: 0.0.0
   'file:projects/prettier-rules.tgz':
     dev: false
     name: '@rush-temp/prettier-rules'
     resolution:
-      integrity: sha512-7r4uNiMS8+omI76CKiVw7nJn2G0vs6Cd+CEAmTGmXDRT/FaMbDSIlsOpg+jzuO/fzg/zDB5GT7kwYff1IQWMiw==
+      integrity: sha512-OkfoYgAfNo4GeLoyMpM/tYm2slhyN4Zkt+6L36xxxHsL5VFCllGBPZyLIG1nwYqKHvViusQqiXxsfeYZWkVzwg==
       tarball: 'file:projects/prettier-rules.tgz'
     version: 0.0.0
   'file:projects/server-rendered-app.tgz':
@@ -14824,11 +14675,7 @@
     dev: false
     name: '@rush-temp/server-rendered-app'
     resolution:
-<<<<<<< HEAD
-      integrity: sha512-PEmmyzFZjkvVCLdMHeWlhDr9bZo6xK70hT0UPOS3AIm6c4pNZHBTomhEH7cIJdB28U2slEXsHeBp5Hv1Ynxb5Q==
-=======
-      integrity: sha512-tPKuBYTANbZaLbe+2N3ZM3oGGC8qI+8ki0vc53csvl5H/FBBFHyTDHaoNmzYKO+HQlF7e0CCvvZWd2xRKn9aXw==
->>>>>>> 68f1dd1a
+      integrity: sha512-WDUWzm7KObHDUMLZBqZD06QUjKfxZ7iGTTt5LVrtT8ZenmtJYySodFJtWgiGlvObpFKKpm5Y5tgZyd/uPRSQHQ==
       tarball: 'file:projects/server-rendered-app.tgz'
     version: 0.0.0
   'file:projects/set-version.tgz':
@@ -14838,7 +14685,7 @@
     dev: false
     name: '@rush-temp/set-version'
     resolution:
-      integrity: sha512-xXlUTNiW7DoAcnD1PyyXgj5e2MX1SlyqWnpQY/UKXVLcc3gonn0KT1c6QwFYsNF/LU7bmcMzUoUOX4HbOqmCsw==
+      integrity: sha512-hzZwOAUdDrJ27o00KStYdsajpzjQfgq+KUKhLHySR7peE+bBMPvtog4sjDa6/oHsBV/ShDuOvPkloOpDtx4rKQ==
       tarball: 'file:projects/set-version.tgz'
     version: 0.0.0
   'file:projects/ssr-tests.tgz':
@@ -14857,11 +14704,7 @@
     dev: false
     name: '@rush-temp/ssr-tests'
     resolution:
-<<<<<<< HEAD
-      integrity: sha512-0Vlnue13GGBAz+0KUu1csirIGhrFeYAD4ijGaSXOshpT6owwqo/Ki88G476dZBpKjp5Ffs5D5axHzI9oBRdRkg==
-=======
-      integrity: sha512-MIVSSLB9AMgamK+3RravS9xrywFGKQDkkMaSdSg3ejjdyMRpwl/dcrnr4jpuOxTVqyxLUCylNquWm94tTrqV4Q==
->>>>>>> 68f1dd1a
+      integrity: sha512-oNvcNqJAu8HqpVcpK2SorEHYTJawbMj+dflgGxu6fWcsXPpcG/SeTqhZTkFqtfSQKOdSFS+HC5mM8tNDntiYYw==
       tarball: 'file:projects/ssr-tests.tgz'
     version: 0.0.0
   'file:projects/styling.tgz':
@@ -14878,11 +14721,7 @@
     dev: false
     name: '@rush-temp/styling'
     resolution:
-<<<<<<< HEAD
-      integrity: sha512-GElziwDLmkIkIOXvnBwRwHz3E2DTOAQT2mj20MuZ3/cXSS0yw8DZRwf+7oRMTfVdgW+pP1FkipK45C7g4HD5hQ==
-=======
-      integrity: sha512-ZNcdy13LUwGl5t6wPUo/ZlQcBvDrB+kkpyoQGIhCqDxiotGH4lkA3MMAM7+VaqiMLGrS0VoNKBv3NxHtiTNQLA==
->>>>>>> 68f1dd1a
+      integrity: sha512-nu8zJPI/hlcyoUy3lJEBIR3Jrj0upMmejMW6+WyRQ+JWg/UzyqYxDpXPR3PuAyM1qjIkkA0iRlsyWjibPWX8RA==
       tarball: 'file:projects/styling.tgz'
     version: 0.0.0
   'file:projects/test-bundles.tgz':
@@ -14896,11 +14735,7 @@
     dev: false
     name: '@rush-temp/test-bundles'
     resolution:
-<<<<<<< HEAD
-      integrity: sha512-i4QJPErUuKIFVGN76XP0XVXwGO58P8RrxEgQ7Q1YvPo048icQOfs3f03NvrlJFb+V25k8YilBGQQHcEvVsswTQ==
-=======
-      integrity: sha512-XWnwhmFJIIoAURRI81FACjE+LbQRqzCOQgusuvELi4uuUGGQoZiI2NNL1k4P6INKbOd1DRLrgfi1wTaeOX8IOg==
->>>>>>> 68f1dd1a
+      integrity: sha512-KMvTy0RSqp0Z3sXDMMyDtstd1fH775v8XQOmvGabgSnG2tEYRW11GyGQBHWQeZvwysQ79lCt0LixPw+IXnL4Cw==
       tarball: 'file:projects/test-bundles.tgz'
     version: 0.0.0
   'file:projects/test-utilities.tgz':
@@ -14922,7 +14757,7 @@
     dev: false
     name: '@rush-temp/test-utilities'
     resolution:
-      integrity: sha512-qqSZAovnbG7jLJ8nK0soOXmgoHWqjYmA7Hs0KqTnxsVVBfjn2aBdbHFK7PFtmYqYVl8IHY7OnC/bjpkhePhXrg==
+      integrity: sha512-sdNnZpaDmWgt/yMmgOSvFH1eZ/gb0OdBvzWhGSrAFcpiiv+GknttUG14UUtmEQ5UzIeFVrZuI0rMtyw/B2YuVw==
       tarball: 'file:projects/test-utilities.tgz'
     version: 0.0.0
   'file:projects/theme-samples.tgz':
@@ -14932,11 +14767,7 @@
     dev: false
     name: '@rush-temp/theme-samples'
     resolution:
-<<<<<<< HEAD
-      integrity: sha512-ut0xIIOH15AM2Mp9KkFnpVit3K5M5j8r1l7Vvesaed0Gq+PTxdLwH49F82foAIug4JsEqR2ZPk7R37OnkEGFWA==
-=======
-      integrity: sha512-qO2gEi9Q9Bdhxp2GMFtRn/joHEV0rUOOgX8Votn46J3ociYJPWxmatyzmSB00V3aMuyw1IOqd5zo5BNV6GwCaw==
->>>>>>> 68f1dd1a
+      integrity: sha512-2YIOY6Bz0orhQyjcqMtYHgCtyl46SMMoQVgMhyU4dDWF6/I3xaGbYNR+vV3OuBWx4TwhkWwkpojIrrKW9CI0qg==
       tarball: 'file:projects/theme-samples.tgz'
     version: 0.0.0
   'file:projects/todo-app.tgz':
@@ -14955,11 +14786,7 @@
     dev: false
     name: '@rush-temp/todo-app'
     resolution:
-<<<<<<< HEAD
-      integrity: sha512-sKx/Q54eQkQZq8HeZfv+62AGiwW6RSiAc7pIRJDFPqEIf8sMkuTYNTt8v23kZM2ChRjW6rE6ot4/1pvVUUQW+g==
-=======
-      integrity: sha512-JS7NN8PqE9M/jmfQy2YWtB3PXYK0k7F4oNZr6M4CgidDbOagudi6gCjZPUXYxHHECM+ind1TYyO4MQKmmcFb1A==
->>>>>>> 68f1dd1a
+      integrity: sha512-xxuQMmYYu14GNnUJ2wRTnViccJmStqSCAz+MSXB0lUW4HltYNoAEauYgYrtcHvgwo8+aVZBxrUB8E6Th3P0Vhg==
       tarball: 'file:projects/todo-app.tgz'
     version: 0.0.0
   'file:projects/tslint-rules.tgz':
@@ -14968,7 +14795,7 @@
     dev: false
     name: '@rush-temp/tslint-rules'
     resolution:
-      integrity: sha512-Vu6KfHLwfaDcQpLC7DgfimwLVDR+v0ziD9aikbuthY+Tv1d5MUOGYAe0hNMlzlnMXzQfryFO1DSzBgtMURuvrQ==
+      integrity: sha512-xy4a3B3Wri3JRYpSvIJq/xVSpk8PTHOIvpyvZIyIqT2T/nrE6gNwfOQvqFUPsIXsRenPYkExMYXKAypnf0vAKw==
       tarball: 'file:projects/tslint-rules.tgz'
     version: 0.0.0
   'file:projects/utilities.tgz':
@@ -14993,7 +14820,7 @@
     dev: false
     name: '@rush-temp/utilities'
     resolution:
-      integrity: sha512-LGlrsxdjr4Ds56JtVfOoEi/N0kufJ2s+LhS/aYy8LLVBbt+gLMfmt9Vp9AA2mpa4QHpkv+3ODq8BAf9Gi3VWxQ==
+      integrity: sha512-XJRcUoK1vfqkEj8InsNhNsOXFvHbrzV4odltuTQGJsjBFr8wIi7t5udeqkzXNcbXyYykN54ma4FVSxsqKVUz3Q==
       tarball: 'file:projects/utilities.tgz'
     version: 0.0.0
   'file:projects/variants.tgz':
@@ -15003,11 +14830,7 @@
     dev: false
     name: '@rush-temp/variants'
     resolution:
-<<<<<<< HEAD
-      integrity: sha512-tld3lvKnw60hck0J2inbT78vhz8NSBtYsGwqXpHCeZ1QumO4/ovxP4Z4E18H9TVSh7d81/NqJHfTBM0WuyMdbg==
-=======
-      integrity: sha512-CIs7kpro+urCicd8nqcM/1msIqaBHNtXxDuiqBZxwNn/MLYItvhyU5Vk9zCjudxY27OoWYuaV9Niz9Y0DgXYqQ==
->>>>>>> 68f1dd1a
+      integrity: sha512-Krjx56mCakvHbFxs67dpSXjypnl5iPUGB9aGsldGEmd61jdeE0qyyM4Eh3b3i8kIH6ap0jwk+wgSUK7c8hD7/w==
       tarball: 'file:projects/variants.tgz'
     version: 0.0.0
   'file:projects/vr-tests.tgz':
@@ -15038,11 +14861,7 @@
     dev: false
     name: '@rush-temp/vr-tests'
     resolution:
-<<<<<<< HEAD
-      integrity: sha512-y725OdA7eosDvxHSqkMTAA++mQFsazXI3865xYRvTM7PlWDRdWWvE7lti8+HvSAdjsST6wkw09qhLQsm63l2+g==
-=======
-      integrity: sha512-oxeAlsaRqjfe1kL77agg2IcWP+/ZVVDonL8iNR7d1htDb8OxpXDYE+fz2jy0C9Lv3kCnWaeQssJ1KZ+CKOa0nw==
->>>>>>> 68f1dd1a
+      integrity: sha512-mIaaizDV71OrIEryJj/2C60A2eRIWScRt0q2eSvsTv7zk+hd+sSMLAxdhIwiME5Pk07gfEQyPiJEaq/y3Zg1zQ==
       tarball: 'file:projects/vr-tests.tgz'
     version: 0.0.0
   'file:projects/webpack-utils.tgz':
@@ -15053,11 +14872,11 @@
       loader-utils: 1.2.3
       react-loadable: 5.5.0
       tslib: 1.9.3
-      webpack: 4.7.0
+      webpack: /webpack/4.7.0/webpack@4.7.0
     dev: false
     name: '@rush-temp/webpack-utils'
     resolution:
-      integrity: sha512-8IeD0vQuhUaK6rOapBA37NMKGtSJLegYCDQPb0EocR2qGBP7ctEDsxizFCWhcSaJFRB5O89O+lww3dHJP3fyOg==
+      integrity: sha512-yiw5045JM8piVvEN5yOiFeXCh6Mt8YFAhLGjXlxc2rHuwZ/34lyO3Hx/uhIIzNFB/aNkqY98iAeAvwDUEvIp+g==
       tarball: 'file:projects/webpack-utils.tgz'
     version: 0.0.0
 registry: 'https://registry.npmjs.org/'
